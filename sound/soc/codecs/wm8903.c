/*
 * wm8903.c  --  WM8903 ALSA SoC Audio driver
 *
 * Copyright 2008 Wolfson Microelectronics
 * Copyright 2011 NVIDIA, Inc.
 *
 * Author: Mark Brown <broonie@opensource.wolfsonmicro.com>
 *
 * This program is free software; you can redistribute it and/or modify
 * it under the terms of the GNU General Public License version 2 as
 * published by the Free Software Foundation.
 *
 * TODO:
 *  - TDM mode configuration.
 *  - Digital microphone support.
 */

#include <linux/module.h>
#include <linux/moduleparam.h>
#include <linux/init.h>
#include <linux/completion.h>
#include <linux/delay.h>
#include <linux/gpio.h>
#include <linux/pm.h>
#include <linux/i2c.h>
#include <linux/platform_device.h>
#include <linux/slab.h>
#include <sound/core.h>
#include <sound/jack.h>
#include <sound/pcm.h>
#include <sound/pcm_params.h>
#include <sound/tlv.h>
#include <sound/soc.h>
#include <sound/initval.h>
#include <sound/wm8903.h>
#include <trace/events/asoc.h>

#include "wm8903.h"

/* Register defaults at reset */
static u16 wm8903_reg_defaults[] = {
	0x8903,     /* R0   - SW Reset and ID */
	0x0000,     /* R1   - Revision Number */
	0x0000,     /* R2 */
	0x0000,     /* R3 */
	0x0018,     /* R4   - Bias Control 0 */
	0x0000,     /* R5   - VMID Control 0 */
	0x0000,     /* R6   - Mic Bias Control 0 */
	0x0000,     /* R7 */
	0x0001,     /* R8   - Analogue DAC 0 */
	0x0000,     /* R9 */
	0x0001,     /* R10  - Analogue ADC 0 */
	0x0000,     /* R11 */
	0x0000,     /* R12  - Power Management 0 */
	0x0000,     /* R13  - Power Management 1 */
	0x0000,     /* R14  - Power Management 2 */
	0x0000,     /* R15  - Power Management 3 */
	0x0000,     /* R16  - Power Management 4 */
	0x0000,     /* R17  - Power Management 5 */
	0x0000,     /* R18  - Power Management 6 */
	0x0000,     /* R19 */
	0x0400,     /* R20  - Clock Rates 0 */
	0x0D07,     /* R21  - Clock Rates 1 */
	0x0000,     /* R22  - Clock Rates 2 */
	0x0000,     /* R23 */
	0x0050,     /* R24  - Audio Interface 0 */
	0x0242,     /* R25  - Audio Interface 1 */
	0x0008,     /* R26  - Audio Interface 2 */
	0x0022,     /* R27  - Audio Interface 3 */
	0x0000,     /* R28 */
	0x0000,     /* R29 */
	0x00C0,     /* R30  - DAC Digital Volume Left */
	0x00C0,     /* R31  - DAC Digital Volume Right */
	0x0000,     /* R32  - DAC Digital 0 */
	0x0000,     /* R33  - DAC Digital 1 */
	0x0000,     /* R34 */
	0x0000,     /* R35 */
	0x00C0,     /* R36  - ADC Digital Volume Left */
	0x00C0,     /* R37  - ADC Digital Volume Right */
	0x0000,     /* R38  - ADC Digital 0 */
	0x0073,     /* R39  - Digital Microphone 0 */
	0x09BF,     /* R40  - DRC 0 */
	0x3241,     /* R41  - DRC 1 */
	0x0020,     /* R42  - DRC 2 */
	0x0000,     /* R43  - DRC 3 */
	0x0085,     /* R44  - Analogue Left Input 0 */
	0x0085,     /* R45  - Analogue Right Input 0 */
	0x0044,     /* R46  - Analogue Left Input 1 */
	0x0044,     /* R47  - Analogue Right Input 1 */
	0x0000,     /* R48 */
	0x0000,     /* R49 */
	0x0008,     /* R50  - Analogue Left Mix 0 */
	0x0004,     /* R51  - Analogue Right Mix 0 */
	0x0000,     /* R52  - Analogue Spk Mix Left 0 */
	0x0000,     /* R53  - Analogue Spk Mix Left 1 */
	0x0000,     /* R54  - Analogue Spk Mix Right 0 */
	0x0000,     /* R55  - Analogue Spk Mix Right 1 */
	0x0000,     /* R56 */
	0x002D,     /* R57  - Analogue OUT1 Left */
	0x002D,     /* R58  - Analogue OUT1 Right */
	0x0039,     /* R59  - Analogue OUT2 Left */
	0x0039,     /* R60  - Analogue OUT2 Right */
	0x0100,     /* R61 */
	0x0139,     /* R62  - Analogue OUT3 Left */
	0x0139,     /* R63  - Analogue OUT3 Right */
	0x0000,     /* R64 */
	0x0000,     /* R65  - Analogue SPK Output Control 0 */
	0x0000,     /* R66 */
	0x0010,     /* R67  - DC Servo 0 */
	0x0100,     /* R68 */
	0x00A4,     /* R69  - DC Servo 2 */
	0x0807,     /* R70 */
	0x0000,     /* R71 */
	0x0000,     /* R72 */
	0x0000,     /* R73 */
	0x0000,     /* R74 */
	0x0000,     /* R75 */
	0x0000,     /* R76 */
	0x0000,     /* R77 */
	0x0000,     /* R78 */
	0x000E,     /* R79 */
	0x0000,     /* R80 */
	0x0000,     /* R81 */
	0x0000,     /* R82 */
	0x0000,     /* R83 */
	0x0000,     /* R84 */
	0x0000,     /* R85 */
	0x0000,     /* R86 */
	0x0006,     /* R87 */
	0x0000,     /* R88 */
	0x0000,     /* R89 */
	0x0000,     /* R90  - Analogue HP 0 */
	0x0060,     /* R91 */
	0x0000,     /* R92 */
	0x0000,     /* R93 */
	0x0000,     /* R94  - Analogue Lineout 0 */
	0x0060,     /* R95 */
	0x0000,     /* R96 */
	0x0000,     /* R97 */
	0x0000,     /* R98  - Charge Pump 0 */
	0x1F25,     /* R99 */
	0x2B19,     /* R100 */
	0x01C0,     /* R101 */
	0x01EF,     /* R102 */
	0x2B00,     /* R103 */
	0x0000,     /* R104 - Class W 0 */
	0x01C0,     /* R105 */
	0x1C10,     /* R106 */
	0x0000,     /* R107 */
	0x0000,     /* R108 - Write Sequencer 0 */
	0x0000,     /* R109 - Write Sequencer 1 */
	0x0000,     /* R110 - Write Sequencer 2 */
	0x0000,     /* R111 - Write Sequencer 3 */
	0x0000,     /* R112 - Write Sequencer 4 */
	0x0000,     /* R113 */
	0x0000,     /* R114 - Control Interface */
	0x0000,     /* R115 */
	0x00A8,     /* R116 - GPIO Control 1 */
	0x00A8,     /* R117 - GPIO Control 2 */
	0x00A8,     /* R118 - GPIO Control 3 */
	0x0220,     /* R119 - GPIO Control 4 */
	0x01A0,     /* R120 - GPIO Control 5 */
	0x0000,     /* R121 - Interrupt Status 1 */
	0xFFFF,     /* R122 - Interrupt Status 1 Mask */
	0x0000,     /* R123 - Interrupt Polarity 1 */
	0x0000,     /* R124 */
	0x0003,     /* R125 */
	0x0000,     /* R126 - Interrupt Control */
	0x0000,     /* R127 */
	0x0005,     /* R128 */
	0x0000,     /* R129 - Control Interface Test 1 */
	0x0000,     /* R130 */
	0x0000,     /* R131 */
	0x0000,     /* R132 */
	0x0000,     /* R133 */
	0x0000,     /* R134 */
	0x03FF,     /* R135 */
	0x0007,     /* R136 */
	0x0040,     /* R137 */
	0x0000,     /* R138 */
	0x0000,     /* R139 */
	0x0000,     /* R140 */
	0x0000,     /* R141 */
	0x0000,     /* R142 */
	0x0000,     /* R143 */
	0x0000,     /* R144 */
	0x0000,     /* R145 */
	0x0000,     /* R146 */
	0x0000,     /* R147 */
	0x4000,     /* R148 */
	0x6810,     /* R149 - Charge Pump Test 1 */
	0x0004,     /* R150 */
	0x0000,     /* R151 */
	0x0000,     /* R152 */
	0x0000,     /* R153 */
	0x0000,     /* R154 */
	0x0000,     /* R155 */
	0x0000,     /* R156 */
	0x0000,     /* R157 */
	0x0000,     /* R158 */
	0x0000,     /* R159 */
	0x0000,     /* R160 */
	0x0000,     /* R161 */
	0x0000,     /* R162 */
	0x0000,     /* R163 */
	0x0028,     /* R164 - Clock Rate Test 4 */
	0x0004,     /* R165 */
	0x0000,     /* R166 */
	0x0060,     /* R167 */
	0x0000,     /* R168 */
	0x0000,     /* R169 */
	0x0000,     /* R170 */
	0x0000,     /* R171 */
	0x0000,     /* R172 - Analogue Output Bias 0 */
};

struct wm8903_priv {
	struct snd_soc_codec *codec;

	int sysclk;
	int irq;

	int fs;
	int deemph;

	int dcs_pending;
	int dcs_cache[4];

	/* Reference count */
	int class_w_users;

	struct snd_soc_jack *mic_jack;
	int mic_det;
	int mic_short;
	int mic_last_report;
	int mic_delay;

#ifdef CONFIG_GPIOLIB
	struct gpio_chip gpio_chip;
#endif
};

static int wm8903_volatile_register(struct snd_soc_codec *codec, unsigned int reg)
{
	switch (reg) {
	case WM8903_SW_RESET_AND_ID:
	case WM8903_REVISION_NUMBER:
	case WM8903_INTERRUPT_STATUS_1:
	case WM8903_WRITE_SEQUENCER_4:
<<<<<<< HEAD
	case WM8903_POWER_MANAGEMENT_3:
	case WM8903_POWER_MANAGEMENT_2:
=======
>>>>>>> d762f438
	case WM8903_DC_SERVO_READBACK_1:
	case WM8903_DC_SERVO_READBACK_2:
	case WM8903_DC_SERVO_READBACK_3:
	case WM8903_DC_SERVO_READBACK_4:
		return 1;

	default:
		return 0;
	}
}

static void wm8903_reset(struct snd_soc_codec *codec)
{
	snd_soc_write(codec, WM8903_SW_RESET_AND_ID, 0);
	memcpy(codec->reg_cache, wm8903_reg_defaults,
	       sizeof(wm8903_reg_defaults));
}

static int wm8903_cp_event(struct snd_soc_dapm_widget *w,
			   struct snd_kcontrol *kcontrol, int event)
{
	WARN_ON(event != SND_SOC_DAPM_POST_PMU);
	mdelay(4);

	return 0;
}

static int wm8903_dcs_event(struct snd_soc_dapm_widget *w,
			    struct snd_kcontrol *kcontrol, int event)
{
	struct snd_soc_codec *codec = w->codec;
	struct wm8903_priv *wm8903 = snd_soc_codec_get_drvdata(codec);
<<<<<<< HEAD

	switch (event) {
	case SND_SOC_DAPM_POST_PMU:
		wm8903->dcs_pending |= 1 << w->shift;
		break;
	case SND_SOC_DAPM_PRE_PMD:
		snd_soc_update_bits(codec, WM8903_DC_SERVO_0,
				    1 << w->shift, 0);
		break;
	}

	return 0;
}

#define WM8903_DCS_MODE_WRITE_STOP 0
#define WM8903_DCS_MODE_START_STOP 2

=======

	switch (event) {
	case SND_SOC_DAPM_POST_PMU:
		wm8903->dcs_pending |= 1 << w->shift;
		break;
	case SND_SOC_DAPM_PRE_PMD:
		snd_soc_update_bits(codec, WM8903_DC_SERVO_0,
				    1 << w->shift, 0);
		break;
	}

	return 0;
}

#define WM8903_DCS_MODE_WRITE_STOP 0
#define WM8903_DCS_MODE_START_STOP 2

>>>>>>> d762f438
static void wm8903_seq_notifier(struct snd_soc_dapm_context *dapm,
				enum snd_soc_dapm_type event, int subseq)
{
	struct snd_soc_codec *codec = container_of(dapm,
						   struct snd_soc_codec, dapm);
	struct wm8903_priv *wm8903 = snd_soc_codec_get_drvdata(codec);
	int dcs_mode = WM8903_DCS_MODE_WRITE_STOP;
	int i, val;

	/* Complete any pending DC servo starts */
	if (wm8903->dcs_pending) {
		dev_dbg(codec->dev, "Starting DC servo for %x\n",
			wm8903->dcs_pending);

		/* If we've no cached values then we need to do startup */
		for (i = 0; i < ARRAY_SIZE(wm8903->dcs_cache); i++) {
			if (!(wm8903->dcs_pending & (1 << i)))
				continue;

			if (wm8903->dcs_cache[i]) {
				dev_dbg(codec->dev,
					"Restore DC servo %d value %x\n",
					3 - i, wm8903->dcs_cache[i]);

				snd_soc_write(codec, WM8903_DC_SERVO_4 + i,
					      wm8903->dcs_cache[i] & 0xff);
			} else {
				dev_dbg(codec->dev,
					"Calibrate DC servo %d\n", 3 - i);
				dcs_mode = WM8903_DCS_MODE_START_STOP;
			}
		}

		/* Don't trust the cache for analogue */
		if (wm8903->class_w_users)
			dcs_mode = WM8903_DCS_MODE_START_STOP;

		snd_soc_update_bits(codec, WM8903_DC_SERVO_2,
				    WM8903_DCS_MODE_MASK, dcs_mode);

		snd_soc_update_bits(codec, WM8903_DC_SERVO_0,
				    WM8903_DCS_ENA_MASK, wm8903->dcs_pending);

		switch (dcs_mode) {
		case WM8903_DCS_MODE_WRITE_STOP:
			break;

		case WM8903_DCS_MODE_START_STOP:
			msleep(270);

			/* Cache the measured offsets for digital */
			if (wm8903->class_w_users)
				break;

			for (i = 0; i < ARRAY_SIZE(wm8903->dcs_cache); i++) {
				if (!(wm8903->dcs_pending & (1 << i)))
					continue;

				val = snd_soc_read(codec,
						   WM8903_DC_SERVO_READBACK_1 + i);
				dev_dbg(codec->dev, "DC servo %d: %x\n",
					3 - i, val);
				wm8903->dcs_cache[i] = val;
			}
			break;

		default:
			pr_warn("DCS mode %d delay not set\n", dcs_mode);
			break;
		}

		wm8903->dcs_pending = 0;
	}
}

/*
 * When used with DAC outputs only the WM8903 charge pump supports
 * operation in class W mode, providing very low power consumption
 * when used with digital sources.  Enable and disable this mode
 * automatically depending on the mixer configuration.
 *
 * All the relevant controls are simple switches.
 */
static int wm8903_class_w_put(struct snd_kcontrol *kcontrol,
			      struct snd_ctl_elem_value *ucontrol)
{
	struct snd_soc_dapm_widget_list *wlist = snd_kcontrol_chip(kcontrol);
	struct snd_soc_dapm_widget *widget = wlist->widgets[0];
	struct snd_soc_codec *codec = widget->codec;
	struct wm8903_priv *wm8903 = snd_soc_codec_get_drvdata(codec);
	u16 reg;
	int ret;

	reg = snd_soc_read(codec, WM8903_CLASS_W_0);

	/* Turn it off if we're about to enable bypass */
	if (ucontrol->value.integer.value[0]) {
		if (wm8903->class_w_users == 0) {
			dev_dbg(codec->dev, "Disabling Class W\n");
			snd_soc_write(codec, WM8903_CLASS_W_0, reg &
				     ~(WM8903_CP_DYN_FREQ | WM8903_CP_DYN_V));
		}
		wm8903->class_w_users++;
	}

	/* Implement the change */
	ret = snd_soc_dapm_put_volsw(kcontrol, ucontrol);

	/* If we've just disabled the last bypass path turn Class W on */
	if (!ucontrol->value.integer.value[0]) {
		if (wm8903->class_w_users == 1) {
			dev_dbg(codec->dev, "Enabling Class W\n");
			snd_soc_write(codec, WM8903_CLASS_W_0, reg |
				     WM8903_CP_DYN_FREQ | WM8903_CP_DYN_V);
		}
		wm8903->class_w_users--;
	}

	dev_dbg(codec->dev, "Bypass use count now %d\n",
		wm8903->class_w_users);

	return ret;
}

#define SOC_DAPM_SINGLE_W(xname, reg, shift, max, invert) \
{	.iface = SNDRV_CTL_ELEM_IFACE_MIXER, .name = xname, \
	.info = snd_soc_info_volsw, \
	.get = snd_soc_dapm_get_volsw, .put = wm8903_class_w_put, \
	.private_value =  SOC_SINGLE_VALUE(reg, shift, max, invert) }


static int wm8903_deemph[] = { 0, 32000, 44100, 48000 };

static int wm8903_set_deemph(struct snd_soc_codec *codec)
{
	struct wm8903_priv *wm8903 = snd_soc_codec_get_drvdata(codec);
	int val, i, best;

	/* If we're using deemphasis select the nearest available sample
	 * rate.
	 */
	if (wm8903->deemph) {
		best = 1;
		for (i = 2; i < ARRAY_SIZE(wm8903_deemph); i++) {
			if (abs(wm8903_deemph[i] - wm8903->fs) <
			    abs(wm8903_deemph[best] - wm8903->fs))
				best = i;
		}

		val = best << WM8903_DEEMPH_SHIFT;
	} else {
		best = 0;
		val = 0;
	}

	dev_dbg(codec->dev, "Set deemphasis %d (%dHz)\n",
		best, wm8903_deemph[best]);

	return snd_soc_update_bits(codec, WM8903_DAC_DIGITAL_1,
				   WM8903_DEEMPH_MASK, val);
}

static int wm8903_get_deemph(struct snd_kcontrol *kcontrol,
			     struct snd_ctl_elem_value *ucontrol)
{
	struct snd_soc_codec *codec = snd_kcontrol_chip(kcontrol);
	struct wm8903_priv *wm8903 = snd_soc_codec_get_drvdata(codec);

	ucontrol->value.enumerated.item[0] = wm8903->deemph;

	return 0;
}

static int wm8903_put_deemph(struct snd_kcontrol *kcontrol,
			     struct snd_ctl_elem_value *ucontrol)
{
	struct snd_soc_codec *codec = snd_kcontrol_chip(kcontrol);
	struct wm8903_priv *wm8903 = snd_soc_codec_get_drvdata(codec);
	int deemph = ucontrol->value.enumerated.item[0];
	int ret = 0;

	if (deemph > 1)
		return -EINVAL;

	mutex_lock(&codec->mutex);
	if (wm8903->deemph != deemph) {
		wm8903->deemph = deemph;

		wm8903_set_deemph(codec);

		ret = 1;
	}
	mutex_unlock(&codec->mutex);

	return ret;
}

/* ALSA can only do steps of .01dB */
static const DECLARE_TLV_DB_SCALE(digital_tlv, -7200, 75, 1);

static const DECLARE_TLV_DB_SCALE(digital_sidetone_tlv, -3600, 300, 0);
static const DECLARE_TLV_DB_SCALE(out_tlv, -5700, 100, 0);

static const DECLARE_TLV_DB_SCALE(drc_tlv_thresh, 0, 75, 0);
static const DECLARE_TLV_DB_SCALE(drc_tlv_amp, -2250, 75, 0);
static const DECLARE_TLV_DB_SCALE(drc_tlv_min, 0, 600, 0);
static const DECLARE_TLV_DB_SCALE(drc_tlv_max, 1200, 600, 0);
static const DECLARE_TLV_DB_SCALE(drc_tlv_startup, -300, 50, 0);

static const char *hpf_mode_text[] = {
	"Hi-fi", "Voice 1", "Voice 2", "Voice 3"
};

static const struct soc_enum hpf_mode =
	SOC_ENUM_SINGLE(WM8903_ADC_DIGITAL_0, 5, 4, hpf_mode_text);

static const char *osr_text[] = {
	"Low power", "High performance"
};

static const struct soc_enum adc_osr =
	SOC_ENUM_SINGLE(WM8903_ANALOGUE_ADC_0, 0, 2, osr_text);

static const struct soc_enum dac_osr =
	SOC_ENUM_SINGLE(WM8903_DAC_DIGITAL_1, 0, 2, osr_text);

static const char *drc_slope_text[] = {
	"1", "1/2", "1/4", "1/8", "1/16", "0"
};

static const struct soc_enum drc_slope_r0 =
	SOC_ENUM_SINGLE(WM8903_DRC_2, 3, 6, drc_slope_text);

static const struct soc_enum drc_slope_r1 =
	SOC_ENUM_SINGLE(WM8903_DRC_2, 0, 6, drc_slope_text);

static const char *drc_attack_text[] = {
	"instantaneous",
	"363us", "762us", "1.45ms", "2.9ms", "5.8ms", "11.6ms", "23.2ms",
	"46.4ms", "92.8ms", "185.6ms"
};

static const struct soc_enum drc_attack =
	SOC_ENUM_SINGLE(WM8903_DRC_1, 12, 11, drc_attack_text);

static const char *drc_decay_text[] = {
	"186ms", "372ms", "743ms", "1.49s", "2.97s", "5.94s", "11.89s",
	"23.87s", "47.56s"
};

static const struct soc_enum drc_decay =
	SOC_ENUM_SINGLE(WM8903_DRC_1, 8, 9, drc_decay_text);

static const char *drc_ff_delay_text[] = {
	"5 samples", "9 samples"
};

static const struct soc_enum drc_ff_delay =
	SOC_ENUM_SINGLE(WM8903_DRC_0, 5, 2, drc_ff_delay_text);

static const char *drc_qr_decay_text[] = {
	"0.725ms", "1.45ms", "5.8ms"
};

static const struct soc_enum drc_qr_decay =
	SOC_ENUM_SINGLE(WM8903_DRC_1, 4, 3, drc_qr_decay_text);

static const char *drc_smoothing_text[] = {
	"Low", "Medium", "High"
};

static const struct soc_enum drc_smoothing =
	SOC_ENUM_SINGLE(WM8903_DRC_0, 11, 3, drc_smoothing_text);

static const char *soft_mute_text[] = {
	"Fast (fs/2)", "Slow (fs/32)"
};

static const struct soc_enum soft_mute =
	SOC_ENUM_SINGLE(WM8903_DAC_DIGITAL_1, 10, 2, soft_mute_text);

static const char *mute_mode_text[] = {
	"Hard", "Soft"
};

static const struct soc_enum mute_mode =
	SOC_ENUM_SINGLE(WM8903_DAC_DIGITAL_1, 9, 2, mute_mode_text);

static const char *companding_text[] = {
	"ulaw", "alaw"
};

static const struct soc_enum dac_companding =
	SOC_ENUM_SINGLE(WM8903_AUDIO_INTERFACE_0, 0, 2, companding_text);

static const struct soc_enum adc_companding =
	SOC_ENUM_SINGLE(WM8903_AUDIO_INTERFACE_0, 2, 2, companding_text);

static const char *input_mode_text[] = {
	"Single-Ended", "Differential Line", "Differential Mic"
};

static const struct soc_enum linput_mode_enum =
	SOC_ENUM_SINGLE(WM8903_ANALOGUE_LEFT_INPUT_1, 0, 3, input_mode_text);

static const struct soc_enum rinput_mode_enum =
	SOC_ENUM_SINGLE(WM8903_ANALOGUE_RIGHT_INPUT_1, 0, 3, input_mode_text);

static const char *linput_mux_text[] = {
	"IN1L", "IN2L", "IN3L"
};

static const struct soc_enum linput_enum =
	SOC_ENUM_SINGLE(WM8903_ANALOGUE_LEFT_INPUT_1, 2, 3, linput_mux_text);

static const struct soc_enum linput_inv_enum =
	SOC_ENUM_SINGLE(WM8903_ANALOGUE_LEFT_INPUT_1, 4, 3, linput_mux_text);

static const char *rinput_mux_text[] = {
	"IN1R", "IN2R", "IN3R"
};

static const struct soc_enum rinput_enum =
	SOC_ENUM_SINGLE(WM8903_ANALOGUE_RIGHT_INPUT_1, 2, 3, rinput_mux_text);

static const struct soc_enum rinput_inv_enum =
	SOC_ENUM_SINGLE(WM8903_ANALOGUE_RIGHT_INPUT_1, 4, 3, rinput_mux_text);


static const char *sidetone_text[] = {
	"None", "Left", "Right"
};

static const struct soc_enum lsidetone_enum =
	SOC_ENUM_SINGLE(WM8903_DAC_DIGITAL_0, 2, 3, sidetone_text);

static const struct soc_enum rsidetone_enum =
	SOC_ENUM_SINGLE(WM8903_DAC_DIGITAL_0, 0, 3, sidetone_text);

<<<<<<< HEAD
=======
static const char *adcinput_text[] = {
	"ADC", "DMIC"
};

static const struct soc_enum adcinput_enum =
	SOC_ENUM_SINGLE(WM8903_CLOCK_RATE_TEST_4, 9, 2, adcinput_text);

>>>>>>> d762f438
static const char *aif_text[] = {
	"Left", "Right"
};

static const struct soc_enum lcapture_enum =
	SOC_ENUM_SINGLE(WM8903_AUDIO_INTERFACE_0, 7, 2, aif_text);

static const struct soc_enum rcapture_enum =
	SOC_ENUM_SINGLE(WM8903_AUDIO_INTERFACE_0, 6, 2, aif_text);

static const struct soc_enum lplay_enum =
	SOC_ENUM_SINGLE(WM8903_AUDIO_INTERFACE_0, 5, 2, aif_text);

static const struct soc_enum rplay_enum =
	SOC_ENUM_SINGLE(WM8903_AUDIO_INTERFACE_0, 4, 2, aif_text);

static const struct snd_kcontrol_new wm8903_snd_controls[] = {

/* Input PGAs - No TLV since the scale depends on PGA mode */
SOC_SINGLE("Left Input PGA Switch", WM8903_ANALOGUE_LEFT_INPUT_0,
	   7, 1, 1),
SOC_SINGLE("Left Input PGA Volume", WM8903_ANALOGUE_LEFT_INPUT_0,
	   0, 31, 0),
SOC_SINGLE("Left Input PGA Common Mode Switch", WM8903_ANALOGUE_LEFT_INPUT_1,
	   6, 1, 0),

SOC_SINGLE("Right Input PGA Switch", WM8903_ANALOGUE_RIGHT_INPUT_0,
	   7, 1, 1),
SOC_SINGLE("Right Input PGA Volume", WM8903_ANALOGUE_RIGHT_INPUT_0,
	   0, 31, 0),
SOC_SINGLE("Right Input PGA Common Mode Switch", WM8903_ANALOGUE_RIGHT_INPUT_1,
	   6, 1, 0),

/* ADCs */
SOC_ENUM("ADC OSR", adc_osr),
SOC_SINGLE("HPF Switch", WM8903_ADC_DIGITAL_0, 4, 1, 0),
SOC_ENUM("HPF Mode", hpf_mode),
SOC_SINGLE("DRC Switch", WM8903_DRC_0, 15, 1, 0),
SOC_ENUM("DRC Compressor Slope R0", drc_slope_r0),
SOC_ENUM("DRC Compressor Slope R1", drc_slope_r1),
SOC_SINGLE_TLV("DRC Compressor Threshold Volume", WM8903_DRC_3, 5, 124, 1,
	       drc_tlv_thresh),
SOC_SINGLE_TLV("DRC Volume", WM8903_DRC_3, 0, 30, 1, drc_tlv_amp),
SOC_SINGLE_TLV("DRC Minimum Gain Volume", WM8903_DRC_1, 2, 3, 1, drc_tlv_min),
SOC_SINGLE_TLV("DRC Maximum Gain Volume", WM8903_DRC_1, 0, 3, 0, drc_tlv_max),
SOC_ENUM("DRC Attack Rate", drc_attack),
SOC_ENUM("DRC Decay Rate", drc_decay),
SOC_ENUM("DRC FF Delay", drc_ff_delay),
SOC_SINGLE("DRC Anticlip Switch", WM8903_DRC_0, 1, 1, 0),
SOC_SINGLE("DRC QR Switch", WM8903_DRC_0, 2, 1, 0),
SOC_SINGLE_TLV("DRC QR Threshold Volume", WM8903_DRC_0, 6, 3, 0, drc_tlv_max),
SOC_ENUM("DRC QR Decay Rate", drc_qr_decay),
SOC_SINGLE("DRC Smoothing Switch", WM8903_DRC_0, 3, 1, 0),
SOC_SINGLE("DRC Smoothing Hysteresis Switch", WM8903_DRC_0, 0, 1, 0),
SOC_ENUM("DRC Smoothing Threshold", drc_smoothing),
SOC_SINGLE_TLV("DRC Startup Volume", WM8903_DRC_0, 6, 18, 0, drc_tlv_startup),

SOC_DOUBLE_R_TLV("Digital Capture Volume", WM8903_ADC_DIGITAL_VOLUME_LEFT,
		 WM8903_ADC_DIGITAL_VOLUME_RIGHT, 1, 120, 0, digital_tlv),
SOC_ENUM("ADC Companding Mode", adc_companding),
SOC_SINGLE("ADC Companding Switch", WM8903_AUDIO_INTERFACE_0, 3, 1, 0),

SOC_DOUBLE_TLV("Digital Sidetone Volume", WM8903_DAC_DIGITAL_0, 4, 8,
	       12, 0, digital_sidetone_tlv),

/* DAC */
SOC_ENUM("DAC OSR", dac_osr),
SOC_DOUBLE_R_TLV("Digital Playback Volume", WM8903_DAC_DIGITAL_VOLUME_LEFT,
		 WM8903_DAC_DIGITAL_VOLUME_RIGHT, 1, 120, 0, digital_tlv),
SOC_ENUM("DAC Soft Mute Rate", soft_mute),
SOC_ENUM("DAC Mute Mode", mute_mode),
SOC_SINGLE("DAC Mono Switch", WM8903_DAC_DIGITAL_1, 12, 1, 0),
SOC_ENUM("DAC Companding Mode", dac_companding),
SOC_SINGLE("DAC Companding Switch", WM8903_AUDIO_INTERFACE_0, 1, 1, 0),
SOC_SINGLE_BOOL_EXT("Playback Deemphasis Switch", 0,
		    wm8903_get_deemph, wm8903_put_deemph),

/* Headphones */
SOC_DOUBLE_R("Headphone Switch",
	     WM8903_ANALOGUE_OUT1_LEFT, WM8903_ANALOGUE_OUT1_RIGHT,
	     8, 1, 1),
SOC_DOUBLE_R("Headphone ZC Switch",
	     WM8903_ANALOGUE_OUT1_LEFT, WM8903_ANALOGUE_OUT1_RIGHT,
	     6, 1, 0),
SOC_DOUBLE_R_TLV("Headphone Volume",
		 WM8903_ANALOGUE_OUT1_LEFT, WM8903_ANALOGUE_OUT1_RIGHT,
		 0, 63, 0, out_tlv),

/* Line out */
SOC_DOUBLE_R("Line Out Switch",
	     WM8903_ANALOGUE_OUT2_LEFT, WM8903_ANALOGUE_OUT2_RIGHT,
	     8, 1, 1),
SOC_DOUBLE_R("Line Out ZC Switch",
	     WM8903_ANALOGUE_OUT2_LEFT, WM8903_ANALOGUE_OUT2_RIGHT,
	     6, 1, 0),
SOC_DOUBLE_R_TLV("Line Out Volume",
		 WM8903_ANALOGUE_OUT2_LEFT, WM8903_ANALOGUE_OUT2_RIGHT,
		 0, 63, 0, out_tlv),

/* Speaker */
SOC_DOUBLE_R("Speaker Switch",
	     WM8903_ANALOGUE_OUT3_LEFT, WM8903_ANALOGUE_OUT3_RIGHT, 8, 1, 1),
SOC_DOUBLE_R("Speaker ZC Switch",
	     WM8903_ANALOGUE_OUT3_LEFT, WM8903_ANALOGUE_OUT3_RIGHT, 6, 1, 0),
SOC_DOUBLE_R_TLV("Speaker Volume",
		 WM8903_ANALOGUE_OUT3_LEFT, WM8903_ANALOGUE_OUT3_RIGHT,
		 0, 63, 0, out_tlv),
};

static const struct snd_kcontrol_new linput_mode_mux =
	SOC_DAPM_ENUM("Left Input Mode Mux", linput_mode_enum);

static const struct snd_kcontrol_new rinput_mode_mux =
	SOC_DAPM_ENUM("Right Input Mode Mux", rinput_mode_enum);

static const struct snd_kcontrol_new linput_mux =
	SOC_DAPM_ENUM("Left Input Mux", linput_enum);

static const struct snd_kcontrol_new linput_inv_mux =
	SOC_DAPM_ENUM("Left Inverting Input Mux", linput_inv_enum);

static const struct snd_kcontrol_new rinput_mux =
	SOC_DAPM_ENUM("Right Input Mux", rinput_enum);

static const struct snd_kcontrol_new rinput_inv_mux =
	SOC_DAPM_ENUM("Right Inverting Input Mux", rinput_inv_enum);

static const struct snd_kcontrol_new lsidetone_mux =
	SOC_DAPM_ENUM("DACL Sidetone Mux", lsidetone_enum);

static const struct snd_kcontrol_new rsidetone_mux =
	SOC_DAPM_ENUM("DACR Sidetone Mux", rsidetone_enum);

<<<<<<< HEAD
=======
static const struct snd_kcontrol_new adcinput_mux =
	SOC_DAPM_ENUM("ADC Input", adcinput_enum);

>>>>>>> d762f438
static const struct snd_kcontrol_new lcapture_mux =
	SOC_DAPM_ENUM("Left Capture Mux", lcapture_enum);

static const struct snd_kcontrol_new rcapture_mux =
	SOC_DAPM_ENUM("Right Capture Mux", rcapture_enum);

static const struct snd_kcontrol_new lplay_mux =
	SOC_DAPM_ENUM("Left Playback Mux", lplay_enum);

static const struct snd_kcontrol_new rplay_mux =
	SOC_DAPM_ENUM("Right Playback Mux", rplay_enum);

static const struct snd_kcontrol_new left_output_mixer[] = {
SOC_DAPM_SINGLE("DACL Switch", WM8903_ANALOGUE_LEFT_MIX_0, 3, 1, 0),
SOC_DAPM_SINGLE("DACR Switch", WM8903_ANALOGUE_LEFT_MIX_0, 2, 1, 0),
SOC_DAPM_SINGLE_W("Left Bypass Switch", WM8903_ANALOGUE_LEFT_MIX_0, 1, 1, 0),
SOC_DAPM_SINGLE_W("Right Bypass Switch", WM8903_ANALOGUE_LEFT_MIX_0, 0, 1, 0),
};

static const struct snd_kcontrol_new right_output_mixer[] = {
SOC_DAPM_SINGLE("DACL Switch", WM8903_ANALOGUE_RIGHT_MIX_0, 3, 1, 0),
SOC_DAPM_SINGLE("DACR Switch", WM8903_ANALOGUE_RIGHT_MIX_0, 2, 1, 0),
SOC_DAPM_SINGLE_W("Left Bypass Switch", WM8903_ANALOGUE_RIGHT_MIX_0, 1, 1, 0),
SOC_DAPM_SINGLE_W("Right Bypass Switch", WM8903_ANALOGUE_RIGHT_MIX_0, 0, 1, 0),
};

static const struct snd_kcontrol_new left_speaker_mixer[] = {
SOC_DAPM_SINGLE("DACL Switch", WM8903_ANALOGUE_SPK_MIX_LEFT_0, 3, 1, 0),
SOC_DAPM_SINGLE("DACR Switch", WM8903_ANALOGUE_SPK_MIX_LEFT_0, 2, 1, 0),
SOC_DAPM_SINGLE("Left Bypass Switch", WM8903_ANALOGUE_SPK_MIX_LEFT_0, 1, 1, 0),
SOC_DAPM_SINGLE("Right Bypass Switch", WM8903_ANALOGUE_SPK_MIX_LEFT_0,
		0, 1, 0),
};

static const struct snd_kcontrol_new right_speaker_mixer[] = {
SOC_DAPM_SINGLE("DACL Switch", WM8903_ANALOGUE_SPK_MIX_RIGHT_0, 3, 1, 0),
SOC_DAPM_SINGLE("DACR Switch", WM8903_ANALOGUE_SPK_MIX_RIGHT_0, 2, 1, 0),
SOC_DAPM_SINGLE("Left Bypass Switch", WM8903_ANALOGUE_SPK_MIX_RIGHT_0,
		1, 1, 0),
SOC_DAPM_SINGLE("Right Bypass Switch", WM8903_ANALOGUE_SPK_MIX_RIGHT_0,
		0, 1, 0),
};

static const struct snd_soc_dapm_widget wm8903_dapm_widgets[] = {
SND_SOC_DAPM_INPUT("IN1L"),
SND_SOC_DAPM_INPUT("IN1R"),
SND_SOC_DAPM_INPUT("IN2L"),
SND_SOC_DAPM_INPUT("IN2R"),
SND_SOC_DAPM_INPUT("IN3L"),
SND_SOC_DAPM_INPUT("IN3R"),
SND_SOC_DAPM_INPUT("DMICDAT"),

SND_SOC_DAPM_OUTPUT("HPOUTL"),
SND_SOC_DAPM_OUTPUT("HPOUTR"),
SND_SOC_DAPM_OUTPUT("LINEOUTL"),
SND_SOC_DAPM_OUTPUT("LINEOUTR"),
SND_SOC_DAPM_OUTPUT("LOP"),
SND_SOC_DAPM_OUTPUT("LON"),
SND_SOC_DAPM_OUTPUT("ROP"),
SND_SOC_DAPM_OUTPUT("RON"),

SND_SOC_DAPM_MICBIAS("Mic Bias", WM8903_MIC_BIAS_CONTROL_0, 0, 0),

SND_SOC_DAPM_MUX("Left Input Mux", SND_SOC_NOPM, 0, 0, &linput_mux),
SND_SOC_DAPM_MUX("Left Input Inverting Mux", SND_SOC_NOPM, 0, 0,
		 &linput_inv_mux),
SND_SOC_DAPM_MUX("Left Input Mode Mux", SND_SOC_NOPM, 0, 0, &linput_mode_mux),

SND_SOC_DAPM_MUX("Right Input Mux", SND_SOC_NOPM, 0, 0, &rinput_mux),
SND_SOC_DAPM_MUX("Right Input Inverting Mux", SND_SOC_NOPM, 0, 0,
		 &rinput_inv_mux),
SND_SOC_DAPM_MUX("Right Input Mode Mux", SND_SOC_NOPM, 0, 0, &rinput_mode_mux),

SND_SOC_DAPM_PGA("Left Input PGA", WM8903_POWER_MANAGEMENT_0, 1, 0, NULL, 0),
SND_SOC_DAPM_PGA("Right Input PGA", WM8903_POWER_MANAGEMENT_0, 0, 0, NULL, 0),

<<<<<<< HEAD
=======
SND_SOC_DAPM_MUX("Left ADC Input", SND_SOC_NOPM, 0, 0, &adcinput_mux),
SND_SOC_DAPM_MUX("Right ADC Input", SND_SOC_NOPM, 0, 0, &adcinput_mux),

>>>>>>> d762f438
SND_SOC_DAPM_ADC("ADCL", NULL, WM8903_POWER_MANAGEMENT_6, 1, 0),
SND_SOC_DAPM_ADC("ADCR", NULL, WM8903_POWER_MANAGEMENT_6, 0, 0),

SND_SOC_DAPM_MUX("Left Capture Mux", SND_SOC_NOPM, 0, 0, &lcapture_mux),
SND_SOC_DAPM_MUX("Right Capture Mux", SND_SOC_NOPM, 0, 0, &rcapture_mux),

SND_SOC_DAPM_AIF_OUT("AIFTXL", "Left HiFi Capture", 0, SND_SOC_NOPM, 0, 0),
SND_SOC_DAPM_AIF_OUT("AIFTXR", "Right HiFi Capture", 0, SND_SOC_NOPM, 0, 0),

SND_SOC_DAPM_MUX("DACL Sidetone", SND_SOC_NOPM, 0, 0, &lsidetone_mux),
SND_SOC_DAPM_MUX("DACR Sidetone", SND_SOC_NOPM, 0, 0, &rsidetone_mux),

SND_SOC_DAPM_AIF_IN("AIFRXL", "Left Playback", 0, SND_SOC_NOPM, 0, 0),
SND_SOC_DAPM_AIF_IN("AIFRXR", "Right Playback", 0, SND_SOC_NOPM, 0, 0),

SND_SOC_DAPM_MUX("Left Playback Mux", SND_SOC_NOPM, 0, 0, &lplay_mux),
SND_SOC_DAPM_MUX("Right Playback Mux", SND_SOC_NOPM, 0, 0, &rplay_mux),

SND_SOC_DAPM_DAC("DACL", NULL, WM8903_POWER_MANAGEMENT_6, 3, 0),
SND_SOC_DAPM_DAC("DACR", NULL, WM8903_POWER_MANAGEMENT_6, 2, 0),

SND_SOC_DAPM_MIXER("Left Output Mixer", WM8903_POWER_MANAGEMENT_1, 1, 0,
		   left_output_mixer, ARRAY_SIZE(left_output_mixer)),
SND_SOC_DAPM_MIXER("Right Output Mixer", WM8903_POWER_MANAGEMENT_1, 0, 0,
		   right_output_mixer, ARRAY_SIZE(right_output_mixer)),

SND_SOC_DAPM_MIXER("Left Speaker Mixer", WM8903_POWER_MANAGEMENT_4, 1, 0,
		   left_speaker_mixer, ARRAY_SIZE(left_speaker_mixer)),
SND_SOC_DAPM_MIXER("Right Speaker Mixer", WM8903_POWER_MANAGEMENT_4, 0, 0,
		   right_speaker_mixer, ARRAY_SIZE(right_speaker_mixer)),

<<<<<<< HEAD
SND_SOC_DAPM_PGA_S("Left Headphone Output PGA", 0, WM8903_ANALOGUE_HP_0,
		   4, 0, NULL, 0),
SND_SOC_DAPM_PGA_S("Right Headphone Output PGA", 0, WM8903_ANALOGUE_HP_0,
		   0, 0, NULL, 0),

SND_SOC_DAPM_PGA_S("Left Line Output PGA", 0, WM8903_ANALOGUE_LINEOUT_0, 4, 0,
		   NULL, 0),
SND_SOC_DAPM_PGA_S("Right Line Output PGA", 0, WM8903_ANALOGUE_LINEOUT_0, 0, 0,
=======
SND_SOC_DAPM_PGA_S("Left Headphone Output PGA", 0, WM8903_POWER_MANAGEMENT_2,
		   1, 0, NULL, 0),
SND_SOC_DAPM_PGA_S("Right Headphone Output PGA", 0, WM8903_POWER_MANAGEMENT_2,
		   0, 0, NULL, 0),

SND_SOC_DAPM_PGA_S("Left Line Output PGA", 0, WM8903_POWER_MANAGEMENT_3, 1, 0,
		   NULL, 0),
SND_SOC_DAPM_PGA_S("Right Line Output PGA", 0, WM8903_POWER_MANAGEMENT_3, 0, 0,
>>>>>>> d762f438
		   NULL, 0),

SND_SOC_DAPM_PGA_S("HPL_RMV_SHORT", 4, WM8903_ANALOGUE_HP_0, 7, 0, NULL, 0),
SND_SOC_DAPM_PGA_S("HPL_ENA_OUTP", 3, WM8903_ANALOGUE_HP_0, 6, 0, NULL, 0),
<<<<<<< HEAD
SND_SOC_DAPM_PGA_S("HPL_ENA_DLY", 1, WM8903_ANALOGUE_HP_0, 5, 0, NULL, 0),
SND_SOC_DAPM_PGA_S("HPR_RMV_SHORT", 4, WM8903_ANALOGUE_HP_0, 3, 0, NULL, 0),
SND_SOC_DAPM_PGA_S("HPR_ENA_OUTP", 3, WM8903_ANALOGUE_HP_0, 2, 0, NULL, 0),
SND_SOC_DAPM_PGA_S("HPR_ENA_DLY", 1, WM8903_ANALOGUE_HP_0, 1, 0, NULL, 0),
=======
SND_SOC_DAPM_PGA_S("HPL_ENA_DLY", 2, WM8903_ANALOGUE_HP_0, 5, 0, NULL, 0),
SND_SOC_DAPM_PGA_S("HPL_ENA", 1, WM8903_ANALOGUE_HP_0, 4, 0, NULL, 0),
SND_SOC_DAPM_PGA_S("HPR_RMV_SHORT", 4, WM8903_ANALOGUE_HP_0, 3, 0, NULL, 0),
SND_SOC_DAPM_PGA_S("HPR_ENA_OUTP", 3, WM8903_ANALOGUE_HP_0, 2, 0, NULL, 0),
SND_SOC_DAPM_PGA_S("HPR_ENA_DLY", 2, WM8903_ANALOGUE_HP_0, 1, 0, NULL, 0),
SND_SOC_DAPM_PGA_S("HPR_ENA", 1, WM8903_ANALOGUE_HP_0, 0, 0, NULL, 0),
>>>>>>> d762f438

SND_SOC_DAPM_PGA_S("LINEOUTL_RMV_SHORT", 4, WM8903_ANALOGUE_LINEOUT_0, 7, 0,
		   NULL, 0),
SND_SOC_DAPM_PGA_S("LINEOUTL_ENA_OUTP", 3, WM8903_ANALOGUE_LINEOUT_0, 6, 0,
		   NULL, 0),
<<<<<<< HEAD
SND_SOC_DAPM_PGA_S("LINEOUTL_ENA_DLY", 1, WM8903_ANALOGUE_LINEOUT_0, 5, 0,
=======
SND_SOC_DAPM_PGA_S("LINEOUTL_ENA_DLY", 2, WM8903_ANALOGUE_LINEOUT_0, 5, 0,
		   NULL, 0),
SND_SOC_DAPM_PGA_S("LINEOUTL_ENA", 1, WM8903_ANALOGUE_LINEOUT_0, 4, 0,
>>>>>>> d762f438
		   NULL, 0),
SND_SOC_DAPM_PGA_S("LINEOUTR_RMV_SHORT", 4, WM8903_ANALOGUE_LINEOUT_0, 3, 0,
		   NULL, 0),
SND_SOC_DAPM_PGA_S("LINEOUTR_ENA_OUTP", 3, WM8903_ANALOGUE_LINEOUT_0, 2, 0,
		   NULL, 0),
<<<<<<< HEAD
SND_SOC_DAPM_PGA_S("LINEOUTR_ENA_DLY", 1, WM8903_ANALOGUE_LINEOUT_0, 1, 0,
=======
SND_SOC_DAPM_PGA_S("LINEOUTR_ENA_DLY", 2, WM8903_ANALOGUE_LINEOUT_0, 1, 0,
		   NULL, 0),
SND_SOC_DAPM_PGA_S("LINEOUTR_ENA", 1, WM8903_ANALOGUE_LINEOUT_0, 0, 0,
>>>>>>> d762f438
		   NULL, 0),

SND_SOC_DAPM_SUPPLY("DCS Master", WM8903_DC_SERVO_0, 4, 0, NULL, 0),
SND_SOC_DAPM_PGA_S("HPL_DCS", 3, SND_SOC_NOPM, 3, 0, wm8903_dcs_event,
		   SND_SOC_DAPM_POST_PMU | SND_SOC_DAPM_PRE_PMD),
SND_SOC_DAPM_PGA_S("HPR_DCS", 3, SND_SOC_NOPM, 2, 0, wm8903_dcs_event,
		   SND_SOC_DAPM_POST_PMU | SND_SOC_DAPM_PRE_PMD),
SND_SOC_DAPM_PGA_S("LINEOUTL_DCS", 3, SND_SOC_NOPM, 1, 0, wm8903_dcs_event,
		   SND_SOC_DAPM_POST_PMU | SND_SOC_DAPM_PRE_PMD),
SND_SOC_DAPM_PGA_S("LINEOUTR_DCS", 3, SND_SOC_NOPM, 0, 0, wm8903_dcs_event,
		   SND_SOC_DAPM_POST_PMU | SND_SOC_DAPM_PRE_PMD),

SND_SOC_DAPM_PGA("Left Speaker PGA", WM8903_POWER_MANAGEMENT_5, 1, 0,
		 NULL, 0),
SND_SOC_DAPM_PGA("Right Speaker PGA", WM8903_POWER_MANAGEMENT_5, 0, 0,
		 NULL, 0),

SND_SOC_DAPM_SUPPLY("Charge Pump", WM8903_CHARGE_PUMP_0, 0, 0,
		    wm8903_cp_event, SND_SOC_DAPM_POST_PMU),
SND_SOC_DAPM_SUPPLY("CLK_DSP", WM8903_CLOCK_RATES_2, 1, 0, NULL, 0),
SND_SOC_DAPM_SUPPLY("CLK_SYS", WM8903_CLOCK_RATES_2, 2, 0, NULL, 0),
};

static const struct snd_soc_dapm_route wm8903_intercon[] = {

	{ "CLK_DSP", NULL, "CLK_SYS" },
	{ "Mic Bias", NULL, "CLK_SYS" },
	{ "HPL_DCS", NULL, "CLK_SYS" },
	{ "HPR_DCS", NULL, "CLK_SYS" },
	{ "LINEOUTL_DCS", NULL, "CLK_SYS" },
	{ "LINEOUTR_DCS", NULL, "CLK_SYS" },

	{ "CLK_DSP", NULL, "CLK_SYS" },
	{ "Mic Bias", NULL, "CLK_SYS" },
	{ "HPL_DCS", NULL, "CLK_SYS" },
	{ "HPR_DCS", NULL, "CLK_SYS" },
	{ "LINEOUTL_DCS", NULL, "CLK_SYS" },
	{ "LINEOUTR_DCS", NULL, "CLK_SYS" },

	{ "Left Input Mux", "IN1L", "IN1L" },
	{ "Left Input Mux", "IN2L", "IN2L" },
	{ "Left Input Mux", "IN3L", "IN3L" },

	{ "Left Input Inverting Mux", "IN1L", "IN1L" },
	{ "Left Input Inverting Mux", "IN2L", "IN2L" },
	{ "Left Input Inverting Mux", "IN3L", "IN3L" },

	{ "Right Input Mux", "IN1R", "IN1R" },
	{ "Right Input Mux", "IN2R", "IN2R" },
	{ "Right Input Mux", "IN3R", "IN3R" },

	{ "Right Input Inverting Mux", "IN1R", "IN1R" },
	{ "Right Input Inverting Mux", "IN2R", "IN2R" },
	{ "Right Input Inverting Mux", "IN3R", "IN3R" },

	{ "Left Input Mode Mux", "Single-Ended", "Left Input Inverting Mux" },
	{ "Left Input Mode Mux", "Differential Line",
	  "Left Input Mux" },
	{ "Left Input Mode Mux", "Differential Line",
	  "Left Input Inverting Mux" },
	{ "Left Input Mode Mux", "Differential Mic",
	  "Left Input Mux" },
	{ "Left Input Mode Mux", "Differential Mic",
	  "Left Input Inverting Mux" },

	{ "Right Input Mode Mux", "Single-Ended",
	  "Right Input Inverting Mux" },
	{ "Right Input Mode Mux", "Differential Line",
	  "Right Input Mux" },
	{ "Right Input Mode Mux", "Differential Line",
	  "Right Input Inverting Mux" },
	{ "Right Input Mode Mux", "Differential Mic",
	  "Right Input Mux" },
	{ "Right Input Mode Mux", "Differential Mic",
	  "Right Input Inverting Mux" },

	{ "Left Input PGA", NULL, "Left Input Mode Mux" },
	{ "Right Input PGA", NULL, "Right Input Mode Mux" },

<<<<<<< HEAD
=======
	{ "Left ADC Input", "ADC", "Left Input PGA" },
	{ "Left ADC Input", "DMIC", "DMICDAT" },
	{ "Right ADC Input", "ADC", "Right Input PGA" },
	{ "Right ADC Input", "DMIC", "DMICDAT" },

>>>>>>> d762f438
	{ "Left Capture Mux", "Left", "ADCL" },
	{ "Left Capture Mux", "Right", "ADCR" },

	{ "Right Capture Mux", "Left", "ADCL" },
	{ "Right Capture Mux", "Right", "ADCR" },

	{ "AIFTXL", NULL, "Left Capture Mux" },
	{ "AIFTXR", NULL, "Right Capture Mux" },

<<<<<<< HEAD
	{ "ADCL", NULL, "Left Input PGA" },
=======
	{ "ADCL", NULL, "Left ADC Input" },
>>>>>>> d762f438
	{ "ADCL", NULL, "CLK_DSP" },
	{ "ADCR", NULL, "Right ADC Input" },
	{ "ADCR", NULL, "CLK_DSP" },

	{ "Left Playback Mux", "Left", "AIFRXL" },
	{ "Left Playback Mux", "Right", "AIFRXR" },

	{ "Right Playback Mux", "Left", "AIFRXL" },
	{ "Right Playback Mux", "Right", "AIFRXR" },

	{ "DACL Sidetone", "Left", "ADCL" },
	{ "DACL Sidetone", "Right", "ADCR" },
	{ "DACR Sidetone", "Left", "ADCL" },
	{ "DACR Sidetone", "Right", "ADCR" },

	{ "DACL", NULL, "Left Playback Mux" },
	{ "DACL", NULL, "DACL Sidetone" },
	{ "DACL", NULL, "CLK_DSP" },

	{ "DACR", NULL, "Right Playback Mux" },
	{ "DACR", NULL, "DACR Sidetone" },
	{ "DACR", NULL, "CLK_DSP" },

	{ "Left Output Mixer", "Left Bypass Switch", "Left Input PGA" },
	{ "Left Output Mixer", "Right Bypass Switch", "Right Input PGA" },
	{ "Left Output Mixer", "DACL Switch", "DACL" },
	{ "Left Output Mixer", "DACR Switch", "DACR" },

	{ "Right Output Mixer", "Left Bypass Switch", "Left Input PGA" },
	{ "Right Output Mixer", "Right Bypass Switch", "Right Input PGA" },
	{ "Right Output Mixer", "DACL Switch", "DACL" },
	{ "Right Output Mixer", "DACR Switch", "DACR" },

	{ "Left Speaker Mixer", "Left Bypass Switch", "Left Input PGA" },
	{ "Left Speaker Mixer", "Right Bypass Switch", "Right Input PGA" },
	{ "Left Speaker Mixer", "DACL Switch", "DACL" },
	{ "Left Speaker Mixer", "DACR Switch", "DACR" },

	{ "Right Speaker Mixer", "Left Bypass Switch", "Left Input PGA" },
	{ "Right Speaker Mixer", "Right Bypass Switch", "Right Input PGA" },
	{ "Right Speaker Mixer", "DACL Switch", "DACL" },
	{ "Right Speaker Mixer", "DACR Switch", "DACR" },

	{ "Left Line Output PGA", NULL, "Left Output Mixer" },
	{ "Right Line Output PGA", NULL, "Right Output Mixer" },

	{ "Left Headphone Output PGA", NULL, "Left Output Mixer" },
	{ "Right Headphone Output PGA", NULL, "Right Output Mixer" },

	{ "Left Speaker PGA", NULL, "Left Speaker Mixer" },
	{ "Right Speaker PGA", NULL, "Right Speaker Mixer" },

<<<<<<< HEAD
	{ "HPL_ENA_DLY", NULL, "Left Headphone Output PGA" },
	{ "HPR_ENA_DLY", NULL, "Right Headphone Output PGA" },
	{ "LINEOUTL_ENA_DLY", NULL, "Left Line Output PGA" },
	{ "LINEOUTR_ENA_DLY", NULL, "Right Line Output PGA" },
=======
	{ "HPL_ENA", NULL, "Left Headphone Output PGA" },
	{ "HPR_ENA", NULL, "Right Headphone Output PGA" },
	{ "HPL_ENA_DLY", NULL, "HPL_ENA" },
	{ "HPR_ENA_DLY", NULL, "HPR_ENA" },
	{ "LINEOUTL_ENA", NULL, "Left Line Output PGA" },
	{ "LINEOUTR_ENA", NULL, "Right Line Output PGA" },
	{ "LINEOUTL_ENA_DLY", NULL, "LINEOUTL_ENA" },
	{ "LINEOUTR_ENA_DLY", NULL, "LINEOUTR_ENA" },
>>>>>>> d762f438

	{ "HPL_DCS", NULL, "DCS Master" },
	{ "HPR_DCS", NULL, "DCS Master" },
	{ "LINEOUTL_DCS", NULL, "DCS Master" },
	{ "LINEOUTR_DCS", NULL, "DCS Master" },

	{ "HPL_DCS", NULL, "HPL_ENA_DLY" },
	{ "HPR_DCS", NULL, "HPR_ENA_DLY" },
	{ "LINEOUTL_DCS", NULL, "LINEOUTL_ENA_DLY" },
	{ "LINEOUTR_DCS", NULL, "LINEOUTR_ENA_DLY" },

	{ "HPL_ENA_OUTP", NULL, "HPL_DCS" },
	{ "HPR_ENA_OUTP", NULL, "HPR_DCS" },
	{ "LINEOUTL_ENA_OUTP", NULL, "LINEOUTL_DCS" },
	{ "LINEOUTR_ENA_OUTP", NULL, "LINEOUTR_DCS" },

	{ "HPL_RMV_SHORT", NULL, "HPL_ENA_OUTP" },
	{ "HPR_RMV_SHORT", NULL, "HPR_ENA_OUTP" },
	{ "LINEOUTL_RMV_SHORT", NULL, "LINEOUTL_ENA_OUTP" },
	{ "LINEOUTR_RMV_SHORT", NULL, "LINEOUTR_ENA_OUTP" },

	{ "HPOUTL", NULL, "HPL_RMV_SHORT" },
	{ "HPOUTR", NULL, "HPR_RMV_SHORT" },
	{ "LINEOUTL", NULL, "LINEOUTL_RMV_SHORT" },
	{ "LINEOUTR", NULL, "LINEOUTR_RMV_SHORT" },

	{ "LOP", NULL, "Left Speaker PGA" },
	{ "LON", NULL, "Left Speaker PGA" },

	{ "ROP", NULL, "Right Speaker PGA" },
	{ "RON", NULL, "Right Speaker PGA" },

	{ "Left Headphone Output PGA", NULL, "Charge Pump" },
	{ "Right Headphone Output PGA", NULL, "Charge Pump" },
	{ "Left Line Output PGA", NULL, "Charge Pump" },
	{ "Right Line Output PGA", NULL, "Charge Pump" },
};

static int wm8903_set_bias_level(struct snd_soc_codec *codec,
				 enum snd_soc_bias_level level)
{
	switch (level) {
	case SND_SOC_BIAS_ON:
		break;

	case SND_SOC_BIAS_PREPARE:
		snd_soc_update_bits(codec, WM8903_VMID_CONTROL_0,
				    WM8903_VMID_RES_MASK,
				    WM8903_VMID_RES_50K);
		break;

	case SND_SOC_BIAS_STANDBY:
		if (codec->dapm.bias_level == SND_SOC_BIAS_OFF) {
			snd_soc_update_bits(codec, WM8903_BIAS_CONTROL_0,
					    WM8903_POBCTRL | WM8903_ISEL_MASK |
					    WM8903_STARTUP_BIAS_ENA |
					    WM8903_BIAS_ENA,
					    WM8903_POBCTRL |
					    (2 << WM8903_ISEL_SHIFT) |
					    WM8903_STARTUP_BIAS_ENA);

			snd_soc_update_bits(codec,
					    WM8903_ANALOGUE_SPK_OUTPUT_CONTROL_0,
					    WM8903_SPK_DISCHARGE,
					    WM8903_SPK_DISCHARGE);

			msleep(33);

			snd_soc_update_bits(codec, WM8903_POWER_MANAGEMENT_5,
					    WM8903_SPKL_ENA | WM8903_SPKR_ENA,
					    WM8903_SPKL_ENA | WM8903_SPKR_ENA);

			snd_soc_update_bits(codec,
					    WM8903_ANALOGUE_SPK_OUTPUT_CONTROL_0,
					    WM8903_SPK_DISCHARGE, 0);

			snd_soc_update_bits(codec, WM8903_VMID_CONTROL_0,
					    WM8903_VMID_TIE_ENA |
					    WM8903_BUFIO_ENA |
					    WM8903_VMID_IO_ENA |
					    WM8903_VMID_SOFT_MASK |
					    WM8903_VMID_RES_MASK |
					    WM8903_VMID_BUF_ENA,
					    WM8903_VMID_TIE_ENA |
					    WM8903_BUFIO_ENA |
					    WM8903_VMID_IO_ENA |
					    (2 << WM8903_VMID_SOFT_SHIFT) |
					    WM8903_VMID_RES_250K |
					    WM8903_VMID_BUF_ENA);

			msleep(129);

			snd_soc_update_bits(codec, WM8903_POWER_MANAGEMENT_5,
					    WM8903_SPKL_ENA | WM8903_SPKR_ENA,
					    0);

			snd_soc_update_bits(codec, WM8903_VMID_CONTROL_0,
					    WM8903_VMID_SOFT_MASK, 0);

			snd_soc_update_bits(codec, WM8903_VMID_CONTROL_0,
					    WM8903_VMID_RES_MASK,
					    WM8903_VMID_RES_50K);

			snd_soc_update_bits(codec, WM8903_BIAS_CONTROL_0,
					    WM8903_BIAS_ENA | WM8903_POBCTRL,
					    WM8903_BIAS_ENA);

			/* By default no bypass paths are enabled so
			 * enable Class W support.
			 */
			dev_dbg(codec->dev, "Enabling Class W\n");
			snd_soc_update_bits(codec, WM8903_CLASS_W_0,
					    WM8903_CP_DYN_FREQ |
					    WM8903_CP_DYN_V,
					    WM8903_CP_DYN_FREQ |
					    WM8903_CP_DYN_V);
		}

		snd_soc_update_bits(codec, WM8903_VMID_CONTROL_0,
				    WM8903_VMID_RES_MASK,
				    WM8903_VMID_RES_250K);
		break;

	case SND_SOC_BIAS_OFF:
		snd_soc_update_bits(codec, WM8903_BIAS_CONTROL_0,
				    WM8903_BIAS_ENA, 0);

		snd_soc_update_bits(codec, WM8903_VMID_CONTROL_0,
				    WM8903_VMID_SOFT_MASK,
				    2 << WM8903_VMID_SOFT_SHIFT);

		snd_soc_update_bits(codec, WM8903_VMID_CONTROL_0,
				    WM8903_VMID_BUF_ENA, 0);

		msleep(290);

		snd_soc_update_bits(codec, WM8903_VMID_CONTROL_0,
				    WM8903_VMID_TIE_ENA | WM8903_BUFIO_ENA |
				    WM8903_VMID_IO_ENA | WM8903_VMID_RES_MASK |
				    WM8903_VMID_SOFT_MASK |
				    WM8903_VMID_BUF_ENA, 0);

		snd_soc_update_bits(codec, WM8903_BIAS_CONTROL_0,
				    WM8903_STARTUP_BIAS_ENA, 0);
		break;
	}

	codec->dapm.bias_level = level;

	return 0;
}

static int wm8903_set_dai_sysclk(struct snd_soc_dai *codec_dai,
				 int clk_id, unsigned int freq, int dir)
{
	struct snd_soc_codec *codec = codec_dai->codec;
	struct wm8903_priv *wm8903 = snd_soc_codec_get_drvdata(codec);

	wm8903->sysclk = freq;

	return 0;
}

static int wm8903_set_dai_fmt(struct snd_soc_dai *codec_dai,
			      unsigned int fmt)
{
	struct snd_soc_codec *codec = codec_dai->codec;
	u16 aif1 = snd_soc_read(codec, WM8903_AUDIO_INTERFACE_1);

	aif1 &= ~(WM8903_LRCLK_DIR | WM8903_BCLK_DIR | WM8903_AIF_FMT_MASK |
		  WM8903_AIF_LRCLK_INV | WM8903_AIF_BCLK_INV);

	switch (fmt & SND_SOC_DAIFMT_MASTER_MASK) {
	case SND_SOC_DAIFMT_CBS_CFS:
		break;
	case SND_SOC_DAIFMT_CBS_CFM:
		aif1 |= WM8903_LRCLK_DIR;
		break;
	case SND_SOC_DAIFMT_CBM_CFM:
		aif1 |= WM8903_LRCLK_DIR | WM8903_BCLK_DIR;
		break;
	case SND_SOC_DAIFMT_CBM_CFS:
		aif1 |= WM8903_BCLK_DIR;
		break;
	default:
		return -EINVAL;
	}

	switch (fmt & SND_SOC_DAIFMT_FORMAT_MASK) {
	case SND_SOC_DAIFMT_DSP_A:
		aif1 |= 0x3;
		break;
	case SND_SOC_DAIFMT_DSP_B:
		aif1 |= 0x3 | WM8903_AIF_LRCLK_INV;
		break;
	case SND_SOC_DAIFMT_I2S:
		aif1 |= 0x2;
		break;
	case SND_SOC_DAIFMT_RIGHT_J:
		aif1 |= 0x1;
		break;
	case SND_SOC_DAIFMT_LEFT_J:
		break;
	default:
		return -EINVAL;
	}

	/* Clock inversion */
	switch (fmt & SND_SOC_DAIFMT_FORMAT_MASK) {
	case SND_SOC_DAIFMT_DSP_A:
	case SND_SOC_DAIFMT_DSP_B:
		/* frame inversion not valid for DSP modes */
		switch (fmt & SND_SOC_DAIFMT_INV_MASK) {
		case SND_SOC_DAIFMT_NB_NF:
			break;
		case SND_SOC_DAIFMT_IB_NF:
			aif1 |= WM8903_AIF_BCLK_INV;
			break;
		default:
			return -EINVAL;
		}
		break;
	case SND_SOC_DAIFMT_I2S:
	case SND_SOC_DAIFMT_RIGHT_J:
	case SND_SOC_DAIFMT_LEFT_J:
		switch (fmt & SND_SOC_DAIFMT_INV_MASK) {
		case SND_SOC_DAIFMT_NB_NF:
			break;
		case SND_SOC_DAIFMT_IB_IF:
			aif1 |= WM8903_AIF_BCLK_INV | WM8903_AIF_LRCLK_INV;
			break;
		case SND_SOC_DAIFMT_IB_NF:
			aif1 |= WM8903_AIF_BCLK_INV;
			break;
		case SND_SOC_DAIFMT_NB_IF:
			aif1 |= WM8903_AIF_LRCLK_INV;
			break;
		default:
			return -EINVAL;
		}
		break;
	default:
		return -EINVAL;
	}

	snd_soc_write(codec, WM8903_AUDIO_INTERFACE_1, aif1);

	return 0;
}

static int wm8903_digital_mute(struct snd_soc_dai *codec_dai, int mute)
{
	struct snd_soc_codec *codec = codec_dai->codec;
	u16 reg;

	reg = snd_soc_read(codec, WM8903_DAC_DIGITAL_1);

	if (mute)
		reg |= WM8903_DAC_MUTE;
	else
		reg &= ~WM8903_DAC_MUTE;

	snd_soc_write(codec, WM8903_DAC_DIGITAL_1, reg);

	return 0;
}

/* Lookup table for CLK_SYS/fs ratio.  256fs or more is recommended
 * for optimal performance so we list the lower rates first and match
 * on the last match we find. */
static struct {
	int div;
	int rate;
	int mode;
	int mclk_div;
} clk_sys_ratios[] = {
	{   64, 0x0, 0x0, 1 },
	{   68, 0x0, 0x1, 1 },
	{  125, 0x0, 0x2, 1 },
	{  128, 0x1, 0x0, 1 },
	{  136, 0x1, 0x1, 1 },
	{  192, 0x2, 0x0, 1 },
	{  204, 0x2, 0x1, 1 },

	{   64, 0x0, 0x0, 2 },
	{   68, 0x0, 0x1, 2 },
	{  125, 0x0, 0x2, 2 },
	{  128, 0x1, 0x0, 2 },
	{  136, 0x1, 0x1, 2 },
	{  192, 0x2, 0x0, 2 },
	{  204, 0x2, 0x1, 2 },

	{  250, 0x2, 0x2, 1 },
	{  256, 0x3, 0x0, 1 },
	{  272, 0x3, 0x1, 1 },
	{  384, 0x4, 0x0, 1 },
	{  408, 0x4, 0x1, 1 },
	{  375, 0x4, 0x2, 1 },
	{  512, 0x5, 0x0, 1 },
	{  544, 0x5, 0x1, 1 },
	{  500, 0x5, 0x2, 1 },
	{  768, 0x6, 0x0, 1 },
	{  816, 0x6, 0x1, 1 },
	{  750, 0x6, 0x2, 1 },
	{ 1024, 0x7, 0x0, 1 },
	{ 1088, 0x7, 0x1, 1 },
	{ 1000, 0x7, 0x2, 1 },
	{ 1408, 0x8, 0x0, 1 },
	{ 1496, 0x8, 0x1, 1 },
	{ 1536, 0x9, 0x0, 1 },
	{ 1632, 0x9, 0x1, 1 },
	{ 1500, 0x9, 0x2, 1 },

	{  250, 0x2, 0x2, 2 },
	{  256, 0x3, 0x0, 2 },
	{  272, 0x3, 0x1, 2 },
	{  384, 0x4, 0x0, 2 },
	{  408, 0x4, 0x1, 2 },
	{  375, 0x4, 0x2, 2 },
	{  512, 0x5, 0x0, 2 },
	{  544, 0x5, 0x1, 2 },
	{  500, 0x5, 0x2, 2 },
	{  768, 0x6, 0x0, 2 },
	{  816, 0x6, 0x1, 2 },
	{  750, 0x6, 0x2, 2 },
	{ 1024, 0x7, 0x0, 2 },
	{ 1088, 0x7, 0x1, 2 },
	{ 1000, 0x7, 0x2, 2 },
	{ 1408, 0x8, 0x0, 2 },
	{ 1496, 0x8, 0x1, 2 },
	{ 1536, 0x9, 0x0, 2 },
	{ 1632, 0x9, 0x1, 2 },
	{ 1500, 0x9, 0x2, 2 },
};

/* CLK_SYS/BCLK ratios - multiplied by 10 due to .5s */
static struct {
	int ratio;
	int div;
} bclk_divs[] = {
	{  10,  0 },
	{  20,  2 },
	{  30,  3 },
	{  40,  4 },
	{  50,  5 },
	{  60,  7 },
	{  80,  8 },
	{ 100,  9 },
	{ 120, 11 },
	{ 160, 12 },
	{ 200, 13 },
	{ 220, 14 },
	{ 240, 15 },
	{ 300, 17 },
	{ 320, 18 },
	{ 440, 19 },
	{ 480, 20 },
};

/* Sample rates for DSP */
static struct {
	int rate;
	int value;
} sample_rates[] = {
	{  8000,  0 },
	{ 11025,  1 },
	{ 12000,  2 },
	{ 16000,  3 },
	{ 22050,  4 },
	{ 24000,  5 },
	{ 32000,  6 },
	{ 44100,  7 },
	{ 48000,  8 },
	{ 88200,  9 },
	{ 96000, 10 },
	{ 0,      0 },
};

static int wm8903_hw_params(struct snd_pcm_substream *substream,
			    struct snd_pcm_hw_params *params,
			    struct snd_soc_dai *dai)
{
	struct snd_soc_pcm_runtime *rtd = substream->private_data;
	struct snd_soc_codec *codec =rtd->codec;
	struct wm8903_priv *wm8903 = snd_soc_codec_get_drvdata(codec);
	int fs = params_rate(params);
	int bclk;
	int bclk_div;
	int i;
	int dsp_config;
	int clk_config;
	int best_val;
	int cur_val;
	int clk_sys;

	u16 aif1 = snd_soc_read(codec, WM8903_AUDIO_INTERFACE_1);
	u16 aif2 = snd_soc_read(codec, WM8903_AUDIO_INTERFACE_2);
	u16 aif3 = snd_soc_read(codec, WM8903_AUDIO_INTERFACE_3);
	u16 clock0 = snd_soc_read(codec, WM8903_CLOCK_RATES_0);
	u16 clock1 = snd_soc_read(codec, WM8903_CLOCK_RATES_1);
	u16 dac_digital1 = snd_soc_read(codec, WM8903_DAC_DIGITAL_1);

	/* Enable sloping stopband filter for low sample rates */
	if (fs <= 24000)
		dac_digital1 |= WM8903_DAC_SB_FILT;
	else
		dac_digital1 &= ~WM8903_DAC_SB_FILT;

	/* Configure sample rate logic for DSP - choose nearest rate */
	dsp_config = 0;
	best_val = abs(sample_rates[dsp_config].rate - fs);
	for (i = 1; i < ARRAY_SIZE(sample_rates); i++) {
		cur_val = abs(sample_rates[i].rate - fs);
		if (cur_val <= best_val) {
			dsp_config = i;
			best_val = cur_val;
		}
	}

	dev_dbg(codec->dev, "DSP fs = %dHz\n", sample_rates[dsp_config].rate);
	clock1 &= ~WM8903_SAMPLE_RATE_MASK;
	clock1 |= sample_rates[dsp_config].value;

	aif1 &= ~WM8903_AIF_WL_MASK;
	bclk = 2 * fs;
	switch (params_format(params)) {
	case SNDRV_PCM_FORMAT_S16_LE:
		bclk *= 16;
		break;
	case SNDRV_PCM_FORMAT_S20_3LE:
		bclk *= 20;
		aif1 |= 0x4;
		break;
	case SNDRV_PCM_FORMAT_S24_LE:
		bclk *= 24;
		aif1 |= 0x8;
		break;
	case SNDRV_PCM_FORMAT_S32_LE:
		bclk *= 32;
		aif1 |= 0xc;
		break;
	default:
		return -EINVAL;
	}

	dev_dbg(codec->dev, "MCLK = %dHz, target sample rate = %dHz\n",
		wm8903->sysclk, fs);

	/* We may not have an MCLK which allows us to generate exactly
	 * the clock we want, particularly with USB derived inputs, so
	 * approximate.
	 */
	clk_config = 0;
	best_val = abs((wm8903->sysclk /
			(clk_sys_ratios[0].mclk_div *
			 clk_sys_ratios[0].div)) - fs);
	for (i = 1; i < ARRAY_SIZE(clk_sys_ratios); i++) {
		cur_val = abs((wm8903->sysclk /
			       (clk_sys_ratios[i].mclk_div *
				clk_sys_ratios[i].div)) - fs);

		if (cur_val <= best_val) {
			clk_config = i;
			best_val = cur_val;
		}
	}

	if (clk_sys_ratios[clk_config].mclk_div == 2) {
		clock0 |= WM8903_MCLKDIV2;
		clk_sys = wm8903->sysclk / 2;
	} else {
		clock0 &= ~WM8903_MCLKDIV2;
		clk_sys = wm8903->sysclk;
	}

	clock1 &= ~(WM8903_CLK_SYS_RATE_MASK |
		    WM8903_CLK_SYS_MODE_MASK);
	clock1 |= clk_sys_ratios[clk_config].rate << WM8903_CLK_SYS_RATE_SHIFT;
	clock1 |= clk_sys_ratios[clk_config].mode << WM8903_CLK_SYS_MODE_SHIFT;

	dev_dbg(codec->dev, "CLK_SYS_RATE=%x, CLK_SYS_MODE=%x div=%d\n",
		clk_sys_ratios[clk_config].rate,
		clk_sys_ratios[clk_config].mode,
		clk_sys_ratios[clk_config].div);

	dev_dbg(codec->dev, "Actual CLK_SYS = %dHz\n", clk_sys);

	/* We may not get quite the right frequency if using
	 * approximate clocks so look for the closest match that is
	 * higher than the target (we need to ensure that there enough
	 * BCLKs to clock out the samples).
	 */
	bclk_div = 0;
	best_val = ((clk_sys * 10) / bclk_divs[0].ratio) - bclk;
	i = 1;
	while (i < ARRAY_SIZE(bclk_divs)) {
		cur_val = ((clk_sys * 10) / bclk_divs[i].ratio) - bclk;
		if (cur_val < 0) /* BCLK table is sorted */
			break;
		bclk_div = i;
		best_val = cur_val;
		i++;
	}

	aif2 &= ~WM8903_BCLK_DIV_MASK;
	aif3 &= ~WM8903_LRCLK_RATE_MASK;

	dev_dbg(codec->dev, "BCLK ratio %d for %dHz - actual BCLK = %dHz\n",
		bclk_divs[bclk_div].ratio / 10, bclk,
		(clk_sys * 10) / bclk_divs[bclk_div].ratio);

	aif2 |= bclk_divs[bclk_div].div;
	aif3 |= bclk / fs;

	wm8903->fs = params_rate(params);
	wm8903_set_deemph(codec);

	snd_soc_write(codec, WM8903_CLOCK_RATES_0, clock0);
	snd_soc_write(codec, WM8903_CLOCK_RATES_1, clock1);
	snd_soc_write(codec, WM8903_AUDIO_INTERFACE_1, aif1);
	snd_soc_write(codec, WM8903_AUDIO_INTERFACE_2, aif2);
	snd_soc_write(codec, WM8903_AUDIO_INTERFACE_3, aif3);
	snd_soc_write(codec, WM8903_DAC_DIGITAL_1, dac_digital1);

	return 0;
}

/**
 * wm8903_mic_detect - Enable microphone detection via the WM8903 IRQ
 *
 * @codec:  WM8903 codec
 * @jack:   jack to report detection events on
 * @det:    value to report for presence detection
 * @shrt:   value to report for short detection
 *
 * Enable microphone detection via IRQ on the WM8903.  If GPIOs are
 * being used to bring out signals to the processor then only platform
 * data configuration is needed for WM8903 and processor GPIOs should
 * be configured using snd_soc_jack_add_gpios() instead.
 *
 * The current threasholds for detection should be configured using
 * micdet_cfg in the platform data.  Using this function will force on
 * the microphone bias for the device.
 */
int wm8903_mic_detect(struct snd_soc_codec *codec, struct snd_soc_jack *jack,
		      int det, int shrt)
{
	struct wm8903_priv *wm8903 = snd_soc_codec_get_drvdata(codec);
	int irq_mask = WM8903_MICDET_EINT | WM8903_MICSHRT_EINT;

	dev_dbg(codec->dev, "Enabling microphone detection: %x %x\n",
		det, shrt);

	/* Store the configuration */
	wm8903->mic_jack = jack;
	wm8903->mic_det = det;
	wm8903->mic_short = shrt;

	/* Enable interrupts we've got a report configured for */
	if (det)
		irq_mask &= ~WM8903_MICDET_EINT;
	if (shrt)
		irq_mask &= ~WM8903_MICSHRT_EINT;

	snd_soc_update_bits(codec, WM8903_INTERRUPT_STATUS_1_MASK,
			    WM8903_MICDET_EINT | WM8903_MICSHRT_EINT,
			    irq_mask);

	if (det || shrt) {
		/* Enable mic detection, this may not have been set through
		 * platform data (eg, if the defaults are OK). */
		snd_soc_update_bits(codec, WM8903_WRITE_SEQUENCER_0,
				    WM8903_WSEQ_ENA, WM8903_WSEQ_ENA);
		snd_soc_update_bits(codec, WM8903_MIC_BIAS_CONTROL_0,
				    WM8903_MICDET_ENA, WM8903_MICDET_ENA);
	} else {
		snd_soc_update_bits(codec, WM8903_MIC_BIAS_CONTROL_0,
				    WM8903_MICDET_ENA, 0);
	}

	return 0;
}
EXPORT_SYMBOL_GPL(wm8903_mic_detect);

static irqreturn_t wm8903_irq(int irq, void *data)
{
	struct snd_soc_codec *codec = data;
	struct wm8903_priv *wm8903 = snd_soc_codec_get_drvdata(codec);
	int mic_report;
	int int_pol;
	int int_val = 0;
	int mask = ~snd_soc_read(codec, WM8903_INTERRUPT_STATUS_1_MASK);

	int_val = snd_soc_read(codec, WM8903_INTERRUPT_STATUS_1) & mask;

	if (int_val & WM8903_WSEQ_BUSY_EINT) {
		dev_warn(codec->dev, "Write sequencer done\n");
	}

	/*
	 * The rest is microphone jack detection.  We need to manually
	 * invert the polarity of the interrupt after each event - to
	 * simplify the code keep track of the last state we reported
	 * and just invert the relevant bits in both the report and
	 * the polarity register.
	 */
	mic_report = wm8903->mic_last_report;
	int_pol = snd_soc_read(codec, WM8903_INTERRUPT_POLARITY_1);

#ifndef CONFIG_SND_SOC_WM8903_MODULE
	if (int_val & (WM8903_MICSHRT_EINT | WM8903_MICDET_EINT))
		trace_snd_soc_jack_irq(dev_name(codec->dev));
#endif

	if (int_val & WM8903_MICSHRT_EINT) {
		dev_dbg(codec->dev, "Microphone short (pol=%x)\n", int_pol);

		mic_report ^= wm8903->mic_short;
		int_pol ^= WM8903_MICSHRT_INV;
	}

	if (int_val & WM8903_MICDET_EINT) {
		dev_dbg(codec->dev, "Microphone detect (pol=%x)\n", int_pol);

		mic_report ^= wm8903->mic_det;
		int_pol ^= WM8903_MICDET_INV;

		msleep(wm8903->mic_delay);
	}

	snd_soc_update_bits(codec, WM8903_INTERRUPT_POLARITY_1,
			    WM8903_MICSHRT_INV | WM8903_MICDET_INV, int_pol);

	snd_soc_jack_report(wm8903->mic_jack, mic_report,
			    wm8903->mic_short | wm8903->mic_det);

	wm8903->mic_last_report = mic_report;

	return IRQ_HANDLED;
}

#define WM8903_PLAYBACK_RATES (SNDRV_PCM_RATE_8000 |\
			       SNDRV_PCM_RATE_11025 |	\
			       SNDRV_PCM_RATE_16000 |	\
			       SNDRV_PCM_RATE_22050 |	\
			       SNDRV_PCM_RATE_32000 |	\
			       SNDRV_PCM_RATE_44100 |	\
			       SNDRV_PCM_RATE_48000 |	\
			       SNDRV_PCM_RATE_88200 |	\
			       SNDRV_PCM_RATE_96000)

#define WM8903_CAPTURE_RATES (SNDRV_PCM_RATE_8000 |\
			      SNDRV_PCM_RATE_11025 |	\
			      SNDRV_PCM_RATE_16000 |	\
			      SNDRV_PCM_RATE_22050 |	\
			      SNDRV_PCM_RATE_32000 |	\
			      SNDRV_PCM_RATE_44100 |	\
			      SNDRV_PCM_RATE_48000)

#define WM8903_FORMATS (SNDRV_PCM_FMTBIT_S16_LE |\
			SNDRV_PCM_FMTBIT_S20_3LE |\
			SNDRV_PCM_FMTBIT_S24_LE)

static struct snd_soc_dai_ops wm8903_dai_ops = {
	.hw_params	= wm8903_hw_params,
	.digital_mute	= wm8903_digital_mute,
	.set_fmt	= wm8903_set_dai_fmt,
	.set_sysclk	= wm8903_set_dai_sysclk,
};

static struct snd_soc_dai_driver wm8903_dai = {
	.name = "wm8903-hifi",
	.playback = {
		.stream_name = "Playback",
		.channels_min = 2,
		.channels_max = 2,
		.rates = WM8903_PLAYBACK_RATES,
		.formats = WM8903_FORMATS,
	},
	.capture = {
		 .stream_name = "Capture",
		 .channels_min = 2,
		 .channels_max = 2,
		 .rates = WM8903_CAPTURE_RATES,
		 .formats = WM8903_FORMATS,
	 },
	.ops = &wm8903_dai_ops,
	.symmetric_rates = 1,
};

static int wm8903_suspend(struct snd_soc_codec *codec, pm_message_t state)
{
	wm8903_set_bias_level(codec, SND_SOC_BIAS_OFF);

	return 0;
}

static int wm8903_resume(struct snd_soc_codec *codec)
{
	int i;
	u16 *reg_cache = codec->reg_cache;
	u16 *tmp_cache = kmemdup(reg_cache, sizeof(wm8903_reg_defaults),
				 GFP_KERNEL);

	/* Bring the codec back up to standby first to minimise pop/clicks */
	wm8903_set_bias_level(codec, SND_SOC_BIAS_STANDBY);

	/* Sync back everything else */
	if (tmp_cache) {
		for (i = 2; i < ARRAY_SIZE(wm8903_reg_defaults); i++)
			if (tmp_cache[i] != reg_cache[i])
				snd_soc_write(codec, i, tmp_cache[i]);
		kfree(tmp_cache);
	} else {
		dev_err(codec->dev, "Failed to allocate temporary cache\n");
	}

	return 0;
}

#ifdef CONFIG_GPIOLIB
static inline struct wm8903_priv *gpio_to_wm8903(struct gpio_chip *chip)
{
	return container_of(chip, struct wm8903_priv, gpio_chip);
}

static int wm8903_gpio_request(struct gpio_chip *chip, unsigned offset)
{
	if (offset >= WM8903_NUM_GPIO)
		return -EINVAL;

	return 0;
}

static int wm8903_gpio_direction_in(struct gpio_chip *chip, unsigned offset)
{
	struct wm8903_priv *wm8903 = gpio_to_wm8903(chip);
	struct snd_soc_codec *codec = wm8903->codec;
	unsigned int mask, val;

	mask = WM8903_GP1_FN_MASK | WM8903_GP1_DIR_MASK;
	val = (WM8903_GPn_FN_GPIO_INPUT << WM8903_GP1_FN_SHIFT) |
		WM8903_GP1_DIR;

	return snd_soc_update_bits(codec, WM8903_GPIO_CONTROL_1 + offset,
				   mask, val);
}

static int wm8903_gpio_get(struct gpio_chip *chip, unsigned offset)
{
	struct wm8903_priv *wm8903 = gpio_to_wm8903(chip);
	struct snd_soc_codec *codec = wm8903->codec;
	int reg;

	reg = snd_soc_read(codec, WM8903_GPIO_CONTROL_1 + offset);

	return (reg & WM8903_GP1_LVL_MASK) >> WM8903_GP1_LVL_SHIFT;
}

static int wm8903_gpio_direction_out(struct gpio_chip *chip,
				     unsigned offset, int value)
{
	struct wm8903_priv *wm8903 = gpio_to_wm8903(chip);
	struct snd_soc_codec *codec = wm8903->codec;
	unsigned int mask, val;

	mask = WM8903_GP1_FN_MASK | WM8903_GP1_DIR_MASK | WM8903_GP1_LVL_MASK;
	val = (WM8903_GPn_FN_GPIO_OUTPUT << WM8903_GP1_FN_SHIFT) |
		(value << WM8903_GP2_LVL_SHIFT);

	return snd_soc_update_bits(codec, WM8903_GPIO_CONTROL_1 + offset,
				   mask, val);
}

static void wm8903_gpio_set(struct gpio_chip *chip, unsigned offset, int value)
{
	struct wm8903_priv *wm8903 = gpio_to_wm8903(chip);
	struct snd_soc_codec *codec = wm8903->codec;

	snd_soc_update_bits(codec, WM8903_GPIO_CONTROL_1 + offset,
			    WM8903_GP1_LVL_MASK,
			    !!value << WM8903_GP1_LVL_SHIFT);
}

static struct gpio_chip wm8903_template_chip = {
	.label			= "wm8903",
	.owner			= THIS_MODULE,
	.request		= wm8903_gpio_request,
	.direction_input	= wm8903_gpio_direction_in,
	.get			= wm8903_gpio_get,
	.direction_output	= wm8903_gpio_direction_out,
	.set			= wm8903_gpio_set,
	.can_sleep		= 1,
};

static void wm8903_init_gpio(struct snd_soc_codec *codec)
{
	struct wm8903_priv *wm8903 = snd_soc_codec_get_drvdata(codec);
	struct wm8903_platform_data *pdata = dev_get_platdata(codec->dev);
	int ret;

	wm8903->gpio_chip = wm8903_template_chip;
	wm8903->gpio_chip.ngpio = WM8903_NUM_GPIO;
	wm8903->gpio_chip.dev = codec->dev;

	if (pdata && pdata->gpio_base)
		wm8903->gpio_chip.base = pdata->gpio_base;
	else
		wm8903->gpio_chip.base = -1;

	ret = gpiochip_add(&wm8903->gpio_chip);
	if (ret != 0)
		dev_err(codec->dev, "Failed to add GPIOs: %d\n", ret);
}

static void wm8903_free_gpio(struct snd_soc_codec *codec)
{
	struct wm8903_priv *wm8903 = snd_soc_codec_get_drvdata(codec);
	int ret;

	ret = gpiochip_remove(&wm8903->gpio_chip);
	if (ret != 0)
		dev_err(codec->dev, "Failed to remove GPIOs: %d\n", ret);
}
#else
static void wm8903_init_gpio(struct snd_soc_codec *codec)
{
}

static void wm8903_free_gpio(struct snd_soc_codec *codec)
{
}
#endif

static int wm8903_probe(struct snd_soc_codec *codec)
{
	struct wm8903_platform_data *pdata = dev_get_platdata(codec->dev);
	struct wm8903_priv *wm8903 = snd_soc_codec_get_drvdata(codec);
	int ret, i;
	int trigger, irq_pol;
	u16 val;

	wm8903->codec = codec;

	ret = snd_soc_codec_set_cache_io(codec, 8, 16, SND_SOC_I2C);
	if (ret != 0) {
		dev_err(codec->dev, "Failed to set cache I/O: %d\n", ret);
		return ret;
	}

	val = snd_soc_read(codec, WM8903_SW_RESET_AND_ID);
	if (val != wm8903_reg_defaults[WM8903_SW_RESET_AND_ID]) {
		dev_err(codec->dev,
			"Device with ID register %x is not a WM8903\n", val);
		return -ENODEV;
	}

	val = snd_soc_read(codec, WM8903_REVISION_NUMBER);
	dev_info(codec->dev, "WM8903 revision %c\n",
		 (val & WM8903_CHIP_REV_MASK) + 'A');

	wm8903_reset(codec);

	/* Set up GPIOs and microphone detection */
	if (pdata) {
		bool mic_gpio = false;

		for (i = 0; i < ARRAY_SIZE(pdata->gpio_cfg); i++) {
			if (pdata->gpio_cfg[i] == WM8903_GPIO_NO_CONFIG)
				continue;

			snd_soc_write(codec, WM8903_GPIO_CONTROL_1 + i,
				      pdata->gpio_cfg[i] & 0xffff);

			val = (pdata->gpio_cfg[i] & WM8903_GP1_FN_MASK)
				>> WM8903_GP1_FN_SHIFT;

			switch (val) {
			case WM8903_GPn_FN_MICBIAS_CURRENT_DETECT:
			case WM8903_GPn_FN_MICBIAS_SHORT_DETECT:
				mic_gpio = true;
				break;
			default:
				break;
			}
		}

		snd_soc_write(codec, WM8903_MIC_BIAS_CONTROL_0,
			      pdata->micdet_cfg);

		/* Microphone detection needs the WSEQ clock */
		if (pdata->micdet_cfg)
			snd_soc_update_bits(codec, WM8903_WRITE_SEQUENCER_0,
					    WM8903_WSEQ_ENA, WM8903_WSEQ_ENA);

		/* If microphone detection is enabled by pdata but
		 * detected via IRQ then interrupts can be lost before
		 * the machine driver has set up microphone detection
		 * IRQs as the IRQs are clear on read.  The detection
		 * will be enabled when the machine driver configures.
		 */
		WARN_ON(!mic_gpio && (pdata->micdet_cfg & WM8903_MICDET_ENA));

		wm8903->mic_delay = pdata->micdet_delay;
	}
	
	if (wm8903->irq) {
		if (pdata && pdata->irq_active_low) {
			trigger = IRQF_TRIGGER_LOW;
			irq_pol = WM8903_IRQ_POL;
		} else {
			trigger = IRQF_TRIGGER_HIGH;
			irq_pol = 0;
		}

		snd_soc_update_bits(codec, WM8903_INTERRUPT_CONTROL,
				    WM8903_IRQ_POL, irq_pol);
		
		ret = request_threaded_irq(wm8903->irq, NULL, wm8903_irq,
					   trigger | IRQF_ONESHOT,
					   "wm8903", codec);
		if (ret != 0) {
			dev_err(codec->dev, "Failed to request IRQ: %d\n",
				ret);
			return ret;
		}

		/* Enable write sequencer interrupts */
		snd_soc_update_bits(codec, WM8903_INTERRUPT_STATUS_1_MASK,
				    WM8903_IM_WSEQ_BUSY_EINT, 0);
	}

	/* power on device */
	wm8903_set_bias_level(codec, SND_SOC_BIAS_STANDBY);

	/* Latch volume update bits */
	val = snd_soc_read(codec, WM8903_ADC_DIGITAL_VOLUME_LEFT);
	val |= WM8903_ADCVU;
	snd_soc_write(codec, WM8903_ADC_DIGITAL_VOLUME_LEFT, val);
	snd_soc_write(codec, WM8903_ADC_DIGITAL_VOLUME_RIGHT, val);

	val = snd_soc_read(codec, WM8903_DAC_DIGITAL_VOLUME_LEFT);
	val |= WM8903_DACVU;
	snd_soc_write(codec, WM8903_DAC_DIGITAL_VOLUME_LEFT, val);
	snd_soc_write(codec, WM8903_DAC_DIGITAL_VOLUME_RIGHT, val);

	val = snd_soc_read(codec, WM8903_ANALOGUE_OUT1_LEFT);
	val |= WM8903_HPOUTVU;
	snd_soc_write(codec, WM8903_ANALOGUE_OUT1_LEFT, val);
	snd_soc_write(codec, WM8903_ANALOGUE_OUT1_RIGHT, val);

	val = snd_soc_read(codec, WM8903_ANALOGUE_OUT2_LEFT);
	val |= WM8903_LINEOUTVU;
	snd_soc_write(codec, WM8903_ANALOGUE_OUT2_LEFT, val);
	snd_soc_write(codec, WM8903_ANALOGUE_OUT2_RIGHT, val);

	val = snd_soc_read(codec, WM8903_ANALOGUE_OUT3_LEFT);
	val |= WM8903_SPKVU;
	snd_soc_write(codec, WM8903_ANALOGUE_OUT3_LEFT, val);
	snd_soc_write(codec, WM8903_ANALOGUE_OUT3_RIGHT, val);

	/* Enable DAC soft mute by default */
	snd_soc_update_bits(codec, WM8903_DAC_DIGITAL_1,
			    WM8903_DAC_MUTEMODE | WM8903_DAC_MUTE,
			    WM8903_DAC_MUTEMODE | WM8903_DAC_MUTE);

	snd_soc_add_controls(codec, wm8903_snd_controls,
				ARRAY_SIZE(wm8903_snd_controls));

	wm8903_init_gpio(codec);

	wm8903_init_gpio(codec);

	return ret;
}

/* power down chip */
static int wm8903_remove(struct snd_soc_codec *codec)
{
	wm8903_free_gpio(codec);
	wm8903_set_bias_level(codec, SND_SOC_BIAS_OFF);
	return 0;
}

static struct snd_soc_codec_driver soc_codec_dev_wm8903 = {
	.probe =	wm8903_probe,
	.remove =	wm8903_remove,
	.suspend =	wm8903_suspend,
	.resume =	wm8903_resume,
	.set_bias_level = wm8903_set_bias_level,
	.reg_cache_size = ARRAY_SIZE(wm8903_reg_defaults),
	.reg_word_size = sizeof(u16),
	.reg_cache_default = wm8903_reg_defaults,
	.volatile_register = wm8903_volatile_register,
	.seq_notifier = wm8903_seq_notifier,
<<<<<<< HEAD
=======
	.dapm_widgets = wm8903_dapm_widgets,
	.num_dapm_widgets = ARRAY_SIZE(wm8903_dapm_widgets),
	.dapm_routes = wm8903_intercon,
	.num_dapm_routes = ARRAY_SIZE(wm8903_intercon),
>>>>>>> d762f438
};

#if defined(CONFIG_I2C) || defined(CONFIG_I2C_MODULE)
static __devinit int wm8903_i2c_probe(struct i2c_client *i2c,
				      const struct i2c_device_id *id)
{
	struct wm8903_priv *wm8903;
	int ret;

	wm8903 = kzalloc(sizeof(struct wm8903_priv), GFP_KERNEL);
	if (wm8903 == NULL)
		return -ENOMEM;

	i2c_set_clientdata(i2c, wm8903);
	wm8903->irq = i2c->irq;

	ret = snd_soc_register_codec(&i2c->dev,
			&soc_codec_dev_wm8903, &wm8903_dai, 1);
	if (ret < 0)
		kfree(wm8903);
	return ret;
}

static __devexit int wm8903_i2c_remove(struct i2c_client *client)
{
	snd_soc_unregister_codec(&client->dev);
	kfree(i2c_get_clientdata(client));
	return 0;
}

static const struct i2c_device_id wm8903_i2c_id[] = {
	{ "wm8903", 0 },
	{ }
};
MODULE_DEVICE_TABLE(i2c, wm8903_i2c_id);

static struct i2c_driver wm8903_i2c_driver = {
	.driver = {
		.name = "wm8903",
		.owner = THIS_MODULE,
	},
	.probe =    wm8903_i2c_probe,
	.remove =   __devexit_p(wm8903_i2c_remove),
	.id_table = wm8903_i2c_id,
};
#endif

static int __init wm8903_modinit(void)
{
	int ret = 0;
#if defined(CONFIG_I2C) || defined(CONFIG_I2C_MODULE)
	ret = i2c_add_driver(&wm8903_i2c_driver);
	if (ret != 0) {
		printk(KERN_ERR "Failed to register wm8903 I2C driver: %d\n",
		       ret);
	}
#endif
	return ret;
}
module_init(wm8903_modinit);

static void __exit wm8903_exit(void)
{
#if defined(CONFIG_I2C) || defined(CONFIG_I2C_MODULE)
	i2c_del_driver(&wm8903_i2c_driver);
#endif
}
module_exit(wm8903_exit);

MODULE_DESCRIPTION("ASoC WM8903 driver");
MODULE_AUTHOR("Mark Brown <broonie@opensource.wolfsonmicro.cm>");
MODULE_LICENSE("GPL");<|MERGE_RESOLUTION|>--- conflicted
+++ resolved
@@ -247,11 +247,6 @@
 	case WM8903_REVISION_NUMBER:
 	case WM8903_INTERRUPT_STATUS_1:
 	case WM8903_WRITE_SEQUENCER_4:
-<<<<<<< HEAD
-	case WM8903_POWER_MANAGEMENT_3:
-	case WM8903_POWER_MANAGEMENT_2:
-=======
->>>>>>> d762f438
 	case WM8903_DC_SERVO_READBACK_1:
 	case WM8903_DC_SERVO_READBACK_2:
 	case WM8903_DC_SERVO_READBACK_3:
@@ -284,7 +279,6 @@
 {
 	struct snd_soc_codec *codec = w->codec;
 	struct wm8903_priv *wm8903 = snd_soc_codec_get_drvdata(codec);
-<<<<<<< HEAD
 
 	switch (event) {
 	case SND_SOC_DAPM_POST_PMU:
@@ -302,25 +296,6 @@
 #define WM8903_DCS_MODE_WRITE_STOP 0
 #define WM8903_DCS_MODE_START_STOP 2
 
-=======
-
-	switch (event) {
-	case SND_SOC_DAPM_POST_PMU:
-		wm8903->dcs_pending |= 1 << w->shift;
-		break;
-	case SND_SOC_DAPM_PRE_PMD:
-		snd_soc_update_bits(codec, WM8903_DC_SERVO_0,
-				    1 << w->shift, 0);
-		break;
-	}
-
-	return 0;
-}
-
-#define WM8903_DCS_MODE_WRITE_STOP 0
-#define WM8903_DCS_MODE_START_STOP 2
-
->>>>>>> d762f438
 static void wm8903_seq_notifier(struct snd_soc_dapm_context *dapm,
 				enum snd_soc_dapm_type event, int subseq)
 {
@@ -660,8 +635,6 @@
 static const struct soc_enum rsidetone_enum =
 	SOC_ENUM_SINGLE(WM8903_DAC_DIGITAL_0, 0, 3, sidetone_text);
 
-<<<<<<< HEAD
-=======
 static const char *adcinput_text[] = {
 	"ADC", "DMIC"
 };
@@ -669,7 +642,6 @@
 static const struct soc_enum adcinput_enum =
 	SOC_ENUM_SINGLE(WM8903_CLOCK_RATE_TEST_4, 9, 2, adcinput_text);
 
->>>>>>> d762f438
 static const char *aif_text[] = {
 	"Left", "Right"
 };
@@ -803,12 +775,9 @@
 static const struct snd_kcontrol_new rsidetone_mux =
 	SOC_DAPM_ENUM("DACR Sidetone Mux", rsidetone_enum);
 
-<<<<<<< HEAD
-=======
 static const struct snd_kcontrol_new adcinput_mux =
 	SOC_DAPM_ENUM("ADC Input", adcinput_enum);
 
->>>>>>> d762f438
 static const struct snd_kcontrol_new lcapture_mux =
 	SOC_DAPM_ENUM("Left Capture Mux", lcapture_enum);
 
@@ -885,12 +854,9 @@
 SND_SOC_DAPM_PGA("Left Input PGA", WM8903_POWER_MANAGEMENT_0, 1, 0, NULL, 0),
 SND_SOC_DAPM_PGA("Right Input PGA", WM8903_POWER_MANAGEMENT_0, 0, 0, NULL, 0),
 
-<<<<<<< HEAD
-=======
 SND_SOC_DAPM_MUX("Left ADC Input", SND_SOC_NOPM, 0, 0, &adcinput_mux),
 SND_SOC_DAPM_MUX("Right ADC Input", SND_SOC_NOPM, 0, 0, &adcinput_mux),
 
->>>>>>> d762f438
 SND_SOC_DAPM_ADC("ADCL", NULL, WM8903_POWER_MANAGEMENT_6, 1, 0),
 SND_SOC_DAPM_ADC("ADCR", NULL, WM8903_POWER_MANAGEMENT_6, 0, 0),
 
@@ -922,16 +888,6 @@
 SND_SOC_DAPM_MIXER("Right Speaker Mixer", WM8903_POWER_MANAGEMENT_4, 0, 0,
 		   right_speaker_mixer, ARRAY_SIZE(right_speaker_mixer)),
 
-<<<<<<< HEAD
-SND_SOC_DAPM_PGA_S("Left Headphone Output PGA", 0, WM8903_ANALOGUE_HP_0,
-		   4, 0, NULL, 0),
-SND_SOC_DAPM_PGA_S("Right Headphone Output PGA", 0, WM8903_ANALOGUE_HP_0,
-		   0, 0, NULL, 0),
-
-SND_SOC_DAPM_PGA_S("Left Line Output PGA", 0, WM8903_ANALOGUE_LINEOUT_0, 4, 0,
-		   NULL, 0),
-SND_SOC_DAPM_PGA_S("Right Line Output PGA", 0, WM8903_ANALOGUE_LINEOUT_0, 0, 0,
-=======
 SND_SOC_DAPM_PGA_S("Left Headphone Output PGA", 0, WM8903_POWER_MANAGEMENT_2,
 		   1, 0, NULL, 0),
 SND_SOC_DAPM_PGA_S("Right Headphone Output PGA", 0, WM8903_POWER_MANAGEMENT_2,
@@ -940,48 +896,32 @@
 SND_SOC_DAPM_PGA_S("Left Line Output PGA", 0, WM8903_POWER_MANAGEMENT_3, 1, 0,
 		   NULL, 0),
 SND_SOC_DAPM_PGA_S("Right Line Output PGA", 0, WM8903_POWER_MANAGEMENT_3, 0, 0,
->>>>>>> d762f438
 		   NULL, 0),
 
 SND_SOC_DAPM_PGA_S("HPL_RMV_SHORT", 4, WM8903_ANALOGUE_HP_0, 7, 0, NULL, 0),
 SND_SOC_DAPM_PGA_S("HPL_ENA_OUTP", 3, WM8903_ANALOGUE_HP_0, 6, 0, NULL, 0),
-<<<<<<< HEAD
-SND_SOC_DAPM_PGA_S("HPL_ENA_DLY", 1, WM8903_ANALOGUE_HP_0, 5, 0, NULL, 0),
-SND_SOC_DAPM_PGA_S("HPR_RMV_SHORT", 4, WM8903_ANALOGUE_HP_0, 3, 0, NULL, 0),
-SND_SOC_DAPM_PGA_S("HPR_ENA_OUTP", 3, WM8903_ANALOGUE_HP_0, 2, 0, NULL, 0),
-SND_SOC_DAPM_PGA_S("HPR_ENA_DLY", 1, WM8903_ANALOGUE_HP_0, 1, 0, NULL, 0),
-=======
 SND_SOC_DAPM_PGA_S("HPL_ENA_DLY", 2, WM8903_ANALOGUE_HP_0, 5, 0, NULL, 0),
 SND_SOC_DAPM_PGA_S("HPL_ENA", 1, WM8903_ANALOGUE_HP_0, 4, 0, NULL, 0),
 SND_SOC_DAPM_PGA_S("HPR_RMV_SHORT", 4, WM8903_ANALOGUE_HP_0, 3, 0, NULL, 0),
 SND_SOC_DAPM_PGA_S("HPR_ENA_OUTP", 3, WM8903_ANALOGUE_HP_0, 2, 0, NULL, 0),
 SND_SOC_DAPM_PGA_S("HPR_ENA_DLY", 2, WM8903_ANALOGUE_HP_0, 1, 0, NULL, 0),
 SND_SOC_DAPM_PGA_S("HPR_ENA", 1, WM8903_ANALOGUE_HP_0, 0, 0, NULL, 0),
->>>>>>> d762f438
 
 SND_SOC_DAPM_PGA_S("LINEOUTL_RMV_SHORT", 4, WM8903_ANALOGUE_LINEOUT_0, 7, 0,
 		   NULL, 0),
 SND_SOC_DAPM_PGA_S("LINEOUTL_ENA_OUTP", 3, WM8903_ANALOGUE_LINEOUT_0, 6, 0,
 		   NULL, 0),
-<<<<<<< HEAD
-SND_SOC_DAPM_PGA_S("LINEOUTL_ENA_DLY", 1, WM8903_ANALOGUE_LINEOUT_0, 5, 0,
-=======
 SND_SOC_DAPM_PGA_S("LINEOUTL_ENA_DLY", 2, WM8903_ANALOGUE_LINEOUT_0, 5, 0,
 		   NULL, 0),
 SND_SOC_DAPM_PGA_S("LINEOUTL_ENA", 1, WM8903_ANALOGUE_LINEOUT_0, 4, 0,
->>>>>>> d762f438
 		   NULL, 0),
 SND_SOC_DAPM_PGA_S("LINEOUTR_RMV_SHORT", 4, WM8903_ANALOGUE_LINEOUT_0, 3, 0,
 		   NULL, 0),
 SND_SOC_DAPM_PGA_S("LINEOUTR_ENA_OUTP", 3, WM8903_ANALOGUE_LINEOUT_0, 2, 0,
 		   NULL, 0),
-<<<<<<< HEAD
-SND_SOC_DAPM_PGA_S("LINEOUTR_ENA_DLY", 1, WM8903_ANALOGUE_LINEOUT_0, 1, 0,
-=======
 SND_SOC_DAPM_PGA_S("LINEOUTR_ENA_DLY", 2, WM8903_ANALOGUE_LINEOUT_0, 1, 0,
 		   NULL, 0),
 SND_SOC_DAPM_PGA_S("LINEOUTR_ENA", 1, WM8903_ANALOGUE_LINEOUT_0, 0, 0,
->>>>>>> d762f438
 		   NULL, 0),
 
 SND_SOC_DAPM_SUPPLY("DCS Master", WM8903_DC_SERVO_0, 4, 0, NULL, 0),
@@ -1006,13 +946,6 @@
 };
 
 static const struct snd_soc_dapm_route wm8903_intercon[] = {
-
-	{ "CLK_DSP", NULL, "CLK_SYS" },
-	{ "Mic Bias", NULL, "CLK_SYS" },
-	{ "HPL_DCS", NULL, "CLK_SYS" },
-	{ "HPR_DCS", NULL, "CLK_SYS" },
-	{ "LINEOUTL_DCS", NULL, "CLK_SYS" },
-	{ "LINEOUTR_DCS", NULL, "CLK_SYS" },
 
 	{ "CLK_DSP", NULL, "CLK_SYS" },
 	{ "Mic Bias", NULL, "CLK_SYS" },
@@ -1061,14 +994,11 @@
 	{ "Left Input PGA", NULL, "Left Input Mode Mux" },
 	{ "Right Input PGA", NULL, "Right Input Mode Mux" },
 
-<<<<<<< HEAD
-=======
 	{ "Left ADC Input", "ADC", "Left Input PGA" },
 	{ "Left ADC Input", "DMIC", "DMICDAT" },
 	{ "Right ADC Input", "ADC", "Right Input PGA" },
 	{ "Right ADC Input", "DMIC", "DMICDAT" },
 
->>>>>>> d762f438
 	{ "Left Capture Mux", "Left", "ADCL" },
 	{ "Left Capture Mux", "Right", "ADCR" },
 
@@ -1078,11 +1008,7 @@
 	{ "AIFTXL", NULL, "Left Capture Mux" },
 	{ "AIFTXR", NULL, "Right Capture Mux" },
 
-<<<<<<< HEAD
-	{ "ADCL", NULL, "Left Input PGA" },
-=======
 	{ "ADCL", NULL, "Left ADC Input" },
->>>>>>> d762f438
 	{ "ADCL", NULL, "CLK_DSP" },
 	{ "ADCR", NULL, "Right ADC Input" },
 	{ "ADCR", NULL, "CLK_DSP" },
@@ -1135,12 +1061,6 @@
 	{ "Left Speaker PGA", NULL, "Left Speaker Mixer" },
 	{ "Right Speaker PGA", NULL, "Right Speaker Mixer" },
 
-<<<<<<< HEAD
-	{ "HPL_ENA_DLY", NULL, "Left Headphone Output PGA" },
-	{ "HPR_ENA_DLY", NULL, "Right Headphone Output PGA" },
-	{ "LINEOUTL_ENA_DLY", NULL, "Left Line Output PGA" },
-	{ "LINEOUTR_ENA_DLY", NULL, "Right Line Output PGA" },
-=======
 	{ "HPL_ENA", NULL, "Left Headphone Output PGA" },
 	{ "HPR_ENA", NULL, "Right Headphone Output PGA" },
 	{ "HPL_ENA_DLY", NULL, "HPL_ENA" },
@@ -1149,7 +1069,6 @@
 	{ "LINEOUTR_ENA", NULL, "Right Line Output PGA" },
 	{ "LINEOUTL_ENA_DLY", NULL, "LINEOUTL_ENA" },
 	{ "LINEOUTR_ENA_DLY", NULL, "LINEOUTR_ENA" },
->>>>>>> d762f438
 
 	{ "HPL_DCS", NULL, "DCS Master" },
 	{ "HPR_DCS", NULL, "DCS Master" },
@@ -2121,8 +2040,6 @@
 
 	wm8903_init_gpio(codec);
 
-	wm8903_init_gpio(codec);
-
 	return ret;
 }
 
@@ -2145,13 +2062,10 @@
 	.reg_cache_default = wm8903_reg_defaults,
 	.volatile_register = wm8903_volatile_register,
 	.seq_notifier = wm8903_seq_notifier,
-<<<<<<< HEAD
-=======
 	.dapm_widgets = wm8903_dapm_widgets,
 	.num_dapm_widgets = ARRAY_SIZE(wm8903_dapm_widgets),
 	.dapm_routes = wm8903_intercon,
 	.num_dapm_routes = ARRAY_SIZE(wm8903_intercon),
->>>>>>> d762f438
 };
 
 #if defined(CONFIG_I2C) || defined(CONFIG_I2C_MODULE)
