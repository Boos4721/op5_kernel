--- conflicted
+++ resolved
@@ -225,11 +225,7 @@
 	unsigned long flags;
 	pr_debug("%s: Freeing session ID %d\n", __func__, client->session);
 	spin_lock_irqsave(&lsm_session_lock, flags);
-<<<<<<< HEAD
-	lsm_session[client->session] = 0;
-=======
 	lsm_session[client->session] = NULL;
->>>>>>> 75bb1fc4
 	spin_unlock_irqrestore(&lsm_session_lock, flags);
 	client->session = 0;
 }
