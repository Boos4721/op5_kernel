--- conflicted
+++ resolved
@@ -3457,36 +3457,10 @@
 	struct nlattr *tx_rates;
 	struct ieee80211_supported_band *sband;
 	u16 vht_tx_mcs_map;
-<<<<<<< HEAD
 
 	memset(mask, 0, sizeof(*mask));
 	/* Default to all rates enabled */
 	for (i = 0; i < NUM_NL80211_BANDS; i++) {
-		sband = rdev->wiphy.bands[i];
-
-		if (!sband)
-			continue;
-
-		mask->control[i].legacy = (1 << sband->n_bitrates) - 1;
-		memcpy(mask->control[i].ht_mcs,
-		       sband->ht_cap.mcs.rx_mask,
-		       sizeof(mask->control[i].ht_mcs));
-
-		if (!sband->vht_cap.vht_supported)
-			continue;
-
-		vht_tx_mcs_map = le16_to_cpu(sband->vht_cap.vht_mcs.tx_mcs_map);
-		vht_build_mcs_mask(vht_tx_mcs_map, mask->control[i].vht_mcs);
-	}
-
-	/* if no rates are given set it back to the defaults */
-	if (!info->attrs[NL80211_ATTR_TX_RATES])
-		goto out;
-=======
-
-	memset(mask, 0, sizeof(*mask));
-	/* Default to all rates enabled */
-	for (i = 0; i < IEEE80211_NUM_BANDS; i++) {
 		sband = rdev->wiphy.bands[i];
 
 		if (!sband)
@@ -3513,10 +3487,10 @@
 	 */
 	BUILD_BUG_ON(NL80211_MAX_SUPP_HT_RATES > IEEE80211_HT_MCS_MASK_LEN * 8);
 	nla_for_each_nested(tx_rates, info->attrs[NL80211_ATTR_TX_RATES], rem) {
-		enum ieee80211_band band = nla_type(tx_rates);
+		enum nl80211_band band = nla_type(tx_rates);
 		int err;
 
-		if (band < 0 || band >= IEEE80211_NUM_BANDS)
+		if (band < 0 || band >= NUM_NL80211_BANDS)
 			return -EINVAL;
 		sband = rdev->wiphy.bands[band];
 		if (sband == NULL)
@@ -3808,303 +3782,6 @@
 					   params.beacon_interval);
 	if (err)
 		return err;
->>>>>>> feb565e6
-
-	/* The nested attribute uses enum nl80211_band as the index. This maps
-	 * directly to the enum nl80211_band values used in cfg80211.
-	 */
-	BUILD_BUG_ON(NL80211_MAX_SUPP_HT_RATES > IEEE80211_HT_MCS_MASK_LEN * 8);
-	nla_for_each_nested(tx_rates, info->attrs[NL80211_ATTR_TX_RATES], rem) {
-		enum nl80211_band band = nla_type(tx_rates);
-		int err;
-
-		if (band < 0 || band >= NUM_NL80211_BANDS)
-			return -EINVAL;
-		sband = rdev->wiphy.bands[band];
-		if (sband == NULL)
-			return -EINVAL;
-		err = nla_parse(tb, NL80211_TXRATE_MAX, nla_data(tx_rates),
-				nla_len(tx_rates), nl80211_txattr_policy);
-		if (err)
-			return err;
-		if (tb[NL80211_TXRATE_LEGACY]) {
-			mask->control[band].legacy = rateset_to_mask(
-				sband,
-				nla_data(tb[NL80211_TXRATE_LEGACY]),
-				nla_len(tb[NL80211_TXRATE_LEGACY]));
-			if ((mask->control[band].legacy == 0) &&
-			    nla_len(tb[NL80211_TXRATE_LEGACY]))
-				return -EINVAL;
-		}
-		if (tb[NL80211_TXRATE_HT]) {
-			if (!ht_rateset_to_mask(
-					sband,
-					nla_data(tb[NL80211_TXRATE_HT]),
-					nla_len(tb[NL80211_TXRATE_HT]),
-					mask->control[band].ht_mcs))
-				return -EINVAL;
-		}
-		if (tb[NL80211_TXRATE_VHT]) {
-			if (!vht_set_mcs_mask(
-					sband,
-					nla_data(tb[NL80211_TXRATE_VHT]),
-					mask->control[band].vht_mcs))
-				return -EINVAL;
-		}
-		if (tb[NL80211_TXRATE_GI]) {
-			mask->control[band].gi =
-				nla_get_u8(tb[NL80211_TXRATE_GI]);
-			if (mask->control[band].gi > NL80211_TXRATE_FORCE_LGI)
-				return -EINVAL;
-		}
-
-		if (mask->control[band].legacy == 0) {
-			/* don't allow empty legacy rates if HT or VHT
-			 * are not even supported.
-			 */
-			if (!(rdev->wiphy.bands[band]->ht_cap.ht_supported ||
-			      rdev->wiphy.bands[band]->vht_cap.vht_supported))
-				return -EINVAL;
-
-			for (i = 0; i < IEEE80211_HT_MCS_MASK_LEN; i++)
-				if (mask->control[band].ht_mcs[i])
-					goto out;
-
-			for (i = 0; i < NL80211_VHT_NSS_MAX; i++)
-				if (mask->control[band].vht_mcs[i])
-					goto out;
-
-			/* legacy and mcs rates may not be both empty */
-			return -EINVAL;
-		}
-	}
-
-out:
-	return 0;
-}
-
-static int validate_beacon_tx_rate(struct cfg80211_registered_device *rdev,
-				   enum nl80211_band band,
-				   struct cfg80211_bitrate_mask *beacon_rate)
-{
-	u32 count_ht, count_vht, i;
-	u32 rate = beacon_rate->control[band].legacy;
-
-	/* Allow only one rate */
-	if (hweight32(rate) > 1)
-		return -EINVAL;
-
-	count_ht = 0;
-	for (i = 0; i < IEEE80211_HT_MCS_MASK_LEN; i++) {
-		if (hweight8(beacon_rate->control[band].ht_mcs[i]) > 1) {
-			return -EINVAL;
-		} else if (beacon_rate->control[band].ht_mcs[i]) {
-			count_ht++;
-			if (count_ht > 1)
-				return -EINVAL;
-		}
-		if (count_ht && rate)
-			return -EINVAL;
-	}
-
-	count_vht = 0;
-	for (i = 0; i < NL80211_VHT_NSS_MAX; i++) {
-		if (hweight16(beacon_rate->control[band].vht_mcs[i]) > 1) {
-			return -EINVAL;
-		} else if (beacon_rate->control[band].vht_mcs[i]) {
-			count_vht++;
-			if (count_vht > 1)
-				return -EINVAL;
-		}
-		if (count_vht && rate)
-			return -EINVAL;
-	}
-
-	if ((count_ht && count_vht) || (!rate && !count_ht && !count_vht))
-		return -EINVAL;
-
-	if (rate &&
-	    !wiphy_ext_feature_isset(&rdev->wiphy,
-				     NL80211_EXT_FEATURE_BEACON_RATE_LEGACY))
-		return -EINVAL;
-	if (count_ht &&
-	    !wiphy_ext_feature_isset(&rdev->wiphy,
-				     NL80211_EXT_FEATURE_BEACON_RATE_HT))
-		return -EINVAL;
-	if (count_vht &&
-	    !wiphy_ext_feature_isset(&rdev->wiphy,
-				     NL80211_EXT_FEATURE_BEACON_RATE_VHT))
-		return -EINVAL;
-
-	return 0;
-}
-
-static int nl80211_parse_beacon(struct nlattr *attrs[],
-				struct cfg80211_beacon_data *bcn)
-{
-	bool haveinfo = false;
-
-	if (!is_valid_ie_attr(attrs[NL80211_ATTR_BEACON_TAIL]) ||
-	    !is_valid_ie_attr(attrs[NL80211_ATTR_IE]) ||
-	    !is_valid_ie_attr(attrs[NL80211_ATTR_IE_PROBE_RESP]) ||
-	    !is_valid_ie_attr(attrs[NL80211_ATTR_IE_ASSOC_RESP]))
-		return -EINVAL;
-
-	memset(bcn, 0, sizeof(*bcn));
-
-	if (attrs[NL80211_ATTR_BEACON_HEAD]) {
-		bcn->head = nla_data(attrs[NL80211_ATTR_BEACON_HEAD]);
-		bcn->head_len = nla_len(attrs[NL80211_ATTR_BEACON_HEAD]);
-		if (!bcn->head_len)
-			return -EINVAL;
-		haveinfo = true;
-	}
-
-	if (attrs[NL80211_ATTR_BEACON_TAIL]) {
-		bcn->tail = nla_data(attrs[NL80211_ATTR_BEACON_TAIL]);
-		bcn->tail_len = nla_len(attrs[NL80211_ATTR_BEACON_TAIL]);
-		haveinfo = true;
-	}
-
-	if (!haveinfo)
-		return -EINVAL;
-
-	if (attrs[NL80211_ATTR_IE]) {
-		bcn->beacon_ies = nla_data(attrs[NL80211_ATTR_IE]);
-		bcn->beacon_ies_len = nla_len(attrs[NL80211_ATTR_IE]);
-	}
-
-	if (attrs[NL80211_ATTR_IE_PROBE_RESP]) {
-		bcn->proberesp_ies =
-			nla_data(attrs[NL80211_ATTR_IE_PROBE_RESP]);
-		bcn->proberesp_ies_len =
-			nla_len(attrs[NL80211_ATTR_IE_PROBE_RESP]);
-	}
-
-	if (attrs[NL80211_ATTR_IE_ASSOC_RESP]) {
-		bcn->assocresp_ies =
-			nla_data(attrs[NL80211_ATTR_IE_ASSOC_RESP]);
-		bcn->assocresp_ies_len =
-			nla_len(attrs[NL80211_ATTR_IE_ASSOC_RESP]);
-	}
-
-	if (attrs[NL80211_ATTR_PROBE_RESP]) {
-		bcn->probe_resp = nla_data(attrs[NL80211_ATTR_PROBE_RESP]);
-		bcn->probe_resp_len = nla_len(attrs[NL80211_ATTR_PROBE_RESP]);
-	}
-
-	return 0;
-}
-
-static bool nl80211_get_ap_channel(struct cfg80211_registered_device *rdev,
-				   struct cfg80211_ap_settings *params)
-{
-	struct wireless_dev *wdev;
-	bool ret = false;
-
-	list_for_each_entry(wdev, &rdev->wiphy.wdev_list, list) {
-		if (wdev->iftype != NL80211_IFTYPE_AP &&
-		    wdev->iftype != NL80211_IFTYPE_P2P_GO)
-			continue;
-
-		if (!wdev->preset_chandef.chan)
-			continue;
-
-		params->chandef = wdev->preset_chandef;
-		ret = true;
-		break;
-	}
-
-	return ret;
-}
-
-static bool nl80211_valid_auth_type(struct cfg80211_registered_device *rdev,
-				    enum nl80211_auth_type auth_type,
-				    enum nl80211_commands cmd)
-{
-	if (auth_type > NL80211_AUTHTYPE_MAX)
-		return false;
-
-	switch (cmd) {
-	case NL80211_CMD_AUTHENTICATE:
-		if (!(rdev->wiphy.features & NL80211_FEATURE_SAE) &&
-		    auth_type == NL80211_AUTHTYPE_SAE)
-			return false;
-		if (!wiphy_ext_feature_isset(&rdev->wiphy,
-					     NL80211_EXT_FEATURE_FILS_STA) &&
-		    (auth_type == NL80211_AUTHTYPE_FILS_SK ||
-		     auth_type == NL80211_AUTHTYPE_FILS_SK_PFS ||
-		     auth_type == NL80211_AUTHTYPE_FILS_PK))
-			return false;
-		return true;
-	case NL80211_CMD_CONNECT:
-		if (!(rdev->wiphy.features & NL80211_FEATURE_SAE) &&
-		    auth_type == NL80211_AUTHTYPE_SAE)
-			return false;
-		/* FILS with SK PFS or PK not supported yet */
-		if (auth_type == NL80211_AUTHTYPE_FILS_SK_PFS ||
-		    auth_type == NL80211_AUTHTYPE_FILS_PK)
-			return false;
-		if (!wiphy_ext_feature_isset(
-			    &rdev->wiphy,
-			    NL80211_EXT_FEATURE_FILS_SK_OFFLOAD) &&
-		    auth_type == NL80211_AUTHTYPE_FILS_SK)
-			return false;
-		return true;
-	case NL80211_CMD_START_AP:
-		/* SAE not supported yet */
-		if (auth_type == NL80211_AUTHTYPE_SAE)
-			return false;
-		/* FILS not supported yet */
-		if (auth_type == NL80211_AUTHTYPE_FILS_SK ||
-		    auth_type == NL80211_AUTHTYPE_FILS_SK_PFS ||
-		    auth_type == NL80211_AUTHTYPE_FILS_PK)
-			return false;
-		return true;
-	default:
-		return false;
-	}
-}
-
-static int nl80211_start_ap(struct sk_buff *skb, struct genl_info *info)
-{
-	struct cfg80211_registered_device *rdev = info->user_ptr[0];
-	struct net_device *dev = info->user_ptr[1];
-	struct wireless_dev *wdev = dev->ieee80211_ptr;
-	struct cfg80211_ap_settings params;
-	int err;
-
-	if (dev->ieee80211_ptr->iftype != NL80211_IFTYPE_AP &&
-	    dev->ieee80211_ptr->iftype != NL80211_IFTYPE_P2P_GO)
-		return -EOPNOTSUPP;
-
-	if (!rdev->ops->start_ap)
-		return -EOPNOTSUPP;
-
-	if (wdev->beacon_interval)
-		return -EALREADY;
-
-	memset(&params, 0, sizeof(params));
-
-	/* these are required for START_AP */
-	if (!info->attrs[NL80211_ATTR_BEACON_INTERVAL] ||
-	    !info->attrs[NL80211_ATTR_DTIM_PERIOD] ||
-	    !info->attrs[NL80211_ATTR_BEACON_HEAD])
-		return -EINVAL;
-
-	err = nl80211_parse_beacon(info->attrs, &params.beacon);
-	if (err)
-		return err;
-
-	params.beacon_interval =
-		nla_get_u32(info->attrs[NL80211_ATTR_BEACON_INTERVAL]);
-	params.dtim_period =
-		nla_get_u32(info->attrs[NL80211_ATTR_DTIM_PERIOD]);
-
-	err = cfg80211_validate_beacon_int(rdev, dev->ieee80211_ptr->iftype,
-					   params.beacon_interval);
-	if (err)
-		return err;
 
 	/*
 	 * In theory, some of these attributes should be required here
@@ -4228,11 +3905,7 @@
 	}
 
 	params.pbss = nla_get_flag(info->attrs[NL80211_ATTR_PBSS]);
-<<<<<<< HEAD
 	if (params.pbss && !rdev->wiphy.bands[NL80211_BAND_60GHZ])
-=======
-	if (params.pbss && !rdev->wiphy.bands[IEEE80211_BAND_60GHZ])
->>>>>>> feb565e6
 		return -EOPNOTSUPP;
 
 	if (info->attrs[NL80211_ATTR_ACL_POLICY]) {
@@ -6532,7 +6205,6 @@
 	return n_channels;
 }
 
-<<<<<<< HEAD
 static bool is_band_valid(struct wiphy *wiphy, enum nl80211_band b)
 {
 	return b < NUM_NL80211_BANDS && wiphy->bands[b];
@@ -6541,82 +6213,11 @@
 static int parse_bss_select(struct nlattr *nla, struct wiphy *wiphy,
 			    struct cfg80211_bss_selection *bss_select)
 {
-=======
-static bool is_band_valid(struct wiphy *wiphy, enum ieee80211_band b)
-{
-	return b < IEEE80211_NUM_BANDS && wiphy->bands[b];
-}
-
-static int parse_bss_select(struct nlattr *nla, struct wiphy *wiphy,
-			    struct cfg80211_bss_selection *bss_select)
-{
->>>>>>> feb565e6
 	struct nlattr *attr[NL80211_BSS_SELECT_ATTR_MAX + 1];
 	struct nlattr *nest;
 	int err;
 	bool found = false;
 	int i;
-<<<<<<< HEAD
-
-	/* only process one nested attribute */
-	nest = nla_data(nla);
-	if (!nla_ok(nest, nla_len(nest)))
-		return -EINVAL;
-
-	err = nla_parse(attr, NL80211_BSS_SELECT_ATTR_MAX, nla_data(nest),
-			nla_len(nest), nl80211_bss_select_policy);
-	if (err)
-		return err;
-
-	/* only one attribute may be given */
-	for (i = 0; i <= NL80211_BSS_SELECT_ATTR_MAX; i++) {
-		if (attr[i]) {
-			if (found)
-				return -EINVAL;
-			found = true;
-		}
-	}
-
-	bss_select->behaviour = __NL80211_BSS_SELECT_ATTR_INVALID;
-
-	if (attr[NL80211_BSS_SELECT_ATTR_RSSI])
-		bss_select->behaviour = NL80211_BSS_SELECT_ATTR_RSSI;
-
-	if (attr[NL80211_BSS_SELECT_ATTR_BAND_PREF]) {
-		bss_select->behaviour = NL80211_BSS_SELECT_ATTR_BAND_PREF;
-		bss_select->param.band_pref =
-			nla_get_u32(attr[NL80211_BSS_SELECT_ATTR_BAND_PREF]);
-		if (!is_band_valid(wiphy, bss_select->param.band_pref))
-			return -EINVAL;
-	}
-
-	if (attr[NL80211_BSS_SELECT_ATTR_RSSI_ADJUST]) {
-		struct nl80211_bss_select_rssi_adjust *adj_param;
-
-		adj_param = nla_data(attr[NL80211_BSS_SELECT_ATTR_RSSI_ADJUST]);
-		bss_select->behaviour = NL80211_BSS_SELECT_ATTR_RSSI_ADJUST;
-		bss_select->param.adjust.band = adj_param->band;
-		bss_select->param.adjust.delta = adj_param->delta;
-		if (!is_band_valid(wiphy, bss_select->param.adjust.band))
-			return -EINVAL;
-	}
-
-	/* user-space did not provide behaviour attribute */
-	if (bss_select->behaviour == __NL80211_BSS_SELECT_ATTR_INVALID)
-		return -EINVAL;
-
-	if (!(wiphy->bss_select_support & BIT(bss_select->behaviour)))
-		return -EINVAL;
-
-	return 0;
-}
-
-static int nl80211_parse_random_mac(struct nlattr **attrs,
-				    u8 *mac_addr, u8 *mac_addr_mask)
-{
-	int i;
-=======
->>>>>>> feb565e6
 
 	/* only process one nested attribute */
 	nest = nla_data(nla);
@@ -8985,11 +8586,7 @@
 	}
 
 	connect.pbss = nla_get_flag(info->attrs[NL80211_ATTR_PBSS]);
-<<<<<<< HEAD
 	if (connect.pbss && !rdev->wiphy.bands[NL80211_BAND_60GHZ]) {
-=======
-	if (connect.pbss && !rdev->wiphy.bands[IEEE80211_BAND_60GHZ]) {
->>>>>>> feb565e6
 		kzfree(connkeys);
 		return -EOPNOTSUPP;
 	}
@@ -9367,7 +8964,6 @@
 		err = -ENOBUFS;
 		goto free_msg;
 	}
-<<<<<<< HEAD
 
 	err = rdev_remain_on_channel(rdev, wdev, chandef.chan,
 				     duration, &cookie);
@@ -9418,58 +9014,6 @@
 	if (!rdev->ops->set_bitrate_mask)
 		return -EOPNOTSUPP;
 
-=======
-
-	err = rdev_remain_on_channel(rdev, wdev, chandef.chan,
-				     duration, &cookie);
-
-	if (err)
-		goto free_msg;
-
-	if (nla_put_u64(msg, NL80211_ATTR_COOKIE, cookie))
-		goto nla_put_failure;
-
-	genlmsg_end(msg, hdr);
-
-	return genlmsg_reply(msg, info);
-
- nla_put_failure:
-	err = -ENOBUFS;
- free_msg:
-	nlmsg_free(msg);
-	return err;
-}
-
-static int nl80211_cancel_remain_on_channel(struct sk_buff *skb,
-					    struct genl_info *info)
-{
-	struct cfg80211_registered_device *rdev = info->user_ptr[0];
-	struct wireless_dev *wdev = info->user_ptr[1];
-	u64 cookie;
-
-	if (!info->attrs[NL80211_ATTR_COOKIE])
-		return -EINVAL;
-
-	if (!rdev->ops->cancel_remain_on_channel)
-		return -EOPNOTSUPP;
-
-	cookie = nla_get_u64(info->attrs[NL80211_ATTR_COOKIE]);
-
-	return rdev_cancel_remain_on_channel(rdev, wdev, cookie);
-}
-
-static int nl80211_set_tx_bitrate_mask(struct sk_buff *skb,
-				       struct genl_info *info)
-{
-	struct cfg80211_bitrate_mask mask;
-	struct cfg80211_registered_device *rdev = info->user_ptr[0];
-	struct net_device *dev = info->user_ptr[1];
-	int err;
-
-	if (!rdev->ops->set_bitrate_mask)
-		return -EOPNOTSUPP;
-
->>>>>>> feb565e6
 	err = nl80211_parse_tx_bitrate_mask(info, &mask);
 	if (err)
 		return err;
