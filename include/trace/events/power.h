#undef TRACE_SYSTEM
#define TRACE_SYSTEM power

#if !defined(_TRACE_POWER_H) || defined(TRACE_HEADER_MULTI_READ)
#define _TRACE_POWER_H

#include <linux/ktime.h>
#include <linux/pm_qos.h>
#include <linux/tracepoint.h>
#include <linux/trace_events.h>

#define TPS(x)  tracepoint_string(x)

DECLARE_EVENT_CLASS(cpu,

	TP_PROTO(unsigned int state, unsigned int cpu_id),

	TP_ARGS(state, cpu_id),

	TP_STRUCT__entry(
		__field(	u32,		state		)
		__field(	u32,		cpu_id		)
	),

	TP_fast_assign(
		__entry->state = state;
		__entry->cpu_id = cpu_id;
	),

	TP_printk("state=%lu cpu_id=%lu", (unsigned long)__entry->state,
		  (unsigned long)__entry->cpu_id)
);

DEFINE_EVENT(cpu, cpu_idle,

	TP_PROTO(unsigned int state, unsigned int cpu_id),

	TP_ARGS(state, cpu_id)
);

TRACE_EVENT(pstate_sample,

	TP_PROTO(u32 core_busy,
		u32 scaled_busy,
		u32 from,
		u32 to,
		u64 mperf,
		u64 aperf,
		u64 tsc,
		u32 freq
		),

	TP_ARGS(core_busy,
		scaled_busy,
		from,
		to,
		mperf,
		aperf,
		tsc,
		freq
		),

	TP_STRUCT__entry(
		__field(u32, core_busy)
		__field(u32, scaled_busy)
		__field(u32, from)
		__field(u32, to)
		__field(u64, mperf)
		__field(u64, aperf)
		__field(u64, tsc)
		__field(u32, freq)
		),

	TP_fast_assign(
		__entry->core_busy = core_busy;
		__entry->scaled_busy = scaled_busy;
		__entry->from = from;
		__entry->to = to;
		__entry->mperf = mperf;
		__entry->aperf = aperf;
		__entry->tsc = tsc;
		__entry->freq = freq;
		),

	TP_printk("core_busy=%lu scaled=%lu from=%lu to=%lu mperf=%llu aperf=%llu tsc=%llu freq=%lu ",
		(unsigned long)__entry->core_busy,
		(unsigned long)__entry->scaled_busy,
		(unsigned long)__entry->from,
		(unsigned long)__entry->to,
		(unsigned long long)__entry->mperf,
		(unsigned long long)__entry->aperf,
		(unsigned long long)__entry->tsc,
		(unsigned long)__entry->freq
		)

);

/* This file can get included multiple times, TRACE_HEADER_MULTI_READ at top */
#ifndef _PWR_EVENT_AVOID_DOUBLE_DEFINING
#define _PWR_EVENT_AVOID_DOUBLE_DEFINING

#define PWR_EVENT_EXIT -1
#endif

#define pm_verb_symbolic(event) \
	__print_symbolic(event, \
		{ PM_EVENT_SUSPEND, "suspend" }, \
		{ PM_EVENT_RESUME, "resume" }, \
		{ PM_EVENT_FREEZE, "freeze" }, \
		{ PM_EVENT_QUIESCE, "quiesce" }, \
		{ PM_EVENT_HIBERNATE, "hibernate" }, \
		{ PM_EVENT_THAW, "thaw" }, \
		{ PM_EVENT_RESTORE, "restore" }, \
		{ PM_EVENT_RECOVER, "recover" })

DEFINE_EVENT(cpu, cpu_frequency,

	TP_PROTO(unsigned int frequency, unsigned int cpu_id),

	TP_ARGS(frequency, cpu_id)
);

TRACE_EVENT(cpu_frequency_limits,

	TP_PROTO(unsigned int max_freq, unsigned int min_freq,
		unsigned int cpu_id),

	TP_ARGS(max_freq, min_freq, cpu_id),

	TP_STRUCT__entry(
		__field(	u32,		min_freq	)
		__field(	u32,		max_freq	)
		__field(	u32,		cpu_id		)
	),

	TP_fast_assign(
		__entry->min_freq = min_freq;
		__entry->max_freq = max_freq;
		__entry->cpu_id = cpu_id;
	),

	TP_printk("min=%lu max=%lu cpu_id=%lu",
		  (unsigned long)__entry->min_freq,
		  (unsigned long)__entry->max_freq,
		  (unsigned long)__entry->cpu_id)
);

<<<<<<< HEAD
TRACE_EVENT(cpu_frequency_switch_start,

	TP_PROTO(unsigned int start_freq, unsigned int end_freq,
		 unsigned int cpu_id),

	TP_ARGS(start_freq, end_freq, cpu_id),

	TP_STRUCT__entry(
		__field(	u32,		start_freq	)
		__field(	u32,		end_freq	)
		__field(	u32,		cpu_id		)
	),

	TP_fast_assign(
		__entry->start_freq = start_freq;
		__entry->end_freq = end_freq;
		__entry->cpu_id = cpu_id;
	),

	TP_printk("start=%lu end=%lu cpu_id=%lu",
		  (unsigned long)__entry->start_freq,
		  (unsigned long)__entry->end_freq,
		  (unsigned long)__entry->cpu_id)
);

TRACE_EVENT(cpu_frequency_switch_end,

	TP_PROTO(unsigned int cpu_id),

	TP_ARGS(cpu_id),

	TP_STRUCT__entry(
		__field(	u32,		cpu_id		)
	),

	TP_fast_assign(
		__entry->cpu_id = cpu_id;
	),

	TP_printk("cpu_id=%lu", (unsigned long)__entry->cpu_id)
=======
DEFINE_EVENT(cpu, cpu_capacity,

	TP_PROTO(unsigned int capacity, unsigned int cpu_id),

	TP_ARGS(capacity, cpu_id)
>>>>>>> 0a9cbce7
);

TRACE_EVENT(device_pm_callback_start,

	TP_PROTO(struct device *dev, const char *pm_ops, int event),

	TP_ARGS(dev, pm_ops, event),

	TP_STRUCT__entry(
		__string(device, dev_name(dev))
		__string(driver, dev_driver_string(dev))
		__string(parent, dev->parent ? dev_name(dev->parent) : "none")
		__string(pm_ops, pm_ops ? pm_ops : "none ")
		__field(int, event)
	),

	TP_fast_assign(
		__assign_str(device, dev_name(dev));
		__assign_str(driver, dev_driver_string(dev));
		__assign_str(parent,
			dev->parent ? dev_name(dev->parent) : "none");
		__assign_str(pm_ops, pm_ops ? pm_ops : "none ");
		__entry->event = event;
	),

	TP_printk("%s %s, parent: %s, %s[%s]", __get_str(driver),
		__get_str(device), __get_str(parent), __get_str(pm_ops),
		pm_verb_symbolic(__entry->event))
);

TRACE_EVENT(device_pm_callback_end,

	TP_PROTO(struct device *dev, int error),

	TP_ARGS(dev, error),

	TP_STRUCT__entry(
		__string(device, dev_name(dev))
		__string(driver, dev_driver_string(dev))
		__field(int, error)
	),

	TP_fast_assign(
		__assign_str(device, dev_name(dev));
		__assign_str(driver, dev_driver_string(dev));
		__entry->error = error;
	),

	TP_printk("%s %s, err=%d",
		__get_str(driver), __get_str(device), __entry->error)
);

TRACE_EVENT(suspend_resume,

	TP_PROTO(const char *action, int val, bool start),

	TP_ARGS(action, val, start),

	TP_STRUCT__entry(
		__field(const char *, action)
		__field(int, val)
		__field(bool, start)
	),

	TP_fast_assign(
		__entry->action = action;
		__entry->val = val;
		__entry->start = start;
	),

	TP_printk("%s[%u] %s", __entry->action, (unsigned int)__entry->val,
		(__entry->start)?"begin":"end")
);

DECLARE_EVENT_CLASS(wakeup_source,

	TP_PROTO(const char *name, unsigned int state),

	TP_ARGS(name, state),

	TP_STRUCT__entry(
		__string(       name,           name            )
		__field(        u64,            state           )
	),

	TP_fast_assign(
		__assign_str(name, name);
		__entry->state = state;
	),

	TP_printk("%s state=0x%lx", __get_str(name),
		(unsigned long)__entry->state)
);

DEFINE_EVENT(wakeup_source, wakeup_source_activate,

	TP_PROTO(const char *name, unsigned int state),

	TP_ARGS(name, state)
);

DEFINE_EVENT(wakeup_source, wakeup_source_deactivate,

	TP_PROTO(const char *name, unsigned int state),

	TP_ARGS(name, state)
);

/*
 * The clock events are used for clock enable/disable and for
 *  clock rate change
 */
DECLARE_EVENT_CLASS(clock,

	TP_PROTO(const char *name, unsigned int state, unsigned int cpu_id),

	TP_ARGS(name, state, cpu_id),

	TP_STRUCT__entry(
		__string(       name,           name            )
		__field(        u64,            state           )
		__field(        u64,            cpu_id          )
	),

	TP_fast_assign(
		__assign_str(name, name);
		__entry->state = state;
		__entry->cpu_id = cpu_id;
	),

	TP_printk("%s state=%lu cpu_id=%lu", __get_str(name),
		(unsigned long)__entry->state, (unsigned long)__entry->cpu_id)
);

DEFINE_EVENT(clock, clock_enable,

	TP_PROTO(const char *name, unsigned int state, unsigned int cpu_id),

	TP_ARGS(name, state, cpu_id)
);

DEFINE_EVENT(clock, clock_disable,

	TP_PROTO(const char *name, unsigned int state, unsigned int cpu_id),

	TP_ARGS(name, state, cpu_id)
);

DEFINE_EVENT(clock, clock_set_rate,

	TP_PROTO(const char *name, unsigned int state, unsigned int cpu_id),

	TP_ARGS(name, state, cpu_id)
);

DEFINE_EVENT(clock, clock_set_rate_complete,

	TP_PROTO(const char *name, unsigned int state, unsigned int cpu_id),

	TP_ARGS(name, state, cpu_id)
);

TRACE_EVENT(clock_set_parent,

	TP_PROTO(const char *name, const char *parent_name),

	TP_ARGS(name, parent_name),

	TP_STRUCT__entry(
		__string(       name,           name            )
		__string(       parent_name,    parent_name     )
	),

	TP_fast_assign(
		__assign_str(name, name);
		__assign_str(parent_name, parent_name);
	),

	TP_printk("%s parent=%s", __get_str(name), __get_str(parent_name))
);

TRACE_EVENT(clock_state,

	TP_PROTO(const char *name, unsigned long prepare_count,
		unsigned long count, unsigned long rate,
		unsigned int vdd_level),

	TP_ARGS(name, prepare_count, count, rate, vdd_level),

	TP_STRUCT__entry(
		__string(name,			name)
		__field(unsigned long,		prepare_count)
		__field(unsigned long,		count)
		__field(unsigned long,		rate)
		__field(unsigned int,		vdd_level)
	),

	TP_fast_assign(
		__assign_str(name, name);
		__entry->prepare_count = prepare_count;
		__entry->count = count;
		__entry->rate = rate;
		__entry->vdd_level = vdd_level;
	),

	TP_printk("%s\tprepare:enable cnt [%lu:%lu]\trate: vdd level [%lu:%u]",
			__get_str(name), __entry->prepare_count,
			__entry->count, __entry->rate, __entry->vdd_level)
);

/*
 * The power domain events are used for power domains transitions
 */
DECLARE_EVENT_CLASS(power_domain,

	TP_PROTO(const char *name, unsigned int state, unsigned int cpu_id),

	TP_ARGS(name, state, cpu_id),

	TP_STRUCT__entry(
		__string(       name,           name            )
		__field(        u64,            state           )
		__field(        u64,            cpu_id          )
	),

	TP_fast_assign(
		__assign_str(name, name);
		__entry->state = state;
		__entry->cpu_id = cpu_id;
),

	TP_printk("%s state=%lu cpu_id=%lu", __get_str(name),
		(unsigned long)__entry->state, (unsigned long)__entry->cpu_id)
);

DEFINE_EVENT(power_domain, power_domain_target,

	TP_PROTO(const char *name, unsigned int state, unsigned int cpu_id),

	TP_ARGS(name, state, cpu_id)
);

/*
 * The pm qos events are used for pm qos update
 */
DECLARE_EVENT_CLASS(pm_qos_request,

	TP_PROTO(int pm_qos_class, s32 value),

	TP_ARGS(pm_qos_class, value),

	TP_STRUCT__entry(
		__field( int,                    pm_qos_class   )
		__field( s32,                    value          )
	),

	TP_fast_assign(
		__entry->pm_qos_class = pm_qos_class;
		__entry->value = value;
	),

	TP_printk("pm_qos_class=%s value=%d",
		  __print_symbolic(__entry->pm_qos_class,
			{ PM_QOS_CPU_DMA_LATENCY,	"CPU_DMA_LATENCY" },
			{ PM_QOS_NETWORK_LATENCY,	"NETWORK_LATENCY" },
			{ PM_QOS_NETWORK_THROUGHPUT,	"NETWORK_THROUGHPUT" }),
		  __entry->value)
);

DEFINE_EVENT(pm_qos_request, pm_qos_add_request,

	TP_PROTO(int pm_qos_class, s32 value),

	TP_ARGS(pm_qos_class, value)
);

DEFINE_EVENT(pm_qos_request, pm_qos_update_request,

	TP_PROTO(int pm_qos_class, s32 value),

	TP_ARGS(pm_qos_class, value)
);

DEFINE_EVENT(pm_qos_request, pm_qos_remove_request,

	TP_PROTO(int pm_qos_class, s32 value),

	TP_ARGS(pm_qos_class, value)
);

TRACE_EVENT(pm_qos_update_request_timeout,

	TP_PROTO(int pm_qos_class, s32 value, unsigned long timeout_us),

	TP_ARGS(pm_qos_class, value, timeout_us),

	TP_STRUCT__entry(
		__field( int,                    pm_qos_class   )
		__field( s32,                    value          )
		__field( unsigned long,          timeout_us     )
	),

	TP_fast_assign(
		__entry->pm_qos_class = pm_qos_class;
		__entry->value = value;
		__entry->timeout_us = timeout_us;
	),

	TP_printk("pm_qos_class=%s value=%d, timeout_us=%ld",
		  __print_symbolic(__entry->pm_qos_class,
			{ PM_QOS_CPU_DMA_LATENCY,	"CPU_DMA_LATENCY" },
			{ PM_QOS_NETWORK_LATENCY,	"NETWORK_LATENCY" },
			{ PM_QOS_NETWORK_THROUGHPUT,	"NETWORK_THROUGHPUT" }),
		  __entry->value, __entry->timeout_us)
);

DECLARE_EVENT_CLASS(pm_qos_update,

	TP_PROTO(enum pm_qos_req_action action, int prev_value, int curr_value),

	TP_ARGS(action, prev_value, curr_value),

	TP_STRUCT__entry(
		__field( enum pm_qos_req_action, action         )
		__field( int,                    prev_value     )
		__field( int,                    curr_value     )
	),

	TP_fast_assign(
		__entry->action = action;
		__entry->prev_value = prev_value;
		__entry->curr_value = curr_value;
	),

	TP_printk("action=%s prev_value=%d curr_value=%d",
		  __print_symbolic(__entry->action,
			{ PM_QOS_ADD_REQ,	"ADD_REQ" },
			{ PM_QOS_UPDATE_REQ,	"UPDATE_REQ" },
			{ PM_QOS_REMOVE_REQ,	"REMOVE_REQ" }),
		  __entry->prev_value, __entry->curr_value)
);

DEFINE_EVENT(pm_qos_update, pm_qos_update_target,

	TP_PROTO(enum pm_qos_req_action action, int prev_value, int curr_value),

	TP_ARGS(action, prev_value, curr_value)
);

DEFINE_EVENT_PRINT(pm_qos_update, pm_qos_update_flags,

	TP_PROTO(enum pm_qos_req_action action, int prev_value, int curr_value),

	TP_ARGS(action, prev_value, curr_value),

	TP_printk("action=%s prev_value=0x%x curr_value=0x%x",
		  __print_symbolic(__entry->action,
			{ PM_QOS_ADD_REQ,	"ADD_REQ" },
			{ PM_QOS_UPDATE_REQ,	"UPDATE_REQ" },
			{ PM_QOS_REMOVE_REQ,	"REMOVE_REQ" }),
		  __entry->prev_value, __entry->curr_value)
);

DECLARE_EVENT_CLASS(dev_pm_qos_request,

	TP_PROTO(const char *name, enum dev_pm_qos_req_type type,
		 s32 new_value),

	TP_ARGS(name, type, new_value),

	TP_STRUCT__entry(
		__string( name,                    name         )
		__field( enum dev_pm_qos_req_type, type         )
		__field( s32,                      new_value    )
	),

	TP_fast_assign(
		__assign_str(name, name);
		__entry->type = type;
		__entry->new_value = new_value;
	),

	TP_printk("device=%s type=%s new_value=%d",
		  __get_str(name),
		  __print_symbolic(__entry->type,
			{ DEV_PM_QOS_RESUME_LATENCY, "DEV_PM_QOS_RESUME_LATENCY" },
			{ DEV_PM_QOS_FLAGS, "DEV_PM_QOS_FLAGS" }),
		  __entry->new_value)
);

DEFINE_EVENT(dev_pm_qos_request, dev_pm_qos_add_request,

	TP_PROTO(const char *name, enum dev_pm_qos_req_type type,
		 s32 new_value),

	TP_ARGS(name, type, new_value)
);

DEFINE_EVENT(dev_pm_qos_request, dev_pm_qos_update_request,

	TP_PROTO(const char *name, enum dev_pm_qos_req_type type,
		 s32 new_value),

	TP_ARGS(name, type, new_value)
);

DEFINE_EVENT(dev_pm_qos_request, dev_pm_qos_remove_request,

	TP_PROTO(const char *name, enum dev_pm_qos_req_type type,
		 s32 new_value),

	TP_ARGS(name, type, new_value)
);

TRACE_EVENT(bw_hwmon_meas,

	TP_PROTO(const char *name, unsigned long mbps,
		 unsigned long us, int wake),

	TP_ARGS(name, mbps, us, wake),

	TP_STRUCT__entry(
		__string(	name,			name	)
		__field(	unsigned long,		mbps	)
		__field(	unsigned long,		us	)
		__field(	int,			wake	)
	),

	TP_fast_assign(
		__assign_str(name, name);
		__entry->mbps = mbps;
		__entry->us = us;
		__entry->wake = wake;
	),

	TP_printk("dev: %s, mbps = %lu, us = %lu, wake = %d",
		__get_str(name),
		__entry->mbps,
		__entry->us,
		__entry->wake)
);

TRACE_EVENT(bw_hwmon_update,

	TP_PROTO(const char *name, unsigned long mbps, unsigned long freq,
		 unsigned long up_thres, unsigned long down_thres),

	TP_ARGS(name, mbps, freq, up_thres, down_thres),

	TP_STRUCT__entry(
		__string(	name,			name		)
		__field(	unsigned long,		mbps		)
		__field(	unsigned long,		freq		)
		__field(	unsigned long,		up_thres	)
		__field(	unsigned long,		down_thres	)
	),

	TP_fast_assign(
		__assign_str(name, name);
		__entry->mbps = mbps;
		__entry->freq = freq;
		__entry->up_thres = up_thres;
		__entry->down_thres = down_thres;
	),

	TP_printk("dev: %s, mbps = %lu, freq = %lu, up = %lu, down = %lu",
		__get_str(name),
		__entry->mbps,
		__entry->freq,
		__entry->up_thres,
		__entry->down_thres)
);

TRACE_EVENT(cache_hwmon_meas,
	TP_PROTO(const char *name, unsigned long high_mrps,
		 unsigned long med_mrps, unsigned long low_mrps,
		 unsigned int busy_percent, unsigned int us),
	TP_ARGS(name, high_mrps, med_mrps, low_mrps, busy_percent, us),
	TP_STRUCT__entry(
		__string(name, name)
		__field(unsigned long, high_mrps)
		__field(unsigned long, med_mrps)
		__field(unsigned long, low_mrps)
		__field(unsigned long, total_mrps)
		__field(unsigned int, busy_percent)
		__field(unsigned int, us)
	),
	TP_fast_assign(
		__assign_str(name, name);
		__entry->high_mrps = high_mrps;
		__entry->med_mrps = med_mrps;
		__entry->low_mrps = low_mrps;
		__entry->total_mrps = high_mrps + med_mrps + low_mrps;
		__entry->busy_percent = busy_percent;
		__entry->us = us;
	),
	TP_printk("dev=%s H=%lu M=%lu L=%lu T=%lu busy_pct=%u period=%u",
		  __get_str(name), __entry->high_mrps, __entry->med_mrps,
		  __entry->low_mrps, __entry->total_mrps,
		  __entry->busy_percent, __entry->us)
);

TRACE_EVENT(cache_hwmon_update,
	TP_PROTO(const char *name, unsigned long freq_mhz),
	TP_ARGS(name, freq_mhz),
	TP_STRUCT__entry(
		__string(name, name)
		__field(unsigned long, freq)
	),
	TP_fast_assign(
		__assign_str(name, name);
		__entry->freq = freq_mhz;
	),
	TP_printk("dev=%s freq=%lu", __get_str(name), __entry->freq)
);

TRACE_EVENT(memlat_dev_meas,

	TP_PROTO(const char *name, unsigned int dev_id, unsigned long inst,
		 unsigned long mem, unsigned long freq, unsigned int ratio),

	TP_ARGS(name, dev_id, inst, mem, freq, ratio),

	TP_STRUCT__entry(
		__string(name, name)
		__field(unsigned int, dev_id)
		__field(unsigned long, inst)
		__field(unsigned long, mem)
		__field(unsigned long, freq)
		__field(unsigned int, ratio)
	),

	TP_fast_assign(
		__assign_str(name, name);
		__entry->dev_id = dev_id;
		__entry->inst = inst;
		__entry->mem = mem;
		__entry->freq = freq;
		__entry->ratio = ratio;
	),

	TP_printk("dev: %s, id=%u, inst=%lu, mem=%lu, freq=%lu, ratio=%u",
		__get_str(name),
		__entry->dev_id,
		__entry->inst,
		__entry->mem,
		__entry->freq,
		__entry->ratio)
);

TRACE_EVENT(memlat_dev_update,

	TP_PROTO(const char *name, unsigned int dev_id, unsigned long inst,
		 unsigned long mem, unsigned long freq, unsigned long vote),

	TP_ARGS(name, dev_id, inst, mem, freq, vote),

	TP_STRUCT__entry(
		__string(name, name)
		__field(unsigned int, dev_id)
		__field(unsigned long, inst)
		__field(unsigned long, mem)
		__field(unsigned long, freq)
		__field(unsigned long, vote)
	),

	TP_fast_assign(
		__assign_str(name, name);
		__entry->dev_id = dev_id;
		__entry->inst = inst;
		__entry->mem = mem;
		__entry->freq = freq;
		__entry->vote = vote;
	),

	TP_printk("dev: %s, id=%u, inst=%lu, mem=%lu, freq=%lu, vote=%lu",
		__get_str(name),
		__entry->dev_id,
		__entry->inst,
		__entry->mem,
		__entry->freq,
		__entry->vote)
);

DECLARE_EVENT_CLASS(kpm_module,

	TP_PROTO(unsigned int managed_cpus, unsigned int max_cpus),

	TP_ARGS(managed_cpus, max_cpus),

	TP_STRUCT__entry(
		__field(u32, managed_cpus)
		__field(u32, max_cpus)
	),

	TP_fast_assign(
		__entry->managed_cpus = managed_cpus;
		__entry->max_cpus = max_cpus;
	),

	TP_printk("managed:%x max_cpus=%u", (unsigned int)__entry->managed_cpus,
					(unsigned int)__entry->max_cpus)
);

DEFINE_EVENT(kpm_module, set_max_cpus,
	TP_PROTO(unsigned int managed_cpus, unsigned int max_cpus),
	TP_ARGS(managed_cpus, max_cpus)
);

DEFINE_EVENT(kpm_module, reevaluate_hotplug,
	TP_PROTO(unsigned int managed_cpus, unsigned int max_cpus),
	TP_ARGS(managed_cpus, max_cpus)
);

DECLARE_EVENT_CLASS(kpm_module2,

	TP_PROTO(unsigned int cpu, unsigned int enter_cycle_cnt,
		unsigned int exit_cycle_cnt,
		unsigned int io_busy, u64 iowait),

	TP_ARGS(cpu, enter_cycle_cnt, exit_cycle_cnt, io_busy, iowait),

	TP_STRUCT__entry(
		__field(u32, cpu)
		__field(u32, enter_cycle_cnt)
		__field(u32, exit_cycle_cnt)
		__field(u32, io_busy)
		__field(u64, iowait)
	),

	TP_fast_assign(
		__entry->cpu = cpu;
		__entry->enter_cycle_cnt = enter_cycle_cnt;
		__entry->exit_cycle_cnt = exit_cycle_cnt;
		__entry->io_busy = io_busy;
		__entry->iowait = iowait;
	),

	TP_printk("CPU:%u enter_cycles=%u exit_cycles=%u io_busy=%u iowait=%lu",
		(unsigned int)__entry->cpu,
		(unsigned int)__entry->enter_cycle_cnt,
		(unsigned int)__entry->exit_cycle_cnt,
		(unsigned int)__entry->io_busy,
		(unsigned long)__entry->iowait)
);

DEFINE_EVENT(kpm_module2, track_iowait,
	TP_PROTO(unsigned int cpu, unsigned int enter_cycle_cnt,
		unsigned int exit_cycle_cnt, unsigned int io_busy, u64 iowait),
	TP_ARGS(cpu, enter_cycle_cnt, exit_cycle_cnt, io_busy, iowait)
);

DECLARE_EVENT_CLASS(cpu_modes,

	TP_PROTO(unsigned int cpu, unsigned int max_load,
		unsigned int single_enter_cycle_cnt,
		unsigned int single_exit_cycle_cnt,
		unsigned int total_load, unsigned int multi_enter_cycle_cnt,
		unsigned int multi_exit_cycle_cnt,
		unsigned int perf_cl_peak_enter_cycle_cnt,
		unsigned int perf_cl_peak_exit_cycle_cnt,
		unsigned int mode,
		unsigned int cpu_cnt),

	TP_ARGS(cpu, max_load, single_enter_cycle_cnt, single_exit_cycle_cnt,
		total_load, multi_enter_cycle_cnt, multi_exit_cycle_cnt,
		perf_cl_peak_enter_cycle_cnt, perf_cl_peak_exit_cycle_cnt, mode,
		cpu_cnt),

	TP_STRUCT__entry(
		__field(u32, cpu)
		__field(u32, max_load)
		__field(u32, single_enter_cycle_cnt)
		__field(u32, single_exit_cycle_cnt)
		__field(u32, total_load)
		__field(u32, multi_enter_cycle_cnt)
		__field(u32, multi_exit_cycle_cnt)
		__field(u32, perf_cl_peak_enter_cycle_cnt)
		__field(u32, perf_cl_peak_exit_cycle_cnt)
		__field(u32, mode)
		__field(u32, cpu_cnt)
	),

	TP_fast_assign(
		__entry->cpu = cpu;
		__entry->max_load = max_load;
		__entry->single_enter_cycle_cnt = single_enter_cycle_cnt;
		__entry->single_exit_cycle_cnt = single_exit_cycle_cnt;
		__entry->total_load = total_load;
		__entry->multi_enter_cycle_cnt = multi_enter_cycle_cnt;
		__entry->multi_exit_cycle_cnt = multi_exit_cycle_cnt;
		__entry->perf_cl_peak_enter_cycle_cnt =
				perf_cl_peak_enter_cycle_cnt;
		__entry->perf_cl_peak_exit_cycle_cnt =
				perf_cl_peak_exit_cycle_cnt;
		__entry->mode = mode;
		__entry->cpu_cnt = cpu_cnt;
	),

	TP_printk("%u:%4u:%4u:%4u:%4u:%4u:%4u:%4u:%4u:%4u:%u",
		(unsigned int)__entry->cpu, (unsigned int)__entry->max_load,
		(unsigned int)__entry->single_enter_cycle_cnt,
		(unsigned int)__entry->single_exit_cycle_cnt,
		(unsigned int)__entry->total_load,
		(unsigned int)__entry->multi_enter_cycle_cnt,
		(unsigned int)__entry->multi_exit_cycle_cnt,
		(unsigned int)__entry->perf_cl_peak_enter_cycle_cnt,
		(unsigned int)__entry->perf_cl_peak_exit_cycle_cnt,
		(unsigned int)__entry->mode,
		(unsigned int)__entry->cpu_cnt)
);

DEFINE_EVENT(cpu_modes, cpu_mode_detect,
	TP_PROTO(unsigned int cpu, unsigned int max_load,
		unsigned int single_enter_cycle_cnt,
		unsigned int single_exit_cycle_cnt,
		unsigned int total_load, unsigned int multi_enter_cycle_cnt,
		unsigned int multi_exit_cycle_cnt,
		unsigned int perf_cl_peak_enter_cycle_cnt,
		unsigned int perf_cl_peak_exit_cycle_cnt,
		unsigned int mode,
		unsigned int cpu_cnt),
	TP_ARGS(cpu, max_load, single_enter_cycle_cnt, single_exit_cycle_cnt,
		total_load, multi_enter_cycle_cnt, multi_exit_cycle_cnt,
		perf_cl_peak_enter_cycle_cnt, perf_cl_peak_exit_cycle_cnt,
		mode, cpu_cnt)
);

DECLARE_EVENT_CLASS(timer_status,
	TP_PROTO(unsigned int cpu, unsigned int single_enter_cycles,
		unsigned int single_enter_cycle_cnt,
		unsigned int single_exit_cycles,
		unsigned int single_exit_cycle_cnt,
		unsigned int multi_enter_cycles,
		unsigned int multi_enter_cycle_cnt,
		unsigned int multi_exit_cycles,
		unsigned int multi_exit_cycle_cnt, unsigned int timer_rate,
		unsigned int mode),
	TP_ARGS(cpu, single_enter_cycles, single_enter_cycle_cnt,
		single_exit_cycles, single_exit_cycle_cnt, multi_enter_cycles,
		multi_enter_cycle_cnt, multi_exit_cycles,
		multi_exit_cycle_cnt, timer_rate, mode),

	TP_STRUCT__entry(
		__field(unsigned int, cpu)
		__field(unsigned int, single_enter_cycles)
		__field(unsigned int, single_enter_cycle_cnt)
		__field(unsigned int, single_exit_cycles)
		__field(unsigned int, single_exit_cycle_cnt)
		__field(unsigned int, multi_enter_cycles)
		__field(unsigned int, multi_enter_cycle_cnt)
		__field(unsigned int, multi_exit_cycles)
		__field(unsigned int, multi_exit_cycle_cnt)
		__field(unsigned int, timer_rate)
		__field(unsigned int, mode)
	),

	TP_fast_assign(
		__entry->cpu = cpu;
		__entry->single_enter_cycles = single_enter_cycles;
		__entry->single_enter_cycle_cnt = single_enter_cycle_cnt;
		__entry->single_exit_cycles = single_exit_cycles;
		__entry->single_exit_cycle_cnt = single_exit_cycle_cnt;
		__entry->multi_enter_cycles = multi_enter_cycles;
		__entry->multi_enter_cycle_cnt = multi_enter_cycle_cnt;
		__entry->multi_exit_cycles = multi_exit_cycles;
		__entry->multi_exit_cycle_cnt = multi_exit_cycle_cnt;
		__entry->timer_rate = timer_rate;
		__entry->mode = mode;
	),

	TP_printk("%u:%4u:%4u:%4u:%4u:%4u:%4u:%4u:%4u:%4u:%4u",
		(unsigned int) __entry->cpu,
		(unsigned int) __entry->single_enter_cycles,
		(unsigned int) __entry->single_enter_cycle_cnt,
		(unsigned int) __entry->single_exit_cycles,
		(unsigned int) __entry->single_exit_cycle_cnt,
		(unsigned int) __entry->multi_enter_cycles,
		(unsigned int) __entry->multi_enter_cycle_cnt,
		(unsigned int) __entry->multi_exit_cycles,
		(unsigned int) __entry->multi_exit_cycle_cnt,
		(unsigned int) __entry->timer_rate,
		(unsigned int) __entry->mode)
);

DEFINE_EVENT(timer_status, single_mode_timeout,
	TP_PROTO(unsigned int cpu, unsigned int single_enter_cycles,
		unsigned int single_enter_cycle_cnt,
		unsigned int single_exit_cycles,
		unsigned int single_exit_cycle_cnt,
		unsigned int multi_enter_cycles,
		unsigned int multi_enter_cycle_cnt,
		unsigned int multi_exit_cycles,
		unsigned int multi_exit_cycle_cnt, unsigned int timer_rate,
		unsigned int mode),
	TP_ARGS(cpu, single_enter_cycles, single_enter_cycle_cnt,
		single_exit_cycles, single_exit_cycle_cnt, multi_enter_cycles,
		multi_enter_cycle_cnt, multi_exit_cycles, multi_exit_cycle_cnt,
		timer_rate, mode)
);

DEFINE_EVENT(timer_status, single_cycle_exit_timer_start,
	TP_PROTO(unsigned int cpu, unsigned int single_enter_cycles,
		unsigned int single_enter_cycle_cnt,
		unsigned int single_exit_cycles,
		unsigned int single_exit_cycle_cnt,
		unsigned int multi_enter_cycles,
		unsigned int multi_enter_cycle_cnt,
		unsigned int multi_exit_cycles,
		unsigned int multi_exit_cycle_cnt, unsigned int timer_rate,
		unsigned int mode),
	TP_ARGS(cpu, single_enter_cycles, single_enter_cycle_cnt,
		single_exit_cycles, single_exit_cycle_cnt, multi_enter_cycles,
		multi_enter_cycle_cnt, multi_exit_cycles, multi_exit_cycle_cnt,
		timer_rate, mode)
);

DEFINE_EVENT(timer_status, single_cycle_exit_timer_stop,
	TP_PROTO(unsigned int cpu, unsigned int single_enter_cycles,
		unsigned int single_enter_cycle_cnt,
		unsigned int single_exit_cycles,
		unsigned int single_exit_cycle_cnt,
		unsigned int multi_enter_cycles,
		unsigned int multi_enter_cycle_cnt,
		unsigned int multi_exit_cycles,
		unsigned int multi_exit_cycle_cnt, unsigned int timer_rate,
		unsigned int mode),
	TP_ARGS(cpu, single_enter_cycles, single_enter_cycle_cnt,
		single_exit_cycles, single_exit_cycle_cnt, multi_enter_cycles,
		multi_enter_cycle_cnt, multi_exit_cycles, multi_exit_cycle_cnt,
		timer_rate, mode)
);

DECLARE_EVENT_CLASS(perf_cl_peak_timer_status,
	TP_PROTO(unsigned int cpu, unsigned int perf_cl_peak_enter_cycles,
		unsigned int perf_cl_peak_enter_cycle_cnt,
		unsigned int perf_cl_peak_exit_cycles,
		unsigned int perf_cl_peak_exit_cycle_cnt,
		unsigned int timer_rate,
		unsigned int mode),
	TP_ARGS(cpu, perf_cl_peak_enter_cycles, perf_cl_peak_enter_cycle_cnt,
		perf_cl_peak_exit_cycles, perf_cl_peak_exit_cycle_cnt,
		timer_rate, mode),

	TP_STRUCT__entry(
		__field(unsigned int, cpu)
		__field(unsigned int, perf_cl_peak_enter_cycles)
		__field(unsigned int, perf_cl_peak_enter_cycle_cnt)
		__field(unsigned int, perf_cl_peak_exit_cycles)
		__field(unsigned int, perf_cl_peak_exit_cycle_cnt)
		__field(unsigned int, timer_rate)
		__field(unsigned int, mode)
	),

	TP_fast_assign(
		__entry->cpu = cpu;
		__entry->perf_cl_peak_enter_cycles = perf_cl_peak_enter_cycles;
		__entry->perf_cl_peak_enter_cycle_cnt =
				perf_cl_peak_enter_cycle_cnt;
		__entry->perf_cl_peak_exit_cycles = perf_cl_peak_exit_cycles;
		__entry->perf_cl_peak_exit_cycle_cnt =
				perf_cl_peak_exit_cycle_cnt;
		__entry->timer_rate = timer_rate;
		__entry->mode = mode;
	),

	TP_printk("%u:%4u:%4u:%4u:%4u:%4u:%4u",
		(unsigned int) __entry->cpu,
		(unsigned int) __entry->perf_cl_peak_enter_cycles,
		(unsigned int) __entry->perf_cl_peak_enter_cycle_cnt,
		(unsigned int) __entry->perf_cl_peak_exit_cycles,
		(unsigned int) __entry->perf_cl_peak_exit_cycle_cnt,
		(unsigned int) __entry->timer_rate,
		(unsigned int) __entry->mode)
);

DEFINE_EVENT(perf_cl_peak_timer_status, perf_cl_peak_exit_timer_start,
	TP_PROTO(unsigned int cpu, unsigned int perf_cl_peak_enter_cycles,
		unsigned int perf_cl_peak_enter_cycle_cnt,
		unsigned int perf_cl_peak_exit_cycles,
		unsigned int perf_cl_peak_exit_cycle_cnt,
		unsigned int timer_rate,
		unsigned int mode),
	TP_ARGS(cpu, perf_cl_peak_enter_cycles, perf_cl_peak_enter_cycle_cnt,
		perf_cl_peak_exit_cycles, perf_cl_peak_exit_cycle_cnt,
		timer_rate, mode)
);


DEFINE_EVENT(perf_cl_peak_timer_status, perf_cl_peak_exit_timer_stop,
	TP_PROTO(unsigned int cpu, unsigned int perf_cl_peak_enter_cycles,
		unsigned int perf_cl_peak_enter_cycle_cnt,
		unsigned int perf_cl_peak_exit_cycles,
		unsigned int perf_cl_peak_exit_cycle_cnt,
		unsigned int timer_rate,
		unsigned int mode),
	TP_ARGS(cpu, perf_cl_peak_enter_cycles, perf_cl_peak_enter_cycle_cnt,
		perf_cl_peak_exit_cycles, perf_cl_peak_exit_cycle_cnt,
		timer_rate, mode)
);

#endif /* _TRACE_POWER_H */

/* This part must be outside protection */
#include <trace/define_trace.h><|MERGE_RESOLUTION|>--- conflicted
+++ resolved
@@ -145,7 +145,6 @@
 		  (unsigned long)__entry->cpu_id)
 );
 
-<<<<<<< HEAD
 TRACE_EVENT(cpu_frequency_switch_start,
 
 	TP_PROTO(unsigned int start_freq, unsigned int end_freq,
@@ -186,13 +185,13 @@
 	),
 
 	TP_printk("cpu_id=%lu", (unsigned long)__entry->cpu_id)
-=======
+);
+	
 DEFINE_EVENT(cpu, cpu_capacity,
 
 	TP_PROTO(unsigned int capacity, unsigned int cpu_id),
 
 	TP_ARGS(capacity, cpu_id)
->>>>>>> 0a9cbce7
 );
 
 TRACE_EVENT(device_pm_callback_start,
