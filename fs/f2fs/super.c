// SPDX-License-Identifier: GPL-2.0
/*
 * fs/f2fs/super.c
 *
 * Copyright (c) 2012 Samsung Electronics Co., Ltd.
 *             http://www.samsung.com/
 */
#include <linux/module.h>
#include <linux/init.h>
#include <linux/fs.h>
#include <linux/statfs.h>
#include <linux/buffer_head.h>
#include <linux/backing-dev.h>
#include <linux/kthread.h>
#include <linux/parser.h>
#include <linux/mount.h>
#include <linux/seq_file.h>
#include <linux/proc_fs.h>
#include <linux/random.h>
#include <linux/exportfs.h>
#include <linux/blkdev.h>
#include <linux/quotaops.h>
#include <linux/f2fs_fs.h>
#include <linux/sysfs.h>
#include <linux/quota.h>

#include "f2fs.h"
#include "node.h"
#include "segment.h"
#include "xattr.h"
#include "gc.h"
#include "trace.h"

#define CREATE_TRACE_POINTS
#include <trace/events/f2fs.h>

static struct kmem_cache *f2fs_inode_cachep;

#ifdef CONFIG_F2FS_FAULT_INJECTION

const char *f2fs_fault_name[FAULT_MAX] = {
	[FAULT_KMALLOC]		= "kmalloc",
	[FAULT_KVMALLOC]	= "kvmalloc",
	[FAULT_PAGE_ALLOC]	= "page alloc",
	[FAULT_PAGE_GET]	= "page get",
	[FAULT_ALLOC_BIO]	= "alloc bio",
	[FAULT_ALLOC_NID]	= "alloc nid",
	[FAULT_ORPHAN]		= "orphan",
	[FAULT_BLOCK]		= "no more block",
	[FAULT_DIR_DEPTH]	= "too big dir depth",
	[FAULT_EVICT_INODE]	= "evict_inode fail",
	[FAULT_TRUNCATE]	= "truncate fail",
	[FAULT_READ_IO]		= "read IO error",
	[FAULT_CHECKPOINT]	= "checkpoint error",
	[FAULT_DISCARD]		= "discard error",
	[FAULT_WRITE_IO]	= "write IO error",
};

void f2fs_build_fault_attr(struct f2fs_sb_info *sbi, unsigned int rate,
							unsigned int type)
{
	struct f2fs_fault_info *ffi = &F2FS_OPTION(sbi).fault_info;

	if (rate) {
		atomic_set(&ffi->inject_ops, 0);
		ffi->inject_rate = rate;
	}

	if (type)
		ffi->inject_type = type;

	if (!rate && !type)
		memset(ffi, 0, sizeof(struct f2fs_fault_info));
}
#endif

/* f2fs-wide shrinker description */
static struct shrinker f2fs_shrinker_info = {
	.scan_objects = f2fs_shrink_scan,
	.count_objects = f2fs_shrink_count,
	.seeks = DEFAULT_SEEKS,
};

enum {
	Opt_gc_background,
	Opt_disable_roll_forward,
	Opt_norecovery,
	Opt_discard,
	Opt_nodiscard,
	Opt_noheap,
	Opt_heap,
	Opt_user_xattr,
	Opt_nouser_xattr,
	Opt_acl,
	Opt_noacl,
	Opt_active_logs,
	Opt_disable_ext_identify,
	Opt_inline_xattr,
	Opt_noinline_xattr,
	Opt_inline_xattr_size,
	Opt_inline_data,
	Opt_inline_dentry,
	Opt_noinline_dentry,
	Opt_flush_merge,
	Opt_noflush_merge,
	Opt_nobarrier,
	Opt_fastboot,
	Opt_extent_cache,
	Opt_noextent_cache,
	Opt_noinline_data,
	Opt_data_flush,
	Opt_reserve_root,
	Opt_resgid,
	Opt_resuid,
	Opt_mode,
	Opt_io_size_bits,
	Opt_fault_injection,
	Opt_fault_type,
	Opt_lazytime,
	Opt_nolazytime,
	Opt_quota,
	Opt_noquota,
	Opt_usrquota,
	Opt_grpquota,
	Opt_prjquota,
	Opt_usrjquota,
	Opt_grpjquota,
	Opt_prjjquota,
	Opt_offusrjquota,
	Opt_offgrpjquota,
	Opt_offprjjquota,
	Opt_jqfmt_vfsold,
	Opt_jqfmt_vfsv0,
	Opt_jqfmt_vfsv1,
	Opt_whint,
	Opt_alloc,
	Opt_fsync,
	Opt_test_dummy_encryption,
	Opt_checkpoint_disable,
	Opt_checkpoint_disable_cap,
	Opt_checkpoint_disable_cap_perc,
	Opt_checkpoint_enable,
	Opt_err,
};

static match_table_t f2fs_tokens = {
	{Opt_gc_background, "background_gc=%s"},
	{Opt_disable_roll_forward, "disable_roll_forward"},
	{Opt_norecovery, "norecovery"},
	{Opt_discard, "discard"},
	{Opt_nodiscard, "nodiscard"},
	{Opt_noheap, "no_heap"},
	{Opt_heap, "heap"},
	{Opt_user_xattr, "user_xattr"},
	{Opt_nouser_xattr, "nouser_xattr"},
	{Opt_acl, "acl"},
	{Opt_noacl, "noacl"},
	{Opt_active_logs, "active_logs=%u"},
	{Opt_disable_ext_identify, "disable_ext_identify"},
	{Opt_inline_xattr, "inline_xattr"},
	{Opt_noinline_xattr, "noinline_xattr"},
	{Opt_inline_xattr_size, "inline_xattr_size=%u"},
	{Opt_inline_data, "inline_data"},
	{Opt_inline_dentry, "inline_dentry"},
	{Opt_noinline_dentry, "noinline_dentry"},
	{Opt_flush_merge, "flush_merge"},
	{Opt_noflush_merge, "noflush_merge"},
	{Opt_nobarrier, "nobarrier"},
	{Opt_fastboot, "fastboot"},
	{Opt_extent_cache, "extent_cache"},
	{Opt_noextent_cache, "noextent_cache"},
	{Opt_noinline_data, "noinline_data"},
	{Opt_data_flush, "data_flush"},
	{Opt_reserve_root, "reserve_root=%u"},
	{Opt_resgid, "resgid=%u"},
	{Opt_resuid, "resuid=%u"},
	{Opt_mode, "mode=%s"},
	{Opt_io_size_bits, "io_bits=%u"},
	{Opt_fault_injection, "fault_injection=%u"},
	{Opt_fault_type, "fault_type=%u"},
	{Opt_lazytime, "lazytime"},
	{Opt_nolazytime, "nolazytime"},
	{Opt_quota, "quota"},
	{Opt_noquota, "noquota"},
	{Opt_usrquota, "usrquota"},
	{Opt_grpquota, "grpquota"},
	{Opt_prjquota, "prjquota"},
	{Opt_usrjquota, "usrjquota=%s"},
	{Opt_grpjquota, "grpjquota=%s"},
	{Opt_prjjquota, "prjjquota=%s"},
	{Opt_offusrjquota, "usrjquota="},
	{Opt_offgrpjquota, "grpjquota="},
	{Opt_offprjjquota, "prjjquota="},
	{Opt_jqfmt_vfsold, "jqfmt=vfsold"},
	{Opt_jqfmt_vfsv0, "jqfmt=vfsv0"},
	{Opt_jqfmt_vfsv1, "jqfmt=vfsv1"},
	{Opt_whint, "whint_mode=%s"},
	{Opt_alloc, "alloc_mode=%s"},
	{Opt_fsync, "fsync_mode=%s"},
	{Opt_test_dummy_encryption, "test_dummy_encryption"},
	{Opt_checkpoint_disable, "checkpoint=disable"},
	{Opt_checkpoint_disable_cap, "checkpoint=disable:%u"},
	{Opt_checkpoint_disable_cap_perc, "checkpoint=disable:%u%%"},
	{Opt_checkpoint_enable, "checkpoint=enable"},
	{Opt_err, NULL},
};

void f2fs_printk(struct f2fs_sb_info *sbi, const char *fmt, ...)
{
	struct va_format vaf;
	va_list args;
	int level;

	va_start(args, fmt);

	level = printk_get_level(fmt);
	vaf.fmt = printk_skip_level(fmt);
	vaf.va = &args;
	printk("%c%cF2FS-fs (%s): %pV\n",
	       KERN_SOH_ASCII, level, sbi->sb->s_id, &vaf);

	va_end(args);
}

static inline void limit_reserve_root(struct f2fs_sb_info *sbi)
{
	block_t limit = min((sbi->user_block_count << 1) / 1000,
			sbi->user_block_count - sbi->reserved_blocks);

	/* limit is 0.2% */
	if (test_opt(sbi, RESERVE_ROOT) &&
			F2FS_OPTION(sbi).root_reserved_blocks > limit) {
		F2FS_OPTION(sbi).root_reserved_blocks = limit;
		f2fs_info(sbi, "Reduce reserved blocks for root = %u",
			  F2FS_OPTION(sbi).root_reserved_blocks);
	}
	if (!test_opt(sbi, RESERVE_ROOT) &&
		(!uid_eq(F2FS_OPTION(sbi).s_resuid,
				make_kuid(&init_user_ns, F2FS_DEF_RESUID)) ||
		!gid_eq(F2FS_OPTION(sbi).s_resgid,
				make_kgid(&init_user_ns, F2FS_DEF_RESGID))))
		f2fs_info(sbi, "Ignore s_resuid=%u, s_resgid=%u w/o reserve_root",
			  from_kuid_munged(&init_user_ns,
					   F2FS_OPTION(sbi).s_resuid),
			  from_kgid_munged(&init_user_ns,
					   F2FS_OPTION(sbi).s_resgid));
}

static void init_once(void *foo)
{
	struct f2fs_inode_info *fi = (struct f2fs_inode_info *) foo;

	inode_init_once(&fi->vfs_inode);
}

#ifdef CONFIG_QUOTA
static const char * const quotatypes[] = INITQFNAMES;
#define QTYPE2NAME(t) (quotatypes[t])
static int f2fs_set_qf_name(struct super_block *sb, int qtype,
							substring_t *args)
{
	struct f2fs_sb_info *sbi = F2FS_SB(sb);
	char *qname;
	int ret = -EINVAL;

	if (sb_any_quota_loaded(sb) && !F2FS_OPTION(sbi).s_qf_names[qtype]) {
		f2fs_err(sbi, "Cannot change journaled quota options when quota turned on");
		return -EINVAL;
	}
	if (f2fs_sb_has_quota_ino(sbi)) {
		f2fs_info(sbi, "QUOTA feature is enabled, so ignore qf_name");
		return 0;
	}

	qname = match_strdup(args);
	if (!qname) {
		f2fs_err(sbi, "Not enough memory for storing quotafile name");
		return -ENOMEM;
	}
	if (F2FS_OPTION(sbi).s_qf_names[qtype]) {
		if (strcmp(F2FS_OPTION(sbi).s_qf_names[qtype], qname) == 0)
			ret = 0;
		else
			f2fs_err(sbi, "%s quota file already specified",
				 QTYPE2NAME(qtype));
		goto errout;
	}
	if (strchr(qname, '/')) {
		f2fs_err(sbi, "quotafile must be on filesystem root");
		goto errout;
	}
	F2FS_OPTION(sbi).s_qf_names[qtype] = qname;
	set_opt(sbi, QUOTA);
	return 0;
errout:
	kvfree(qname);
	return ret;
}

static int f2fs_clear_qf_name(struct super_block *sb, int qtype)
{
	struct f2fs_sb_info *sbi = F2FS_SB(sb);

	if (sb_any_quota_loaded(sb) && F2FS_OPTION(sbi).s_qf_names[qtype]) {
		f2fs_err(sbi, "Cannot change journaled quota options when quota turned on");
		return -EINVAL;
	}
	kvfree(F2FS_OPTION(sbi).s_qf_names[qtype]);
	F2FS_OPTION(sbi).s_qf_names[qtype] = NULL;
	return 0;
}

static int f2fs_check_quota_options(struct f2fs_sb_info *sbi)
{
	/*
	 * We do the test below only for project quotas. 'usrquota' and
	 * 'grpquota' mount options are allowed even without quota feature
	 * to support legacy quotas in quota files.
	 */
	if (test_opt(sbi, PRJQUOTA) && !f2fs_sb_has_project_quota(sbi)) {
		f2fs_err(sbi, "Project quota feature not enabled. Cannot enable project quota enforcement.");
		return -1;
	}
	if (F2FS_OPTION(sbi).s_qf_names[USRQUOTA] ||
			F2FS_OPTION(sbi).s_qf_names[GRPQUOTA] ||
			F2FS_OPTION(sbi).s_qf_names[PRJQUOTA]) {
		if (test_opt(sbi, USRQUOTA) &&
				F2FS_OPTION(sbi).s_qf_names[USRQUOTA])
			clear_opt(sbi, USRQUOTA);

		if (test_opt(sbi, GRPQUOTA) &&
				F2FS_OPTION(sbi).s_qf_names[GRPQUOTA])
			clear_opt(sbi, GRPQUOTA);

		if (test_opt(sbi, PRJQUOTA) &&
				F2FS_OPTION(sbi).s_qf_names[PRJQUOTA])
			clear_opt(sbi, PRJQUOTA);

		if (test_opt(sbi, GRPQUOTA) || test_opt(sbi, USRQUOTA) ||
				test_opt(sbi, PRJQUOTA)) {
			f2fs_err(sbi, "old and new quota format mixing");
			return -1;
		}

		if (!F2FS_OPTION(sbi).s_jquota_fmt) {
			f2fs_err(sbi, "journaled quota format not specified");
			return -1;
		}
	}

	if (f2fs_sb_has_quota_ino(sbi) && F2FS_OPTION(sbi).s_jquota_fmt) {
		f2fs_info(sbi, "QUOTA feature is enabled, so ignore jquota_fmt");
		F2FS_OPTION(sbi).s_jquota_fmt = 0;
	}
	return 0;
}
#endif

static int parse_options(struct super_block *sb, char *options)
{
	struct f2fs_sb_info *sbi = F2FS_SB(sb);
	substring_t args[MAX_OPT_ARGS];
	char *p, *name;
	int arg = 0;
	kuid_t uid;
	kgid_t gid;
#ifdef CONFIG_QUOTA
	int ret;
#endif

	if (!options)
		return 0;

	while ((p = strsep(&options, ",")) != NULL) {
		int token;
		if (!*p)
			continue;
		/*
		 * Initialize args struct so we know whether arg was
		 * found; some options take optional arguments.
		 */
		args[0].to = args[0].from = NULL;
		token = match_token(p, f2fs_tokens, args);

		switch (token) {
		case Opt_gc_background:
			name = match_strdup(&args[0]);

			if (!name)
				return -ENOMEM;
			if (strlen(name) == 2 && !strncmp(name, "on", 2)) {
				set_opt(sbi, BG_GC);
				clear_opt(sbi, FORCE_FG_GC);
			} else if (strlen(name) == 3 && !strncmp(name, "off", 3)) {
				clear_opt(sbi, BG_GC);
				clear_opt(sbi, FORCE_FG_GC);
			} else if (strlen(name) == 4 && !strncmp(name, "sync", 4)) {
				set_opt(sbi, BG_GC);
				set_opt(sbi, FORCE_FG_GC);
			} else {
				kvfree(name);
				return -EINVAL;
			}
			kvfree(name);
			break;
		case Opt_disable_roll_forward:
			set_opt(sbi, DISABLE_ROLL_FORWARD);
			break;
		case Opt_norecovery:
			/* this option mounts f2fs with ro */
			set_opt(sbi, DISABLE_ROLL_FORWARD);
			if (!f2fs_readonly(sb))
				return -EINVAL;
			break;
		case Opt_discard:
			set_opt(sbi, DISCARD);
			break;
		case Opt_nodiscard:
			if (f2fs_sb_has_blkzoned(sbi)) {
				f2fs_warn(sbi, "discard is required for zoned block devices");
				return -EINVAL;
			}
			clear_opt(sbi, DISCARD);
			break;
		case Opt_noheap:
			set_opt(sbi, NOHEAP);
			break;
		case Opt_heap:
			clear_opt(sbi, NOHEAP);
			break;
#ifdef CONFIG_F2FS_FS_XATTR
		case Opt_user_xattr:
			set_opt(sbi, XATTR_USER);
			break;
		case Opt_nouser_xattr:
			clear_opt(sbi, XATTR_USER);
			break;
		case Opt_inline_xattr:
			set_opt(sbi, INLINE_XATTR);
			break;
		case Opt_noinline_xattr:
			clear_opt(sbi, INLINE_XATTR);
			break;
		case Opt_inline_xattr_size:
			if (args->from && match_int(args, &arg))
				return -EINVAL;
			set_opt(sbi, INLINE_XATTR_SIZE);
			F2FS_OPTION(sbi).inline_xattr_size = arg;
			break;
#else
		case Opt_user_xattr:
			f2fs_info(sbi, "user_xattr options not supported");
			break;
		case Opt_nouser_xattr:
			f2fs_info(sbi, "nouser_xattr options not supported");
			break;
		case Opt_inline_xattr:
			f2fs_info(sbi, "inline_xattr options not supported");
			break;
		case Opt_noinline_xattr:
			f2fs_info(sbi, "noinline_xattr options not supported");
			break;
#endif
#ifdef CONFIG_F2FS_FS_POSIX_ACL
		case Opt_acl:
			set_opt(sbi, POSIX_ACL);
			break;
		case Opt_noacl:
			clear_opt(sbi, POSIX_ACL);
			break;
#else
		case Opt_acl:
			f2fs_info(sbi, "acl options not supported");
			break;
		case Opt_noacl:
			f2fs_info(sbi, "noacl options not supported");
			break;
#endif
		case Opt_active_logs:
			if (args->from && match_int(args, &arg))
				return -EINVAL;
			if (arg != 2 && arg != 4 && arg != NR_CURSEG_TYPE)
				return -EINVAL;
			F2FS_OPTION(sbi).active_logs = arg;
			break;
		case Opt_disable_ext_identify:
			set_opt(sbi, DISABLE_EXT_IDENTIFY);
			break;
		case Opt_inline_data:
			set_opt(sbi, INLINE_DATA);
			break;
		case Opt_inline_dentry:
			set_opt(sbi, INLINE_DENTRY);
			break;
		case Opt_noinline_dentry:
			clear_opt(sbi, INLINE_DENTRY);
			break;
		case Opt_flush_merge:
			set_opt(sbi, FLUSH_MERGE);
			break;
		case Opt_noflush_merge:
			clear_opt(sbi, FLUSH_MERGE);
			break;
		case Opt_nobarrier:
			set_opt(sbi, NOBARRIER);
			break;
		case Opt_fastboot:
			set_opt(sbi, FASTBOOT);
			break;
		case Opt_extent_cache:
			set_opt(sbi, EXTENT_CACHE);
			break;
		case Opt_noextent_cache:
			clear_opt(sbi, EXTENT_CACHE);
			break;
		case Opt_noinline_data:
			clear_opt(sbi, INLINE_DATA);
			break;
		case Opt_data_flush:
			set_opt(sbi, DATA_FLUSH);
			break;
		case Opt_reserve_root:
			if (args->from && match_int(args, &arg))
				return -EINVAL;
			if (test_opt(sbi, RESERVE_ROOT)) {
				f2fs_info(sbi, "Preserve previous reserve_root=%u",
					  F2FS_OPTION(sbi).root_reserved_blocks);
			} else {
				F2FS_OPTION(sbi).root_reserved_blocks = arg;
				set_opt(sbi, RESERVE_ROOT);
			}
			break;
		case Opt_resuid:
			if (args->from && match_int(args, &arg))
				return -EINVAL;
			uid = make_kuid(current_user_ns(), arg);
			if (!uid_valid(uid)) {
				f2fs_err(sbi, "Invalid uid value %d", arg);
				return -EINVAL;
			}
			F2FS_OPTION(sbi).s_resuid = uid;
			break;
		case Opt_resgid:
			if (args->from && match_int(args, &arg))
				return -EINVAL;
			gid = make_kgid(current_user_ns(), arg);
			if (!gid_valid(gid)) {
				f2fs_err(sbi, "Invalid gid value %d", arg);
				return -EINVAL;
			}
			F2FS_OPTION(sbi).s_resgid = gid;
			break;
		case Opt_mode:
			name = match_strdup(&args[0]);

			if (!name)
				return -ENOMEM;
			if (strlen(name) == 8 &&
					!strncmp(name, "adaptive", 8)) {
				if (f2fs_sb_has_blkzoned(sbi)) {
					f2fs_warn(sbi, "adaptive mode is not allowed with zoned block device feature");
					kvfree(name);
					return -EINVAL;
				}
				set_opt_mode(sbi, F2FS_MOUNT_ADAPTIVE);
			} else if (strlen(name) == 3 &&
					!strncmp(name, "lfs", 3)) {
				set_opt_mode(sbi, F2FS_MOUNT_LFS);
			} else {
				kvfree(name);
				return -EINVAL;
			}
			kvfree(name);
			break;
		case Opt_io_size_bits:
			if (args->from && match_int(args, &arg))
				return -EINVAL;
			if (arg <= 0 || arg > __ilog2_u32(BIO_MAX_PAGES)) {
				f2fs_warn(sbi, "Not support %d, larger than %d",
					  1 << arg, BIO_MAX_PAGES);
				return -EINVAL;
			}
			F2FS_OPTION(sbi).write_io_size_bits = arg;
			break;
#ifdef CONFIG_F2FS_FAULT_INJECTION
		case Opt_fault_injection:
			if (args->from && match_int(args, &arg))
				return -EINVAL;
			f2fs_build_fault_attr(sbi, arg, F2FS_ALL_FAULT_TYPE);
			set_opt(sbi, FAULT_INJECTION);
			break;

		case Opt_fault_type:
			if (args->from && match_int(args, &arg))
				return -EINVAL;
			f2fs_build_fault_attr(sbi, 0, arg);
			set_opt(sbi, FAULT_INJECTION);
			break;
#else
		case Opt_fault_injection:
			f2fs_info(sbi, "fault_injection options not supported");
			break;

		case Opt_fault_type:
			f2fs_info(sbi, "fault_type options not supported");
			break;
#endif
		case Opt_lazytime:
			sb->s_flags |= MS_LAZYTIME;
			break;
		case Opt_nolazytime:
			sb->s_flags &= ~MS_LAZYTIME;
			break;
#ifdef CONFIG_QUOTA
		case Opt_quota:
		case Opt_usrquota:
			set_opt(sbi, USRQUOTA);
			break;
		case Opt_grpquota:
			set_opt(sbi, GRPQUOTA);
			break;
		case Opt_prjquota:
			set_opt(sbi, PRJQUOTA);
			break;
		case Opt_usrjquota:
			ret = f2fs_set_qf_name(sb, USRQUOTA, &args[0]);
			if (ret)
				return ret;
			break;
		case Opt_grpjquota:
			ret = f2fs_set_qf_name(sb, GRPQUOTA, &args[0]);
			if (ret)
				return ret;
			break;
		case Opt_prjjquota:
			ret = f2fs_set_qf_name(sb, PRJQUOTA, &args[0]);
			if (ret)
				return ret;
			break;
		case Opt_offusrjquota:
			ret = f2fs_clear_qf_name(sb, USRQUOTA);
			if (ret)
				return ret;
			break;
		case Opt_offgrpjquota:
			ret = f2fs_clear_qf_name(sb, GRPQUOTA);
			if (ret)
				return ret;
			break;
		case Opt_offprjjquota:
			ret = f2fs_clear_qf_name(sb, PRJQUOTA);
			if (ret)
				return ret;
			break;
		case Opt_jqfmt_vfsold:
			F2FS_OPTION(sbi).s_jquota_fmt = QFMT_VFS_OLD;
			break;
		case Opt_jqfmt_vfsv0:
			F2FS_OPTION(sbi).s_jquota_fmt = QFMT_VFS_V0;
			break;
		case Opt_jqfmt_vfsv1:
			F2FS_OPTION(sbi).s_jquota_fmt = QFMT_VFS_V1;
			break;
		case Opt_noquota:
			clear_opt(sbi, QUOTA);
			clear_opt(sbi, USRQUOTA);
			clear_opt(sbi, GRPQUOTA);
			clear_opt(sbi, PRJQUOTA);
			break;
#else
		case Opt_quota:
		case Opt_usrquota:
		case Opt_grpquota:
		case Opt_prjquota:
		case Opt_usrjquota:
		case Opt_grpjquota:
		case Opt_prjjquota:
		case Opt_offusrjquota:
		case Opt_offgrpjquota:
		case Opt_offprjjquota:
		case Opt_jqfmt_vfsold:
		case Opt_jqfmt_vfsv0:
		case Opt_jqfmt_vfsv1:
		case Opt_noquota:
			f2fs_info(sbi, "quota operations not supported");
			break;
#endif
		case Opt_whint:
			name = match_strdup(&args[0]);
			if (!name)
				return -ENOMEM;
			if (strlen(name) == 10 &&
					!strncmp(name, "user-based", 10)) {
				F2FS_OPTION(sbi).whint_mode = WHINT_MODE_USER;
			} else if (strlen(name) == 3 &&
					!strncmp(name, "off", 3)) {
				F2FS_OPTION(sbi).whint_mode = WHINT_MODE_OFF;
			} else if (strlen(name) == 8 &&
					!strncmp(name, "fs-based", 8)) {
				F2FS_OPTION(sbi).whint_mode = WHINT_MODE_FS;
			} else {
				kvfree(name);
				return -EINVAL;
			}
			kvfree(name);
			break;
		case Opt_alloc:
			name = match_strdup(&args[0]);
			if (!name)
				return -ENOMEM;

			if (strlen(name) == 7 &&
					!strncmp(name, "default", 7)) {
				F2FS_OPTION(sbi).alloc_mode = ALLOC_MODE_DEFAULT;
			} else if (strlen(name) == 5 &&
					!strncmp(name, "reuse", 5)) {
				F2FS_OPTION(sbi).alloc_mode = ALLOC_MODE_REUSE;
			} else {
				kvfree(name);
				return -EINVAL;
			}
			kvfree(name);
			break;
		case Opt_fsync:
			name = match_strdup(&args[0]);
			if (!name)
				return -ENOMEM;
			if (strlen(name) == 5 &&
					!strncmp(name, "posix", 5)) {
				F2FS_OPTION(sbi).fsync_mode = FSYNC_MODE_POSIX;
			} else if (strlen(name) == 6 &&
					!strncmp(name, "strict", 6)) {
				F2FS_OPTION(sbi).fsync_mode = FSYNC_MODE_STRICT;
			} else if (strlen(name) == 9 &&
					!strncmp(name, "nobarrier", 9)) {
				F2FS_OPTION(sbi).fsync_mode =
							FSYNC_MODE_NOBARRIER;
			} else {
				kvfree(name);
				return -EINVAL;
			}
			kvfree(name);
			break;
		case Opt_test_dummy_encryption:
#ifdef CONFIG_F2FS_FS_ENCRYPTION
			if (!f2fs_sb_has_encrypt(sbi)) {
				f2fs_err(sbi, "Encrypt feature is off");
				return -EINVAL;
			}

			F2FS_OPTION(sbi).test_dummy_encryption = true;
			f2fs_info(sbi, "Test dummy encryption mode enabled");
#else
			f2fs_info(sbi, "Test dummy encryption mount option ignored");
#endif
			break;
		case Opt_checkpoint_disable_cap_perc:
			if (args->from && match_int(args, &arg))
				return -EINVAL;
			if (arg < 0 || arg > 100)
				return -EINVAL;
			if (arg == 100)
				F2FS_OPTION(sbi).unusable_cap =
					sbi->user_block_count;
			else
				F2FS_OPTION(sbi).unusable_cap =
					(sbi->user_block_count / 100) *	arg;
			set_opt(sbi, DISABLE_CHECKPOINT);
			break;
		case Opt_checkpoint_disable_cap:
			if (args->from && match_int(args, &arg))
				return -EINVAL;
			F2FS_OPTION(sbi).unusable_cap = arg;
			set_opt(sbi, DISABLE_CHECKPOINT);
			break;
		case Opt_checkpoint_disable:
			set_opt(sbi, DISABLE_CHECKPOINT);
			break;
		case Opt_checkpoint_enable:
			clear_opt(sbi, DISABLE_CHECKPOINT);
			break;
		default:
			f2fs_err(sbi, "Unrecognized mount option \"%s\" or missing value",
				 p);
			return -EINVAL;
		}
	}
#ifdef CONFIG_QUOTA
	if (f2fs_check_quota_options(sbi))
		return -EINVAL;
#else
	if (f2fs_sb_has_quota_ino(sbi) && !f2fs_readonly(sbi->sb)) {
		f2fs_info(sbi, "Filesystem with quota feature cannot be mounted RDWR without CONFIG_QUOTA");
		return -EINVAL;
	}
	if (f2fs_sb_has_project_quota(sbi) && !f2fs_readonly(sbi->sb)) {
		f2fs_err(sbi, "Filesystem with project quota feature cannot be mounted RDWR without CONFIG_QUOTA");
		return -EINVAL;
	}
#endif

	if (F2FS_IO_SIZE_BITS(sbi) && !test_opt(sbi, LFS)) {
		f2fs_err(sbi, "Should set mode=lfs with %uKB-sized IO",
			 F2FS_IO_SIZE_KB(sbi));
		return -EINVAL;
	}

	if (test_opt(sbi, INLINE_XATTR_SIZE)) {
		int min_size, max_size;

		if (!f2fs_sb_has_extra_attr(sbi) ||
			!f2fs_sb_has_flexible_inline_xattr(sbi)) {
			f2fs_err(sbi, "extra_attr or flexible_inline_xattr feature is off");
			return -EINVAL;
		}
		if (!test_opt(sbi, INLINE_XATTR)) {
			f2fs_err(sbi, "inline_xattr_size option should be set with inline_xattr option");
			return -EINVAL;
		}

		min_size = sizeof(struct f2fs_xattr_header) / sizeof(__le32);
		max_size = MAX_INLINE_XATTR_SIZE;

		if (F2FS_OPTION(sbi).inline_xattr_size < min_size ||
				F2FS_OPTION(sbi).inline_xattr_size > max_size) {
			f2fs_err(sbi, "inline xattr size is out of range: %d ~ %d",
				 min_size, max_size);
			return -EINVAL;
		}
	}

	if (test_opt(sbi, DISABLE_CHECKPOINT) && test_opt(sbi, LFS)) {
		f2fs_err(sbi, "LFS not compatible with checkpoint=disable\n");
		return -EINVAL;
	}

	/* Not pass down write hints if the number of active logs is lesser
	 * than NR_CURSEG_TYPE.
	 */
	if (F2FS_OPTION(sbi).active_logs != NR_CURSEG_TYPE)
		F2FS_OPTION(sbi).whint_mode = WHINT_MODE_OFF;
	return 0;
}

static struct inode *f2fs_alloc_inode(struct super_block *sb)
{
	struct f2fs_inode_info *fi;

	fi = kmem_cache_alloc(f2fs_inode_cachep, GFP_F2FS_ZERO);
	if (!fi)
		return NULL;

	init_once((void *) fi);

	/* Initialize f2fs-specific inode info */
	atomic_set(&fi->dirty_pages, 0);
	init_rwsem(&fi->i_sem);
	INIT_LIST_HEAD(&fi->dirty_list);
	INIT_LIST_HEAD(&fi->gdirty_list);
	INIT_LIST_HEAD(&fi->inmem_ilist);
	INIT_LIST_HEAD(&fi->inmem_pages);
	mutex_init(&fi->inmem_lock);
	init_rwsem(&fi->i_gc_rwsem[READ]);
	init_rwsem(&fi->i_gc_rwsem[WRITE]);
	init_rwsem(&fi->i_mmap_sem);
	init_rwsem(&fi->i_xattr_sem);

	/* Will be used by directory only */
	fi->i_dir_level = F2FS_SB(sb)->dir_level;

	return &fi->vfs_inode;
}

static int f2fs_drop_inode(struct inode *inode)
{
	int ret;
	/*
	 * This is to avoid a deadlock condition like below.
	 * writeback_single_inode(inode)
	 *  - f2fs_write_data_page
	 *    - f2fs_gc -> iput -> evict
	 *       - inode_wait_for_writeback(inode)
	 */
	if ((!inode_unhashed(inode) && inode->i_state & I_SYNC)) {
		if (!inode->i_nlink && !is_bad_inode(inode)) {
			/* to avoid evict_inode call simultaneously */
			atomic_inc(&inode->i_count);
			spin_unlock(&inode->i_lock);

			/* some remained atomic pages should discarded */
			if (f2fs_is_atomic_file(inode))
				f2fs_drop_inmem_pages(inode);

			/* should remain fi->extent_tree for writepage */
			f2fs_destroy_extent_node(inode);

			sb_start_intwrite(inode->i_sb);
			f2fs_i_size_write(inode, 0);

			f2fs_submit_merged_write_cond(F2FS_I_SB(inode),
					inode, NULL, 0, DATA);
			truncate_inode_pages_final(inode->i_mapping);

			if (F2FS_HAS_BLOCKS(inode))
				f2fs_truncate(inode);

			sb_end_intwrite(inode->i_sb);

			spin_lock(&inode->i_lock);
			atomic_dec(&inode->i_count);
		}
		trace_f2fs_drop_inode(inode, 0);
		return 0;
	}
	ret = generic_drop_inode(inode);
	trace_f2fs_drop_inode(inode, ret);
	return ret;
}

int f2fs_inode_dirtied(struct inode *inode, bool sync)
{
	struct f2fs_sb_info *sbi = F2FS_I_SB(inode);
	int ret = 0;

	spin_lock(&sbi->inode_lock[DIRTY_META]);
	if (is_inode_flag_set(inode, FI_DIRTY_INODE)) {
		ret = 1;
	} else {
		set_inode_flag(inode, FI_DIRTY_INODE);
		stat_inc_dirty_inode(sbi, DIRTY_META);
	}
	if (sync && list_empty(&F2FS_I(inode)->gdirty_list)) {
		list_add_tail(&F2FS_I(inode)->gdirty_list,
				&sbi->inode_list[DIRTY_META]);
		inc_page_count(sbi, F2FS_DIRTY_IMETA);
	}
	spin_unlock(&sbi->inode_lock[DIRTY_META]);
	return ret;
}

void f2fs_inode_synced(struct inode *inode)
{
	struct f2fs_sb_info *sbi = F2FS_I_SB(inode);

	spin_lock(&sbi->inode_lock[DIRTY_META]);
	if (!is_inode_flag_set(inode, FI_DIRTY_INODE)) {
		spin_unlock(&sbi->inode_lock[DIRTY_META]);
		return;
	}
	if (!list_empty(&F2FS_I(inode)->gdirty_list)) {
		list_del_init(&F2FS_I(inode)->gdirty_list);
		dec_page_count(sbi, F2FS_DIRTY_IMETA);
	}
	clear_inode_flag(inode, FI_DIRTY_INODE);
	clear_inode_flag(inode, FI_AUTO_RECOVER);
	stat_dec_dirty_inode(F2FS_I_SB(inode), DIRTY_META);
	spin_unlock(&sbi->inode_lock[DIRTY_META]);
}

/*
 * f2fs_dirty_inode() is called from __mark_inode_dirty()
 *
 * We should call set_dirty_inode to write the dirty inode through write_inode.
 */
static void f2fs_dirty_inode(struct inode *inode, int flags)
{
	struct f2fs_sb_info *sbi = F2FS_I_SB(inode);

	if (inode->i_ino == F2FS_NODE_INO(sbi) ||
			inode->i_ino == F2FS_META_INO(sbi))
		return;

	if (flags == I_DIRTY_TIME)
		return;

	if (is_inode_flag_set(inode, FI_AUTO_RECOVER))
		clear_inode_flag(inode, FI_AUTO_RECOVER);

	f2fs_inode_dirtied(inode, false);
}

static void f2fs_i_callback(struct rcu_head *head)
{
	struct inode *inode = container_of(head, struct inode, i_rcu);
	kmem_cache_free(f2fs_inode_cachep, F2FS_I(inode));
}

static void f2fs_destroy_inode(struct inode *inode)
{
	call_rcu(&inode->i_rcu, f2fs_i_callback);
}

static void destroy_percpu_info(struct f2fs_sb_info *sbi)
{
	percpu_counter_destroy(&sbi->alloc_valid_block_count);
	percpu_counter_destroy(&sbi->total_valid_inode_count);
}

static void destroy_device_list(struct f2fs_sb_info *sbi)
{
	int i;

	for (i = 0; i < sbi->s_ndevs; i++) {
		blkdev_put(FDEV(i).bdev, FMODE_EXCL);
#ifdef CONFIG_BLK_DEV_ZONED
		kvfree(FDEV(i).blkz_seq);
#endif
<<<<<<< HEAD
	}
	kvfree(sbi->devs);
}

static void f2fs_umount_end(struct super_block *sb, int flags)
{
	/*
	 * this is called at the end of umount(2). If there is an unclosed
	 * namespace, f2fs won't do put_super() which triggers fsck in the
	 * next boot.
	 */
	if ((flags & MNT_FORCE) || atomic_read(&sb->s_active) > 1) {
		/* to write the latest kbytes_written */
		if (!(sb->s_flags & MS_RDONLY)) {
			struct cp_control cpc = {
				.reason = CP_UMOUNT,
			};
			f2fs_quota_off_umount(sb);
			f2fs_write_checkpoint(F2FS_SB(sb), &cpc);
		}
	}
=======
	}
	kvfree(sbi->devs);
>>>>>>> feb565e6
}

static void f2fs_put_super(struct super_block *sb)
{
	struct f2fs_sb_info *sbi = F2FS_SB(sb);
	int i;
	bool dropped;

	f2fs_quota_off_umount(sb);

	/* prevent remaining shrinker jobs */
	mutex_lock(&sbi->umount_mutex);

	/*
	 * We don't need to do checkpoint when superblock is clean.
	 * But, the previous checkpoint was not done by umount, it needs to do
	 * clean checkpoint again.
	 */
	if ((is_sbi_flag_set(sbi, SBI_IS_DIRTY) ||
			!is_set_ckpt_flags(sbi, CP_UMOUNT_FLAG))) {
		struct cp_control cpc = {
			.reason = CP_UMOUNT,
		};
		f2fs_write_checkpoint(sbi, &cpc);
	}

	/* be sure to wait for any on-going discard commands */
	dropped = f2fs_issue_discard_timeout(sbi);

	if ((f2fs_hw_support_discard(sbi) || f2fs_hw_should_discard(sbi)) &&
					!sbi->discard_blks && !dropped) {
		struct cp_control cpc = {
			.reason = CP_UMOUNT | CP_TRIMMED,
		};
		f2fs_write_checkpoint(sbi, &cpc);
	}

	/*
	 * normally superblock is clean, so we need to release this.
	 * In addition, EIO will skip do checkpoint, we need this as well.
	 */
	f2fs_release_ino_entry(sbi, true);

	f2fs_leave_shrinker(sbi);
	mutex_unlock(&sbi->umount_mutex);

	/* our cp_error case, we can wait for any writeback page */
	f2fs_flush_merged_writes(sbi);

	f2fs_wait_on_all_pages_writeback(sbi);

	f2fs_bug_on(sbi, sbi->fsync_node_num);

	iput(sbi->node_inode);
	sbi->node_inode = NULL;

	iput(sbi->meta_inode);
	sbi->meta_inode = NULL;

	/*
	 * iput() can update stat information, if f2fs_write_checkpoint()
	 * above failed with error.
	 */
	f2fs_destroy_stats(sbi);
<<<<<<< HEAD
	f2fs_gc_sbi_list_del(sbi);
=======
>>>>>>> feb565e6

	/* destroy f2fs internal modules */
	f2fs_destroy_node_manager(sbi);
	f2fs_destroy_segment_manager(sbi);

	kvfree(sbi->ckpt);

	f2fs_unregister_sysfs(sbi);

	sb->s_fs_info = NULL;
	if (sbi->s_chksum_driver)
		crypto_free_shash(sbi->s_chksum_driver);
	kvfree(sbi->raw_super);

	destroy_device_list(sbi);
	if (sbi->write_io_dummy)
		mempool_destroy(sbi->write_io_dummy);
#ifdef CONFIG_QUOTA
	for (i = 0; i < MAXQUOTAS; i++)
		kvfree(F2FS_OPTION(sbi).s_qf_names[i]);
#endif
	destroy_percpu_info(sbi);
	for (i = 0; i < NR_PAGE_TYPE; i++)
		kvfree(sbi->write_io[i]);
	kvfree(sbi);
}

int f2fs_sync_fs(struct super_block *sb, int sync)
{
	struct f2fs_sb_info *sbi = F2FS_SB(sb);
	int err = 0;

	if (unlikely(f2fs_cp_error(sbi)))
		return 0;
	if (unlikely(is_sbi_flag_set(sbi, SBI_CP_DISABLED)))
		return 0;

	trace_f2fs_sync_fs(sb, sync);

	if (unlikely(is_sbi_flag_set(sbi, SBI_POR_DOING)))
		return -EAGAIN;

	if (sync) {
		struct cp_control cpc;

		cpc.reason = __get_cp_reason(sbi);

		mutex_lock(&sbi->gc_mutex);
		err = f2fs_write_checkpoint(sbi, &cpc);
		mutex_unlock(&sbi->gc_mutex);
	}
	f2fs_trace_ios(NULL, 1);

	return err;
}

static int f2fs_freeze(struct super_block *sb)
{
	if (f2fs_readonly(sb))
		return 0;

	/* IO error happened before */
	if (unlikely(f2fs_cp_error(F2FS_SB(sb))))
		return -EIO;

	/* must be clean, since sync_filesystem() was already called */
	if (is_sbi_flag_set(F2FS_SB(sb), SBI_IS_DIRTY))
		return -EINVAL;
	return 0;
}

static int f2fs_unfreeze(struct super_block *sb)
{
	return 0;
}

#ifdef CONFIG_QUOTA
static int f2fs_statfs_project(struct super_block *sb,
				kprojid_t projid, struct kstatfs *buf)
{
	struct kqid qid;
	struct dquot *dquot;
	u64 limit;
	u64 curblock;

	qid = make_kqid_projid(projid);
	dquot = dqget(sb, qid);
	if (IS_ERR(dquot))
		return PTR_ERR(dquot);
	spin_lock(&dq_data_lock);

	limit = (dquot->dq_dqb.dqb_bsoftlimit ?
		 dquot->dq_dqb.dqb_bsoftlimit :
		 dquot->dq_dqb.dqb_bhardlimit) >> sb->s_blocksize_bits;
	if (limit && buf->f_blocks > limit) {
		curblock = dquot->dq_dqb.dqb_curspace >> sb->s_blocksize_bits;
		buf->f_blocks = limit;
		buf->f_bfree = buf->f_bavail =
			(buf->f_blocks > curblock) ?
			 (buf->f_blocks - curblock) : 0;
	}

	limit = dquot->dq_dqb.dqb_isoftlimit ?
		dquot->dq_dqb.dqb_isoftlimit :
		dquot->dq_dqb.dqb_ihardlimit;
	if (limit && buf->f_files > limit) {
		buf->f_files = limit;
		buf->f_ffree =
			(buf->f_files > dquot->dq_dqb.dqb_curinodes) ?
			 (buf->f_files - dquot->dq_dqb.dqb_curinodes) : 0;
	}

	spin_unlock(&dq_data_lock);
	dqput(dquot);
	return 0;
}
#endif

static int f2fs_statfs(struct dentry *dentry, struct kstatfs *buf)
{
	struct super_block *sb = dentry->d_sb;
	struct f2fs_sb_info *sbi = F2FS_SB(sb);
	u64 id = huge_encode_dev(sb->s_bdev->bd_dev);
	block_t total_count, user_block_count, start_count;
	u64 avail_node_count;

	total_count = le64_to_cpu(sbi->raw_super->block_count);
	user_block_count = sbi->user_block_count;
	start_count = le32_to_cpu(sbi->raw_super->segment0_blkaddr);
	buf->f_type = F2FS_SUPER_MAGIC;
	buf->f_bsize = sbi->blocksize;

	buf->f_blocks = total_count - start_count;
	buf->f_bfree = user_block_count - valid_user_blocks(sbi) -
						sbi->current_reserved_blocks;
<<<<<<< HEAD

	spin_lock(&sbi->stat_lock);
	if (unlikely(buf->f_bfree <= sbi->unusable_block_count))
		buf->f_bfree = 0;
	else
		buf->f_bfree -= sbi->unusable_block_count;
	spin_unlock(&sbi->stat_lock);

	if (buf->f_bfree > F2FS_OPTION(sbi).root_reserved_blocks)
		buf->f_bavail = buf->f_bfree -
				F2FS_OPTION(sbi).root_reserved_blocks;
	else
		buf->f_bavail = 0;

=======

	spin_lock(&sbi->stat_lock);
	if (unlikely(buf->f_bfree <= sbi->unusable_block_count))
		buf->f_bfree = 0;
	else
		buf->f_bfree -= sbi->unusable_block_count;
	spin_unlock(&sbi->stat_lock);

	if (buf->f_bfree > F2FS_OPTION(sbi).root_reserved_blocks)
		buf->f_bavail = buf->f_bfree -
				F2FS_OPTION(sbi).root_reserved_blocks;
	else
		buf->f_bavail = 0;

>>>>>>> feb565e6
	avail_node_count = sbi->total_node_count - sbi->nquota_files -
						F2FS_RESERVED_NODE_NUM;

	if (avail_node_count > user_block_count) {
		buf->f_files = user_block_count;
		buf->f_ffree = buf->f_bavail;
	} else {
		buf->f_files = avail_node_count;
		buf->f_ffree = min(avail_node_count - valid_node_count(sbi),
					buf->f_bavail);
	}

	buf->f_namelen = F2FS_NAME_LEN;
	buf->f_fsid.val[0] = (u32)id;
	buf->f_fsid.val[1] = (u32)(id >> 32);

#ifdef CONFIG_QUOTA
	if (is_inode_flag_set(dentry->d_inode, FI_PROJ_INHERIT) &&
			sb_has_quota_limits_enabled(sb, PRJQUOTA)) {
		f2fs_statfs_project(sb, F2FS_I(dentry->d_inode)->i_projid, buf);
	}
#endif
	return 0;
}

static inline void f2fs_show_quota_options(struct seq_file *seq,
					   struct super_block *sb)
{
#ifdef CONFIG_QUOTA
	struct f2fs_sb_info *sbi = F2FS_SB(sb);

	if (F2FS_OPTION(sbi).s_jquota_fmt) {
		char *fmtname = "";

		switch (F2FS_OPTION(sbi).s_jquota_fmt) {
		case QFMT_VFS_OLD:
			fmtname = "vfsold";
			break;
		case QFMT_VFS_V0:
			fmtname = "vfsv0";
			break;
		case QFMT_VFS_V1:
			fmtname = "vfsv1";
			break;
		}
		seq_printf(seq, ",jqfmt=%s", fmtname);
	}

	if (F2FS_OPTION(sbi).s_qf_names[USRQUOTA])
		seq_show_option(seq, "usrjquota",
			F2FS_OPTION(sbi).s_qf_names[USRQUOTA]);

	if (F2FS_OPTION(sbi).s_qf_names[GRPQUOTA])
		seq_show_option(seq, "grpjquota",
			F2FS_OPTION(sbi).s_qf_names[GRPQUOTA]);

	if (F2FS_OPTION(sbi).s_qf_names[PRJQUOTA])
		seq_show_option(seq, "prjjquota",
			F2FS_OPTION(sbi).s_qf_names[PRJQUOTA]);
#endif
}

static int f2fs_show_options(struct seq_file *seq, struct dentry *root)
{
	struct f2fs_sb_info *sbi = F2FS_SB(root->d_sb);

	if (!f2fs_readonly(sbi->sb) && test_opt(sbi, BG_GC)) {
		if (test_opt(sbi, FORCE_FG_GC))
			seq_printf(seq, ",background_gc=%s", "sync");
		else
			seq_printf(seq, ",background_gc=%s", "on");
	} else {
		seq_printf(seq, ",background_gc=%s", "off");
	}
	if (test_opt(sbi, DISABLE_ROLL_FORWARD))
		seq_puts(seq, ",disable_roll_forward");
	if (test_opt(sbi, DISCARD))
		seq_puts(seq, ",discard");
	else
		seq_puts(seq, ",nodiscard");
	if (test_opt(sbi, NOHEAP))
		seq_puts(seq, ",no_heap");
	else
		seq_puts(seq, ",heap");
#ifdef CONFIG_F2FS_FS_XATTR
	if (test_opt(sbi, XATTR_USER))
		seq_puts(seq, ",user_xattr");
	else
		seq_puts(seq, ",nouser_xattr");
	if (test_opt(sbi, INLINE_XATTR))
		seq_puts(seq, ",inline_xattr");
	else
		seq_puts(seq, ",noinline_xattr");
	if (test_opt(sbi, INLINE_XATTR_SIZE))
		seq_printf(seq, ",inline_xattr_size=%u",
					F2FS_OPTION(sbi).inline_xattr_size);
#endif
#ifdef CONFIG_F2FS_FS_POSIX_ACL
	if (test_opt(sbi, POSIX_ACL))
		seq_puts(seq, ",acl");
	else
		seq_puts(seq, ",noacl");
#endif
	if (test_opt(sbi, DISABLE_EXT_IDENTIFY))
		seq_puts(seq, ",disable_ext_identify");
	if (test_opt(sbi, INLINE_DATA))
		seq_puts(seq, ",inline_data");
	else
		seq_puts(seq, ",noinline_data");
	if (test_opt(sbi, INLINE_DENTRY))
		seq_puts(seq, ",inline_dentry");
	else
		seq_puts(seq, ",noinline_dentry");
	if (!f2fs_readonly(sbi->sb) && test_opt(sbi, FLUSH_MERGE))
		seq_puts(seq, ",flush_merge");
	if (test_opt(sbi, NOBARRIER))
		seq_puts(seq, ",nobarrier");
	if (test_opt(sbi, FASTBOOT))
		seq_puts(seq, ",fastboot");
	if (test_opt(sbi, EXTENT_CACHE))
		seq_puts(seq, ",extent_cache");
	else
		seq_puts(seq, ",noextent_cache");
	if (test_opt(sbi, DATA_FLUSH))
		seq_puts(seq, ",data_flush");

	seq_puts(seq, ",mode=");
	if (test_opt(sbi, ADAPTIVE))
		seq_puts(seq, "adaptive");
	else if (test_opt(sbi, LFS))
		seq_puts(seq, "lfs");
	seq_printf(seq, ",active_logs=%u", F2FS_OPTION(sbi).active_logs);
	if (test_opt(sbi, RESERVE_ROOT))
		seq_printf(seq, ",reserve_root=%u,resuid=%u,resgid=%u",
				F2FS_OPTION(sbi).root_reserved_blocks,
				from_kuid_munged(&init_user_ns,
					F2FS_OPTION(sbi).s_resuid),
				from_kgid_munged(&init_user_ns,
					F2FS_OPTION(sbi).s_resgid));
	if (F2FS_IO_SIZE_BITS(sbi))
		seq_printf(seq, ",io_bits=%u",
				F2FS_OPTION(sbi).write_io_size_bits);
#ifdef CONFIG_F2FS_FAULT_INJECTION
	if (test_opt(sbi, FAULT_INJECTION)) {
		seq_printf(seq, ",fault_injection=%u",
				F2FS_OPTION(sbi).fault_info.inject_rate);
		seq_printf(seq, ",fault_type=%u",
				F2FS_OPTION(sbi).fault_info.inject_type);
	}
#endif
#ifdef CONFIG_QUOTA
	if (test_opt(sbi, QUOTA))
		seq_puts(seq, ",quota");
	if (test_opt(sbi, USRQUOTA))
		seq_puts(seq, ",usrquota");
	if (test_opt(sbi, GRPQUOTA))
		seq_puts(seq, ",grpquota");
	if (test_opt(sbi, PRJQUOTA))
		seq_puts(seq, ",prjquota");
#endif
	f2fs_show_quota_options(seq, sbi->sb);
	if (F2FS_OPTION(sbi).whint_mode == WHINT_MODE_USER)
		seq_printf(seq, ",whint_mode=%s", "user-based");
	else if (F2FS_OPTION(sbi).whint_mode == WHINT_MODE_FS)
		seq_printf(seq, ",whint_mode=%s", "fs-based");
#ifdef CONFIG_F2FS_FS_ENCRYPTION
	if (F2FS_OPTION(sbi).test_dummy_encryption)
		seq_puts(seq, ",test_dummy_encryption");
#endif

	if (F2FS_OPTION(sbi).alloc_mode == ALLOC_MODE_DEFAULT)
		seq_printf(seq, ",alloc_mode=%s", "default");
	else if (F2FS_OPTION(sbi).alloc_mode == ALLOC_MODE_REUSE)
		seq_printf(seq, ",alloc_mode=%s", "reuse");

	if (test_opt(sbi, DISABLE_CHECKPOINT))
		seq_printf(seq, ",checkpoint=disable:%u",
				F2FS_OPTION(sbi).unusable_cap);
	if (F2FS_OPTION(sbi).fsync_mode == FSYNC_MODE_POSIX)
		seq_printf(seq, ",fsync_mode=%s", "posix");
	else if (F2FS_OPTION(sbi).fsync_mode == FSYNC_MODE_STRICT)
		seq_printf(seq, ",fsync_mode=%s", "strict");
	else if (F2FS_OPTION(sbi).fsync_mode == FSYNC_MODE_NOBARRIER)
		seq_printf(seq, ",fsync_mode=%s", "nobarrier");
	return 0;
}

static void default_options(struct f2fs_sb_info *sbi)
{
	/* init some FS parameters */
	F2FS_OPTION(sbi).active_logs = NR_CURSEG_TYPE;
	F2FS_OPTION(sbi).inline_xattr_size = DEFAULT_INLINE_XATTR_ADDRS;
	F2FS_OPTION(sbi).whint_mode = WHINT_MODE_OFF;
	F2FS_OPTION(sbi).alloc_mode = ALLOC_MODE_DEFAULT;
	F2FS_OPTION(sbi).fsync_mode = FSYNC_MODE_POSIX;
	F2FS_OPTION(sbi).test_dummy_encryption = false;
	F2FS_OPTION(sbi).s_resuid = make_kuid(&init_user_ns, F2FS_DEF_RESUID);
	F2FS_OPTION(sbi).s_resgid = make_kgid(&init_user_ns, F2FS_DEF_RESGID);

<<<<<<< HEAD
=======
	set_opt(sbi, BG_GC);
>>>>>>> feb565e6
	set_opt(sbi, INLINE_XATTR);
	set_opt(sbi, INLINE_DATA);
	set_opt(sbi, INLINE_DENTRY);
	set_opt(sbi, EXTENT_CACHE);
	set_opt(sbi, NOHEAP);
	sbi->sb->s_flags |= MS_LAZYTIME;
	clear_opt(sbi, DISABLE_CHECKPOINT);
	F2FS_OPTION(sbi).unusable_cap = 0;
	set_opt(sbi, FLUSH_MERGE);
	set_opt(sbi, DISCARD);
	if (f2fs_sb_has_blkzoned(sbi))
		set_opt_mode(sbi, F2FS_MOUNT_LFS);
	else
		set_opt_mode(sbi, F2FS_MOUNT_ADAPTIVE);

#ifdef CONFIG_F2FS_FS_XATTR
	set_opt(sbi, XATTR_USER);
#endif
#ifdef CONFIG_F2FS_FS_POSIX_ACL
	set_opt(sbi, POSIX_ACL);
#endif

	f2fs_build_fault_attr(sbi, 0, 0);
}

#ifdef CONFIG_QUOTA
static int f2fs_enable_quotas(struct super_block *sb);
#endif

static int f2fs_disable_checkpoint(struct f2fs_sb_info *sbi)
{
	unsigned int s_flags = sbi->sb->s_flags;
	struct cp_control cpc;
	int err = 0;
	int ret;
	block_t unusable;

	if (s_flags & MS_RDONLY) {
		f2fs_err(sbi, "checkpoint=disable on readonly fs");
		return -EINVAL;
	}
	sbi->sb->s_flags |= MS_ACTIVE;

	f2fs_update_time(sbi, DISABLE_TIME);

	while (!f2fs_time_over(sbi, DISABLE_TIME)) {
		mutex_lock(&sbi->gc_mutex);
		err = f2fs_gc(sbi, true, false, NULL_SEGNO);
		if (err == -ENODATA) {
			err = 0;
			break;
		}
		if (err && err != -EAGAIN)
			break;
	}

	ret = sync_filesystem(sbi->sb);
	if (ret || err) {
		err = ret ? ret: err;
		goto restore_flag;
	}

	unusable = f2fs_get_unusable_blocks(sbi);
	if (f2fs_disable_cp_again(sbi, unusable)) {
		err = -EAGAIN;
		goto restore_flag;
	}

	mutex_lock(&sbi->gc_mutex);
	cpc.reason = CP_PAUSE;
	set_sbi_flag(sbi, SBI_CP_DISABLED);
	err = f2fs_write_checkpoint(sbi, &cpc);
	if (err)
		goto out_unlock;

	spin_lock(&sbi->stat_lock);
	sbi->unusable_block_count = unusable;
	spin_unlock(&sbi->stat_lock);

out_unlock:
	mutex_unlock(&sbi->gc_mutex);
restore_flag:
	sbi->sb->s_flags = s_flags;	/* Restore MS_RDONLY status */
	return err;
}

static void f2fs_enable_checkpoint(struct f2fs_sb_info *sbi)
{
	mutex_lock(&sbi->gc_mutex);
	f2fs_dirty_to_prefree(sbi);

	clear_sbi_flag(sbi, SBI_CP_DISABLED);
	set_sbi_flag(sbi, SBI_IS_DIRTY);
	mutex_unlock(&sbi->gc_mutex);

	f2fs_sync_fs(sbi->sb, 1);
}

static int f2fs_remount(struct super_block *sb, int *flags, char *data)
{
	struct f2fs_sb_info *sbi = F2FS_SB(sb);
	struct f2fs_mount_info org_mount_opt;
	unsigned long old_sb_flags;
	int err;
	bool need_restart_gc = false;
	bool need_stop_gc = false;
	bool no_extent_cache = !test_opt(sbi, EXTENT_CACHE);
	bool disable_checkpoint = test_opt(sbi, DISABLE_CHECKPOINT);
	bool checkpoint_changed;
#ifdef CONFIG_QUOTA
	int i, j;
#endif

	/*
	 * Save the old mount options in case we
	 * need to restore them.
	 */
	org_mount_opt = sbi->mount_opt;
	old_sb_flags = sb->s_flags;

#ifdef CONFIG_QUOTA
	org_mount_opt.s_jquota_fmt = F2FS_OPTION(sbi).s_jquota_fmt;
	for (i = 0; i < MAXQUOTAS; i++) {
		if (F2FS_OPTION(sbi).s_qf_names[i]) {
			org_mount_opt.s_qf_names[i] =
				kstrdup(F2FS_OPTION(sbi).s_qf_names[i],
				GFP_KERNEL);
			if (!org_mount_opt.s_qf_names[i]) {
				for (j = 0; j < i; j++)
					kvfree(org_mount_opt.s_qf_names[j]);
				return -ENOMEM;
			}
		} else {
			org_mount_opt.s_qf_names[i] = NULL;
		}
	}
#endif

	/* recover superblocks we couldn't write due to previous RO mount */
	if (!(*flags & MS_RDONLY) && is_sbi_flag_set(sbi, SBI_NEED_SB_WRITE)) {
		err = f2fs_commit_super(sbi, false);
		f2fs_info(sbi, "Try to recover all the superblocks, ret: %d",
			  err);
		if (!err)
			clear_sbi_flag(sbi, SBI_NEED_SB_WRITE);
	}

	default_options(sbi);

	/* parse mount options */
	err = parse_options(sb, data);
	if (err)
		goto restore_opts;
	checkpoint_changed =
			disable_checkpoint != test_opt(sbi, DISABLE_CHECKPOINT);

	/*
	 * Previous and new state of filesystem is RO,
	 * so skip checking GC and FLUSH_MERGE conditions.
	 */
	if (f2fs_readonly(sb) && (*flags & MS_RDONLY))
		goto skip;

#ifdef CONFIG_QUOTA
	if (!f2fs_readonly(sb) && (*flags & MS_RDONLY)) {
		err = dquot_suspend(sb, -1);
		if (err < 0)
			goto restore_opts;
	} else if (f2fs_readonly(sb) && !(*flags & MS_RDONLY)) {
		/* dquot_resume needs RW */
		sb->s_flags &= ~MS_RDONLY;
		if (sb_any_quota_suspended(sb)) {
			dquot_resume(sb, -1);
		} else if (f2fs_sb_has_quota_ino(sbi)) {
			err = f2fs_enable_quotas(sb);
			if (err)
				goto restore_opts;
		}
	}
#endif
	/* disallow enable/disable extent_cache dynamically */
	if (no_extent_cache == !!test_opt(sbi, EXTENT_CACHE)) {
		err = -EINVAL;
		f2fs_warn(sbi, "switch extent_cache option is not allowed");
		goto restore_opts;
	}

	if ((*flags & MS_RDONLY) && test_opt(sbi, DISABLE_CHECKPOINT)) {
		err = -EINVAL;
		f2fs_warn(sbi, "disabling checkpoint not compatible with read-only");
		goto restore_opts;
	}

	/*
	 * We stop the GC thread if FS is mounted as RO
	 * or if background_gc = off is passed in mount
	 * option. Also sync the filesystem.
	 */
	if ((*flags & MS_RDONLY) || !test_opt(sbi, BG_GC)) {
		if (sbi->gc_thread) {
			f2fs_stop_gc_thread(sbi);
			need_restart_gc = true;
		}
	} else if (!sbi->gc_thread) {
		err = f2fs_start_gc_thread(sbi);
		if (err)
			goto restore_opts;
		need_stop_gc = true;
	}

	if (*flags & MS_RDONLY ||
		F2FS_OPTION(sbi).whint_mode != org_mount_opt.whint_mode) {
		writeback_inodes_sb(sb, WB_REASON_SYNC);
		sync_inodes_sb(sb);

		set_sbi_flag(sbi, SBI_IS_DIRTY);
		set_sbi_flag(sbi, SBI_IS_CLOSE);
		f2fs_sync_fs(sb, 1);
		clear_sbi_flag(sbi, SBI_IS_CLOSE);
	}

	if (checkpoint_changed) {
		if (test_opt(sbi, DISABLE_CHECKPOINT)) {
			err = f2fs_disable_checkpoint(sbi);
			if (err)
				goto restore_gc;
		} else {
			f2fs_enable_checkpoint(sbi);
		}
	}

	/*
	 * We stop issue flush thread if FS is mounted as RO
	 * or if flush_merge is not passed in mount option.
	 */
	if ((*flags & MS_RDONLY) || !test_opt(sbi, FLUSH_MERGE)) {
		clear_opt(sbi, FLUSH_MERGE);
		f2fs_destroy_flush_cmd_control(sbi, false);
	} else {
		err = f2fs_create_flush_cmd_control(sbi);
		if (err)
			goto restore_gc;
	}
skip:
#ifdef CONFIG_QUOTA
	/* Release old quota file names */
	for (i = 0; i < MAXQUOTAS; i++)
		kvfree(org_mount_opt.s_qf_names[i]);
#endif
	/* Update the POSIXACL Flag */
	sb->s_flags = (sb->s_flags & ~MS_POSIXACL) |
		(test_opt(sbi, POSIX_ACL) ? MS_POSIXACL : 0);

	limit_reserve_root(sbi);
	*flags = (*flags & ~MS_LAZYTIME) | (sb->s_flags & MS_LAZYTIME);
	return 0;
restore_gc:
	if (need_restart_gc) {
		if (f2fs_start_gc_thread(sbi))
			f2fs_warn(sbi, "background gc thread has stopped");
	} else if (need_stop_gc) {
		f2fs_stop_gc_thread(sbi);
	}
restore_opts:
#ifdef CONFIG_QUOTA
	F2FS_OPTION(sbi).s_jquota_fmt = org_mount_opt.s_jquota_fmt;
	for (i = 0; i < MAXQUOTAS; i++) {
		kvfree(F2FS_OPTION(sbi).s_qf_names[i]);
		F2FS_OPTION(sbi).s_qf_names[i] = org_mount_opt.s_qf_names[i];
	}
#endif
	sbi->mount_opt = org_mount_opt;
	sb->s_flags = old_sb_flags;
<<<<<<< HEAD
	return err;
}

#ifdef CONFIG_QUOTA
/* Read data from quotafile */
static ssize_t f2fs_quota_read(struct super_block *sb, int type, char *data,
			       size_t len, loff_t off)
{
	struct inode *inode = sb_dqopt(sb)->files[type];
	struct address_space *mapping = inode->i_mapping;
	block_t blkidx = F2FS_BYTES_TO_BLK(off);
	int offset = off & (sb->s_blocksize - 1);
	int tocopy;
	size_t toread;
	loff_t i_size = i_size_read(inode);
	struct page *page;
	char *kaddr;

	if (off > i_size)
		return 0;

	if (off + len > i_size)
		len = i_size - off;
	toread = len;
	while (toread > 0) {
		tocopy = min_t(unsigned long, sb->s_blocksize - offset, toread);
repeat:
		page = read_cache_page_gfp(mapping, blkidx, GFP_NOFS);
		if (IS_ERR(page)) {
			if (PTR_ERR(page) == -ENOMEM) {
				congestion_wait(BLK_RW_ASYNC, HZ/50);
				goto repeat;
			}
			set_sbi_flag(F2FS_SB(sb), SBI_QUOTA_NEED_REPAIR);
			return PTR_ERR(page);
		}

		lock_page(page);

		if (unlikely(page->mapping != mapping)) {
			f2fs_put_page(page, 1);
			goto repeat;
		}
		if (unlikely(!PageUptodate(page))) {
			f2fs_put_page(page, 1);
			set_sbi_flag(F2FS_SB(sb), SBI_QUOTA_NEED_REPAIR);
			return -EIO;
		}

		kaddr = kmap_atomic(page);
		memcpy(data, kaddr + offset, tocopy);
		kunmap_atomic(kaddr);
		f2fs_put_page(page, 1);

		offset = 0;
		toread -= tocopy;
		data += tocopy;
		blkidx++;
	}
	return len;
}

/* Write to quotafile */
static ssize_t f2fs_quota_write(struct super_block *sb, int type,
				const char *data, size_t len, loff_t off)
{
	struct inode *inode = sb_dqopt(sb)->files[type];
	struct address_space *mapping = inode->i_mapping;
	const struct address_space_operations *a_ops = mapping->a_ops;
	int offset = off & (sb->s_blocksize - 1);
	size_t towrite = len;
	struct page *page;
	char *kaddr;
	int err = 0;
	int tocopy;

	while (towrite > 0) {
		tocopy = min_t(unsigned long, sb->s_blocksize - offset,
								towrite);
retry:
		err = a_ops->write_begin(NULL, mapping, off, tocopy, 0,
							&page, NULL);
		if (unlikely(err)) {
			if (err == -ENOMEM) {
				congestion_wait(BLK_RW_ASYNC, HZ/50);
				goto retry;
			}
			set_sbi_flag(F2FS_SB(sb), SBI_QUOTA_NEED_REPAIR);
			break;
		}

		kaddr = kmap_atomic(page);
		memcpy(kaddr + offset, data, tocopy);
		kunmap_atomic(kaddr);
		flush_dcache_page(page);

		a_ops->write_end(NULL, mapping, off, tocopy, tocopy,
						page, NULL);
		offset = 0;
		towrite -= tocopy;
		off += tocopy;
		data += tocopy;
		cond_resched();
	}

	if (len == towrite)
		return err;
	inode->i_mtime = inode->i_ctime = current_time(inode);
	f2fs_mark_inode_dirty_sync(inode, false);
	return len - towrite;
}

static struct dquot **f2fs_get_dquots(struct inode *inode)
{
	return F2FS_I(inode)->i_dquot;
}

static qsize_t *f2fs_get_reserved_space(struct inode *inode)
{
	return &F2FS_I(inode)->i_reserved_quota;
}

static int f2fs_quota_on_mount(struct f2fs_sb_info *sbi, int type)
{
	if (is_set_ckpt_flags(sbi, CP_QUOTA_NEED_FSCK_FLAG)) {
		f2fs_err(sbi, "quota sysfile may be corrupted, skip loading it");
		return 0;
	}

	return dquot_quota_on_mount(sbi->sb, F2FS_OPTION(sbi).s_qf_names[type],
					F2FS_OPTION(sbi).s_jquota_fmt, type);
}

int f2fs_enable_quota_files(struct f2fs_sb_info *sbi, bool rdonly)
{
	int enabled = 0;
	int i, err;

	if (f2fs_sb_has_quota_ino(sbi) && rdonly) {
		err = f2fs_enable_quotas(sbi->sb);
		if (err) {
			f2fs_err(sbi, "Cannot turn on quota_ino: %d", err);
			return 0;
		}
		return 1;
	}

	for (i = 0; i < MAXQUOTAS; i++) {
		if (F2FS_OPTION(sbi).s_qf_names[i]) {
			err = f2fs_quota_on_mount(sbi, i);
			if (!err) {
				enabled = 1;
				continue;
			}
			f2fs_err(sbi, "Cannot turn on quotas: %d on %d",
				 err, i);
		}
	}
	return enabled;
}

static int f2fs_quota_enable(struct super_block *sb, int type, int format_id,
			     unsigned int flags)
{
	struct inode *qf_inode;
	unsigned long qf_inum;
	int err;

	BUG_ON(!f2fs_sb_has_quota_ino(F2FS_SB(sb)));

	qf_inum = f2fs_qf_ino(sb, type);
	if (!qf_inum)
		return -EPERM;

	qf_inode = f2fs_iget(sb, qf_inum);
	if (IS_ERR(qf_inode)) {
		f2fs_err(F2FS_SB(sb), "Bad quota inode %u:%lu", type, qf_inum);
		return PTR_ERR(qf_inode);
	}

	/* Don't account quota for quota files to avoid recursion */
	qf_inode->i_flags |= S_NOQUOTA;
	err = dquot_enable(qf_inode, type, format_id, flags);
	iput(qf_inode);
	return err;
}

=======
	return err;
}

#ifdef CONFIG_QUOTA
/* Read data from quotafile */
static ssize_t f2fs_quota_read(struct super_block *sb, int type, char *data,
			       size_t len, loff_t off)
{
	struct inode *inode = sb_dqopt(sb)->files[type];
	struct address_space *mapping = inode->i_mapping;
	block_t blkidx = F2FS_BYTES_TO_BLK(off);
	int offset = off & (sb->s_blocksize - 1);
	int tocopy;
	size_t toread;
	loff_t i_size = i_size_read(inode);
	struct page *page;
	char *kaddr;

	if (off > i_size)
		return 0;

	if (off + len > i_size)
		len = i_size - off;
	toread = len;
	while (toread > 0) {
		tocopy = min_t(unsigned long, sb->s_blocksize - offset, toread);
repeat:
		page = read_cache_page_gfp(mapping, blkidx, GFP_NOFS);
		if (IS_ERR(page)) {
			if (PTR_ERR(page) == -ENOMEM) {
				congestion_wait(BLK_RW_ASYNC, HZ/50);
				goto repeat;
			}
			set_sbi_flag(F2FS_SB(sb), SBI_QUOTA_NEED_REPAIR);
			return PTR_ERR(page);
		}

		lock_page(page);

		if (unlikely(page->mapping != mapping)) {
			f2fs_put_page(page, 1);
			goto repeat;
		}
		if (unlikely(!PageUptodate(page))) {
			f2fs_put_page(page, 1);
			set_sbi_flag(F2FS_SB(sb), SBI_QUOTA_NEED_REPAIR);
			return -EIO;
		}

		kaddr = kmap_atomic(page);
		memcpy(data, kaddr + offset, tocopy);
		kunmap_atomic(kaddr);
		f2fs_put_page(page, 1);

		offset = 0;
		toread -= tocopy;
		data += tocopy;
		blkidx++;
	}
	return len;
}

/* Write to quotafile */
static ssize_t f2fs_quota_write(struct super_block *sb, int type,
				const char *data, size_t len, loff_t off)
{
	struct inode *inode = sb_dqopt(sb)->files[type];
	struct address_space *mapping = inode->i_mapping;
	const struct address_space_operations *a_ops = mapping->a_ops;
	int offset = off & (sb->s_blocksize - 1);
	size_t towrite = len;
	struct page *page;
	char *kaddr;
	int err = 0;
	int tocopy;

	while (towrite > 0) {
		tocopy = min_t(unsigned long, sb->s_blocksize - offset,
								towrite);
retry:
		err = a_ops->write_begin(NULL, mapping, off, tocopy, 0,
							&page, NULL);
		if (unlikely(err)) {
			if (err == -ENOMEM) {
				congestion_wait(BLK_RW_ASYNC, HZ/50);
				goto retry;
			}
			set_sbi_flag(F2FS_SB(sb), SBI_QUOTA_NEED_REPAIR);
			break;
		}

		kaddr = kmap_atomic(page);
		memcpy(kaddr + offset, data, tocopy);
		kunmap_atomic(kaddr);
		flush_dcache_page(page);

		a_ops->write_end(NULL, mapping, off, tocopy, tocopy,
						page, NULL);
		offset = 0;
		towrite -= tocopy;
		off += tocopy;
		data += tocopy;
		cond_resched();
	}

	if (len == towrite)
		return err;
	inode->i_mtime = inode->i_ctime = current_time(inode);
	f2fs_mark_inode_dirty_sync(inode, false);
	return len - towrite;
}

static struct dquot **f2fs_get_dquots(struct inode *inode)
{
	return F2FS_I(inode)->i_dquot;
}

static qsize_t *f2fs_get_reserved_space(struct inode *inode)
{
	return &F2FS_I(inode)->i_reserved_quota;
}

static int f2fs_quota_on_mount(struct f2fs_sb_info *sbi, int type)
{
	if (is_set_ckpt_flags(sbi, CP_QUOTA_NEED_FSCK_FLAG)) {
		f2fs_err(sbi, "quota sysfile may be corrupted, skip loading it");
		return 0;
	}

	return dquot_quota_on_mount(sbi->sb, F2FS_OPTION(sbi).s_qf_names[type],
					F2FS_OPTION(sbi).s_jquota_fmt, type);
}

int f2fs_enable_quota_files(struct f2fs_sb_info *sbi, bool rdonly)
{
	int enabled = 0;
	int i, err;

	if (f2fs_sb_has_quota_ino(sbi) && rdonly) {
		err = f2fs_enable_quotas(sbi->sb);
		if (err) {
			f2fs_err(sbi, "Cannot turn on quota_ino: %d", err);
			return 0;
		}
		return 1;
	}

	for (i = 0; i < MAXQUOTAS; i++) {
		if (F2FS_OPTION(sbi).s_qf_names[i]) {
			err = f2fs_quota_on_mount(sbi, i);
			if (!err) {
				enabled = 1;
				continue;
			}
			f2fs_err(sbi, "Cannot turn on quotas: %d on %d",
				 err, i);
		}
	}
	return enabled;
}

static int f2fs_quota_enable(struct super_block *sb, int type, int format_id,
			     unsigned int flags)
{
	struct inode *qf_inode;
	unsigned long qf_inum;
	int err;

	BUG_ON(!f2fs_sb_has_quota_ino(F2FS_SB(sb)));

	qf_inum = f2fs_qf_ino(sb, type);
	if (!qf_inum)
		return -EPERM;

	qf_inode = f2fs_iget(sb, qf_inum);
	if (IS_ERR(qf_inode)) {
		f2fs_err(F2FS_SB(sb), "Bad quota inode %u:%lu", type, qf_inum);
		return PTR_ERR(qf_inode);
	}

	/* Don't account quota for quota files to avoid recursion */
	qf_inode->i_flags |= S_NOQUOTA;
	err = dquot_enable(qf_inode, type, format_id, flags);
	iput(qf_inode);
	return err;
}

>>>>>>> feb565e6
static int f2fs_enable_quotas(struct super_block *sb)
{
	struct f2fs_sb_info *sbi = F2FS_SB(sb);
	int type, err = 0;
	unsigned long qf_inum;
	bool quota_mopt[MAXQUOTAS] = {
		test_opt(sbi, USRQUOTA),
		test_opt(sbi, GRPQUOTA),
		test_opt(sbi, PRJQUOTA),
	};

	if (is_set_ckpt_flags(F2FS_SB(sb), CP_QUOTA_NEED_FSCK_FLAG)) {
		f2fs_err(sbi, "quota file may be corrupted, skip loading it");
		return 0;
	}

	sb_dqopt(sb)->flags |= DQUOT_QUOTA_SYS_FILE;

	for (type = 0; type < MAXQUOTAS; type++) {
		qf_inum = f2fs_qf_ino(sb, type);
		if (qf_inum) {
			err = f2fs_quota_enable(sb, type, QFMT_VFS_V1,
				DQUOT_USAGE_ENABLED |
				(quota_mopt[type] ? DQUOT_LIMITS_ENABLED : 0));
			if (err) {
				f2fs_err(sbi, "Failed to enable quota tracking (type=%d, err=%d). Please run fsck to fix.",
					 type, err);
				for (type--; type >= 0; type--)
					dquot_quota_off(sb, type);
				set_sbi_flag(F2FS_SB(sb),
						SBI_QUOTA_NEED_REPAIR);
				return err;
			}
		}
	}
	return 0;
}

int f2fs_quota_sync(struct super_block *sb, int type)
{
	struct f2fs_sb_info *sbi = F2FS_SB(sb);
	struct quota_info *dqopt = sb_dqopt(sb);
	int cnt;
	int ret;

	/*
	 * do_quotactl
	 *  f2fs_quota_sync
	 *  down_read(quota_sem)
	 *  dquot_writeback_dquots()
	 *  f2fs_dquot_commit
	 *                            block_operation
	 *                            down_read(quota_sem)
	 */
	f2fs_lock_op(sbi);

	down_read(&sbi->quota_sem);
	ret = dquot_writeback_dquots(sb, type);
	if (ret)
		goto out;

	/*
	 * Now when everything is written we can discard the pagecache so
	 * that userspace sees the changes.
	 */
	for (cnt = 0; cnt < MAXQUOTAS; cnt++) {
		struct address_space *mapping;

		if (type != -1 && cnt != type)
			continue;
		if (!sb_has_quota_active(sb, cnt))
			continue;

		mapping = dqopt->files[cnt]->i_mapping;

		ret = filemap_fdatawrite(mapping);
		if (ret)
			goto out;

		/* if we are using journalled quota */
		if (is_journalled_quota(sbi))
			continue;

		ret = filemap_fdatawait(mapping);
		if (ret)
			set_sbi_flag(F2FS_SB(sb), SBI_QUOTA_NEED_REPAIR);

		inode_lock(dqopt->files[cnt]);
		truncate_inode_pages(&dqopt->files[cnt]->i_data, 0);
		inode_unlock(dqopt->files[cnt]);
	}
out:
	if (ret)
		set_sbi_flag(F2FS_SB(sb), SBI_QUOTA_NEED_REPAIR);
	up_read(&sbi->quota_sem);
	f2fs_unlock_op(sbi);
	return ret;
}

static int f2fs_quota_on(struct super_block *sb, int type, int format_id,
							struct path *path)
{
	struct inode *inode;
	int err;

	err = f2fs_quota_sync(sb, type);
	if (err)
		return err;

	err = dquot_quota_on(sb, type, format_id, path);
	if (err)
		return err;

	inode = d_inode(path->dentry);

	inode_lock(inode);
	F2FS_I(inode)->i_flags |= F2FS_NOATIME_FL | F2FS_IMMUTABLE_FL;
	f2fs_set_inode_flags(inode);
	inode_unlock(inode);
	f2fs_mark_inode_dirty_sync(inode, false);

	return 0;
}

static int f2fs_quota_off(struct super_block *sb, int type)
{
	struct inode *inode = sb_dqopt(sb)->files[type];
	int err;

	if (!inode || !igrab(inode))
		return dquot_quota_off(sb, type);

	err = f2fs_quota_sync(sb, type);
	if (err)
		goto out_put;

	err = dquot_quota_off(sb, type);
	if (err || f2fs_sb_has_quota_ino(F2FS_SB(sb)))
		goto out_put;

	inode_lock(inode);
	F2FS_I(inode)->i_flags &= ~(F2FS_NOATIME_FL | F2FS_IMMUTABLE_FL);
	f2fs_set_inode_flags(inode);
	inode_unlock(inode);
	f2fs_mark_inode_dirty_sync(inode, false);
out_put:
	iput(inode);
	return err;
}

void f2fs_quota_off_umount(struct super_block *sb)
{
	int type;
	int err;

	for (type = 0; type < MAXQUOTAS; type++) {
		err = f2fs_quota_off(sb, type);
		if (err) {
			int ret = dquot_quota_off(sb, type);

			f2fs_err(F2FS_SB(sb), "Fail to turn off disk quota (type: %d, err: %d, ret:%d), Please run fsck to fix it.",
				 type, err, ret);
			set_sbi_flag(F2FS_SB(sb), SBI_QUOTA_NEED_REPAIR);
		}
	}
	/*
	 * In case of checkpoint=disable, we must flush quota blocks.
	 * This can cause NULL exception for node_inode in end_io, since
	 * put_super already dropped it.
	 */
	sync_filesystem(sb);
}

static void f2fs_truncate_quota_inode_pages(struct super_block *sb)
{
	struct quota_info *dqopt = sb_dqopt(sb);
	int type;

	for (type = 0; type < MAXQUOTAS; type++) {
		if (!dqopt->files[type])
			continue;
		f2fs_inode_synced(dqopt->files[type]);
	}
}

static int f2fs_dquot_commit(struct dquot *dquot)
{
	struct f2fs_sb_info *sbi = F2FS_SB(dquot->dq_sb);
	int ret;

	down_read(&sbi->quota_sem);
	ret = dquot_commit(dquot);
	if (ret < 0)
		set_sbi_flag(sbi, SBI_QUOTA_NEED_REPAIR);
	up_read(&sbi->quota_sem);
	return ret;
}

static int f2fs_dquot_acquire(struct dquot *dquot)
{
	struct f2fs_sb_info *sbi = F2FS_SB(dquot->dq_sb);
	int ret;

	down_read(&sbi->quota_sem);
	ret = dquot_acquire(dquot);
	if (ret < 0)
		set_sbi_flag(sbi, SBI_QUOTA_NEED_REPAIR);
	up_read(&sbi->quota_sem);
	return ret;
}

static int f2fs_dquot_release(struct dquot *dquot)
{
	struct f2fs_sb_info *sbi = F2FS_SB(dquot->dq_sb);
	int ret;

	down_read(&sbi->quota_sem);
	ret = dquot_release(dquot);
	if (ret < 0)
		set_sbi_flag(sbi, SBI_QUOTA_NEED_REPAIR);
	up_read(&sbi->quota_sem);
	return ret;
}

static int f2fs_dquot_mark_dquot_dirty(struct dquot *dquot)
{
	struct super_block *sb = dquot->dq_sb;
	struct f2fs_sb_info *sbi = F2FS_SB(sb);
	int ret;

	down_read(&sbi->quota_sem);
	ret = dquot_mark_dquot_dirty(dquot);

	/* if we are using journalled quota */
	if (is_journalled_quota(sbi))
		set_sbi_flag(sbi, SBI_QUOTA_NEED_FLUSH);

	up_read(&sbi->quota_sem);
	return ret;
}

static int f2fs_dquot_commit_info(struct super_block *sb, int type)
{
	struct f2fs_sb_info *sbi = F2FS_SB(sb);
	int ret;

	down_read(&sbi->quota_sem);
	ret = dquot_commit_info(sb, type);
	if (ret < 0)
		set_sbi_flag(sbi, SBI_QUOTA_NEED_REPAIR);
	up_read(&sbi->quota_sem);
	return ret;
}

#if 0
static int f2fs_get_projid(struct inode *inode, kprojid_t *projid)
{
	*projid = F2FS_I(inode)->i_projid;
	return 0;
}
#endif

static const struct dquot_operations f2fs_quota_operations = {
	.get_reserved_space = f2fs_get_reserved_space,
	.write_dquot	= f2fs_dquot_commit,
	.acquire_dquot	= f2fs_dquot_acquire,
	.release_dquot	= f2fs_dquot_release,
	.mark_dirty	= f2fs_dquot_mark_dquot_dirty,
	.write_info	= f2fs_dquot_commit_info,
	.alloc_dquot	= dquot_alloc,
	.destroy_dquot	= dquot_destroy,
#if 0
	.get_projid	= f2fs_get_projid,
	.get_next_id	= dquot_get_next_id,
#endif
};

static const struct quotactl_ops f2fs_quotactl_ops = {
	.quota_on	= f2fs_quota_on,
	.quota_off	= f2fs_quota_off,
	.quota_sync	= f2fs_quota_sync,
	.get_state	= dquot_get_state,
	.set_info	= dquot_set_dqinfo,
	.get_dqblk	= dquot_get_dqblk,
	.set_dqblk	= dquot_set_dqblk,
};
#else
int f2fs_quota_sync(struct super_block *sb, int type)
{
	return 0;
}

void f2fs_quota_off_umount(struct super_block *sb)
{
}
#endif

static const struct super_operations f2fs_sops = {
	.alloc_inode	= f2fs_alloc_inode,
	.drop_inode	= f2fs_drop_inode,
	.destroy_inode	= f2fs_destroy_inode,
	.write_inode	= f2fs_write_inode,
	.dirty_inode	= f2fs_dirty_inode,
	.show_options	= f2fs_show_options,
#ifdef CONFIG_QUOTA
	.quota_read	= f2fs_quota_read,
	.quota_write	= f2fs_quota_write,
	.get_dquots	= f2fs_get_dquots,
#endif
	.evict_inode	= f2fs_evict_inode,
	.put_super	= f2fs_put_super,
	.umount_end	= f2fs_umount_end,
	.sync_fs	= f2fs_sync_fs,
	.freeze_fs	= f2fs_freeze,
	.unfreeze_fs	= f2fs_unfreeze,
	.statfs		= f2fs_statfs,
	.remount_fs	= f2fs_remount,
};

#ifdef CONFIG_F2FS_FS_ENCRYPTION
static int f2fs_get_context(struct inode *inode, void *ctx, size_t len)
{
	return f2fs_getxattr(inode, F2FS_XATTR_INDEX_ENCRYPTION,
				F2FS_XATTR_NAME_ENCRYPTION_CONTEXT,
				ctx, len, NULL);
}

static int f2fs_set_context(struct inode *inode, const void *ctx, size_t len,
							void *fs_data)
{
	struct f2fs_sb_info *sbi = F2FS_I_SB(inode);

	/*
	 * Encrypting the root directory is not allowed because fsck
	 * expects lost+found directory to exist and remain unencrypted
	 * if LOST_FOUND feature is enabled.
	 *
	 */
	if (f2fs_sb_has_lost_found(sbi) &&
			inode->i_ino == F2FS_ROOT_INO(sbi))
		return -EPERM;

	return f2fs_setxattr(inode, F2FS_XATTR_INDEX_ENCRYPTION,
				F2FS_XATTR_NAME_ENCRYPTION_CONTEXT,
				ctx, len, fs_data, XATTR_CREATE);
}

static bool f2fs_dummy_context(struct inode *inode)
{
	return DUMMY_ENCRYPTION_ENABLED(F2FS_I_SB(inode));
}

static const struct fscrypt_operations f2fs_cryptops = {
	.key_prefix	= "f2fs:",
	.get_context	= f2fs_get_context,
	.set_context	= f2fs_set_context,
	.dummy_context	= f2fs_dummy_context,
	.empty_dir	= f2fs_empty_dir,
	.max_namelen	= F2FS_NAME_LEN,
};
#endif

static struct inode *f2fs_nfs_get_inode(struct super_block *sb,
		u64 ino, u32 generation)
{
	struct f2fs_sb_info *sbi = F2FS_SB(sb);
	struct inode *inode;

	if (f2fs_check_nid_range(sbi, ino))
		return ERR_PTR(-ESTALE);

	/*
	 * f2fs_iget isn't quite right if the inode is currently unallocated!
	 * However f2fs_iget currently does appropriate checks to handle stale
	 * inodes so everything is OK.
	 */
	inode = f2fs_iget(sb, ino);
	if (IS_ERR(inode))
		return ERR_CAST(inode);
	if (unlikely(generation && inode->i_generation != generation)) {
		/* we didn't find the right inode.. */
		iput(inode);
		return ERR_PTR(-ESTALE);
	}
	return inode;
}

static struct dentry *f2fs_fh_to_dentry(struct super_block *sb, struct fid *fid,
		int fh_len, int fh_type)
{
	return generic_fh_to_dentry(sb, fid, fh_len, fh_type,
				    f2fs_nfs_get_inode);
}

static struct dentry *f2fs_fh_to_parent(struct super_block *sb, struct fid *fid,
		int fh_len, int fh_type)
{
	return generic_fh_to_parent(sb, fid, fh_len, fh_type,
				    f2fs_nfs_get_inode);
}

static const struct export_operations f2fs_export_ops = {
	.fh_to_dentry = f2fs_fh_to_dentry,
	.fh_to_parent = f2fs_fh_to_parent,
	.get_parent = f2fs_get_parent,
};

static loff_t max_file_blocks(void)
{
	loff_t result = 0;
	loff_t leaf_count = DEF_ADDRS_PER_BLOCK;

	/*
	 * note: previously, result is equal to (DEF_ADDRS_PER_INODE -
	 * DEFAULT_INLINE_XATTR_ADDRS), but now f2fs try to reserve more
	 * space in inode.i_addr, it will be more safe to reassign
	 * result as zero.
	 */

	/* two direct node blocks */
	result += (leaf_count * 2);

	/* two indirect node blocks */
	leaf_count *= NIDS_PER_BLOCK;
	result += (leaf_count * 2);

	/* one double indirect node block */
	leaf_count *= NIDS_PER_BLOCK;
	result += leaf_count;

	return result;
}

static int __f2fs_commit_super(struct buffer_head *bh,
			struct f2fs_super_block *super)
{
	lock_buffer(bh);
	if (super)
		memcpy(bh->b_data + F2FS_SUPER_OFFSET, super, sizeof(*super));
	set_buffer_dirty(bh);
	unlock_buffer(bh);

	/* it's rare case, we can do fua all the time */
	return __sync_dirty_buffer(bh, WRITE_FLUSH_FUA);
}

static inline bool sanity_check_area_boundary(struct f2fs_sb_info *sbi,
					struct buffer_head *bh)
{
	struct f2fs_super_block *raw_super = (struct f2fs_super_block *)
					(bh->b_data + F2FS_SUPER_OFFSET);
	struct super_block *sb = sbi->sb;
	u32 segment0_blkaddr = le32_to_cpu(raw_super->segment0_blkaddr);
	u32 cp_blkaddr = le32_to_cpu(raw_super->cp_blkaddr);
	u32 sit_blkaddr = le32_to_cpu(raw_super->sit_blkaddr);
	u32 nat_blkaddr = le32_to_cpu(raw_super->nat_blkaddr);
	u32 ssa_blkaddr = le32_to_cpu(raw_super->ssa_blkaddr);
	u32 main_blkaddr = le32_to_cpu(raw_super->main_blkaddr);
	u32 segment_count_ckpt = le32_to_cpu(raw_super->segment_count_ckpt);
	u32 segment_count_sit = le32_to_cpu(raw_super->segment_count_sit);
	u32 segment_count_nat = le32_to_cpu(raw_super->segment_count_nat);
	u32 segment_count_ssa = le32_to_cpu(raw_super->segment_count_ssa);
	u32 segment_count_main = le32_to_cpu(raw_super->segment_count_main);
	u32 segment_count = le32_to_cpu(raw_super->segment_count);
	u32 log_blocks_per_seg = le32_to_cpu(raw_super->log_blocks_per_seg);
	u64 main_end_blkaddr = main_blkaddr +
				(segment_count_main << log_blocks_per_seg);
	u64 seg_end_blkaddr = segment0_blkaddr +
				(segment_count << log_blocks_per_seg);

	if (segment0_blkaddr != cp_blkaddr) {
		f2fs_info(sbi, "Mismatch start address, segment0(%u) cp_blkaddr(%u)",
			  segment0_blkaddr, cp_blkaddr);
		return true;
	}

	if (cp_blkaddr + (segment_count_ckpt << log_blocks_per_seg) !=
							sit_blkaddr) {
		f2fs_info(sbi, "Wrong CP boundary, start(%u) end(%u) blocks(%u)",
			  cp_blkaddr, sit_blkaddr,
			  segment_count_ckpt << log_blocks_per_seg);
		return true;
	}

	if (sit_blkaddr + (segment_count_sit << log_blocks_per_seg) !=
							nat_blkaddr) {
		f2fs_info(sbi, "Wrong SIT boundary, start(%u) end(%u) blocks(%u)",
			  sit_blkaddr, nat_blkaddr,
			  segment_count_sit << log_blocks_per_seg);
		return true;
	}

	if (nat_blkaddr + (segment_count_nat << log_blocks_per_seg) !=
							ssa_blkaddr) {
		f2fs_info(sbi, "Wrong NAT boundary, start(%u) end(%u) blocks(%u)",
			  nat_blkaddr, ssa_blkaddr,
			  segment_count_nat << log_blocks_per_seg);
		return true;
	}

	if (ssa_blkaddr + (segment_count_ssa << log_blocks_per_seg) !=
							main_blkaddr) {
		f2fs_info(sbi, "Wrong SSA boundary, start(%u) end(%u) blocks(%u)",
			  ssa_blkaddr, main_blkaddr,
			  segment_count_ssa << log_blocks_per_seg);
		return true;
	}

	if (main_end_blkaddr > seg_end_blkaddr) {
		f2fs_info(sbi, "Wrong MAIN_AREA boundary, start(%u) end(%u) block(%u)",
			  main_blkaddr,
			  segment0_blkaddr +
			  (segment_count << log_blocks_per_seg),
			  segment_count_main << log_blocks_per_seg);
		return true;
	} else if (main_end_blkaddr < seg_end_blkaddr) {
		int err = 0;
		char *res;
<<<<<<< HEAD

		/* fix in-memory information all the time */
		raw_super->segment_count = cpu_to_le32((main_end_blkaddr -
				segment0_blkaddr) >> log_blocks_per_seg);

=======

		/* fix in-memory information all the time */
		raw_super->segment_count = cpu_to_le32((main_end_blkaddr -
				segment0_blkaddr) >> log_blocks_per_seg);

>>>>>>> feb565e6
		if (f2fs_readonly(sb) || bdev_read_only(sb->s_bdev)) {
			set_sbi_flag(sbi, SBI_NEED_SB_WRITE);
			res = "internally";
		} else {
			err = __f2fs_commit_super(bh, NULL);
			res = err ? "failed" : "done";
		}
		f2fs_info(sbi, "Fix alignment : %s, start(%u) end(%u) block(%u)",
			  res, main_blkaddr,
			  segment0_blkaddr +
			  (segment_count << log_blocks_per_seg),
			  segment_count_main << log_blocks_per_seg);
		if (err)
			return true;
	}
	return false;
}

static int sanity_check_raw_super(struct f2fs_sb_info *sbi,
				struct buffer_head *bh)
{
	block_t segment_count, segs_per_sec, secs_per_zone;
	block_t total_sections, blocks_per_seg;
	struct f2fs_super_block *raw_super = (struct f2fs_super_block *)
					(bh->b_data + F2FS_SUPER_OFFSET);
	unsigned int blocksize;
	size_t crc_offset = 0;
	__u32 crc = 0;

	if (le32_to_cpu(raw_super->magic) != F2FS_SUPER_MAGIC) {
		f2fs_info(sbi, "Magic Mismatch, valid(0x%x) - read(0x%x)",
			  F2FS_SUPER_MAGIC, le32_to_cpu(raw_super->magic));
		return -EINVAL;
	}

	/* Check checksum_offset and crc in superblock */
	if (__F2FS_HAS_FEATURE(raw_super, F2FS_FEATURE_SB_CHKSUM)) {
		crc_offset = le32_to_cpu(raw_super->checksum_offset);
		if (crc_offset !=
			offsetof(struct f2fs_super_block, crc)) {
			f2fs_info(sbi, "Invalid SB checksum offset: %zu",
				  crc_offset);
			return -EFSCORRUPTED;
		}
		crc = le32_to_cpu(raw_super->crc);
		if (!f2fs_crc_valid(sbi, crc, raw_super, crc_offset)) {
			f2fs_info(sbi, "Invalid SB checksum value: %u", crc);
			return -EFSCORRUPTED;
		}
	}

	/* Currently, support only 4KB page cache size */
	if (F2FS_BLKSIZE != PAGE_SIZE) {
		f2fs_info(sbi, "Invalid page_cache_size (%lu), supports only 4KB",
			  PAGE_SIZE);
		return -EFSCORRUPTED;
	}

	/* Currently, support only 4KB block size */
	blocksize = 1 << le32_to_cpu(raw_super->log_blocksize);
	if (blocksize != F2FS_BLKSIZE) {
		f2fs_info(sbi, "Invalid blocksize (%u), supports only 4KB",
			  blocksize);
		return -EFSCORRUPTED;
	}

	/* check log blocks per segment */
	if (le32_to_cpu(raw_super->log_blocks_per_seg) != 9) {
		f2fs_info(sbi, "Invalid log blocks per segment (%u)",
			  le32_to_cpu(raw_super->log_blocks_per_seg));
		return -EFSCORRUPTED;
	}

	/* Currently, support 512/1024/2048/4096 bytes sector size */
	if (le32_to_cpu(raw_super->log_sectorsize) >
				F2FS_MAX_LOG_SECTOR_SIZE ||
		le32_to_cpu(raw_super->log_sectorsize) <
				F2FS_MIN_LOG_SECTOR_SIZE) {
		f2fs_info(sbi, "Invalid log sectorsize (%u)",
			  le32_to_cpu(raw_super->log_sectorsize));
		return -EFSCORRUPTED;
	}
	if (le32_to_cpu(raw_super->log_sectors_per_block) +
		le32_to_cpu(raw_super->log_sectorsize) !=
			F2FS_MAX_LOG_SECTOR_SIZE) {
		f2fs_info(sbi, "Invalid log sectors per block(%u) log sectorsize(%u)",
			  le32_to_cpu(raw_super->log_sectors_per_block),
			  le32_to_cpu(raw_super->log_sectorsize));
		return -EFSCORRUPTED;
	}

	segment_count = le32_to_cpu(raw_super->segment_count);
	segs_per_sec = le32_to_cpu(raw_super->segs_per_sec);
	secs_per_zone = le32_to_cpu(raw_super->secs_per_zone);
	total_sections = le32_to_cpu(raw_super->section_count);

	/* blocks_per_seg should be 512, given the above check */
	blocks_per_seg = 1 << le32_to_cpu(raw_super->log_blocks_per_seg);

	if (segment_count > F2FS_MAX_SEGMENT ||
				segment_count < F2FS_MIN_SEGMENTS) {
		f2fs_info(sbi, "Invalid segment count (%u)", segment_count);
		return -EFSCORRUPTED;
	}

	if (total_sections > segment_count ||
			total_sections < F2FS_MIN_SEGMENTS ||
			segs_per_sec > segment_count || !segs_per_sec) {
		f2fs_info(sbi, "Invalid segment/section count (%u, %u x %u)",
			  segment_count, total_sections, segs_per_sec);
		return -EFSCORRUPTED;
	}

	if ((segment_count / segs_per_sec) < total_sections) {
		f2fs_info(sbi, "Small segment_count (%u < %u * %u)",
			  segment_count, segs_per_sec, total_sections);
		return -EFSCORRUPTED;
	}

	if (segment_count > (le64_to_cpu(raw_super->block_count) >> 9)) {
		f2fs_info(sbi, "Wrong segment_count / block_count (%u > %llu)",
			  segment_count, le64_to_cpu(raw_super->block_count));
		return -EFSCORRUPTED;
	}

	if (secs_per_zone > total_sections || !secs_per_zone) {
		f2fs_info(sbi, "Wrong secs_per_zone / total_sections (%u, %u)",
			  secs_per_zone, total_sections);
		return -EFSCORRUPTED;
	}
	if (le32_to_cpu(raw_super->extension_count) > F2FS_MAX_EXTENSION ||
			raw_super->hot_ext_count > F2FS_MAX_EXTENSION ||
			(le32_to_cpu(raw_super->extension_count) +
			raw_super->hot_ext_count) > F2FS_MAX_EXTENSION) {
		f2fs_info(sbi, "Corrupted extension count (%u + %u > %u)",
			  le32_to_cpu(raw_super->extension_count),
			  raw_super->hot_ext_count,
			  F2FS_MAX_EXTENSION);
		return -EFSCORRUPTED;
	}

	if (le32_to_cpu(raw_super->cp_payload) >
				(blocks_per_seg - F2FS_CP_PACKS)) {
		f2fs_info(sbi, "Insane cp_payload (%u > %u)",
			  le32_to_cpu(raw_super->cp_payload),
			  blocks_per_seg - F2FS_CP_PACKS);
		return -EFSCORRUPTED;
	}

	/* check reserved ino info */
	if (le32_to_cpu(raw_super->node_ino) != 1 ||
		le32_to_cpu(raw_super->meta_ino) != 2 ||
		le32_to_cpu(raw_super->root_ino) != 3) {
		f2fs_info(sbi, "Invalid Fs Meta Ino: node(%u) meta(%u) root(%u)",
			  le32_to_cpu(raw_super->node_ino),
			  le32_to_cpu(raw_super->meta_ino),
			  le32_to_cpu(raw_super->root_ino));
		return -EFSCORRUPTED;
<<<<<<< HEAD
=======
	}

	if (le32_to_cpu(raw_super->segment_count) > F2FS_MAX_SEGMENT) {
		f2fs_info(sbi, "Invalid segment count (%u)",
			le32_to_cpu(raw_super->segment_count));
		return 1;
>>>>>>> feb565e6
	}

	/* check CP/SIT/NAT/SSA/MAIN_AREA area boundary */
	if (sanity_check_area_boundary(sbi, bh))
		return -EFSCORRUPTED;

	return 0;
}

int f2fs_sanity_check_ckpt(struct f2fs_sb_info *sbi)
{
	unsigned int total, fsmeta;
	struct f2fs_super_block *raw_super = F2FS_RAW_SUPER(sbi);
	struct f2fs_checkpoint *ckpt = F2FS_CKPT(sbi);
	unsigned int ovp_segments, reserved_segments;
	unsigned int main_segs, blocks_per_seg;
	unsigned int sit_segs, nat_segs;
	unsigned int sit_bitmap_size, nat_bitmap_size;
	unsigned int log_blocks_per_seg;
	unsigned int segment_count_main;
	unsigned int cp_pack_start_sum, cp_payload;
	block_t user_block_count, valid_user_blocks;
	block_t avail_node_count, valid_node_count;
	int i, j;

	total = le32_to_cpu(raw_super->segment_count);
	fsmeta = le32_to_cpu(raw_super->segment_count_ckpt);
	sit_segs = le32_to_cpu(raw_super->segment_count_sit);
	fsmeta += sit_segs;
	nat_segs = le32_to_cpu(raw_super->segment_count_nat);
	fsmeta += nat_segs;
	fsmeta += le32_to_cpu(ckpt->rsvd_segment_count);
	fsmeta += le32_to_cpu(raw_super->segment_count_ssa);

	if (unlikely(fsmeta >= total))
		return 1;

	ovp_segments = le32_to_cpu(ckpt->overprov_segment_count);
	reserved_segments = le32_to_cpu(ckpt->rsvd_segment_count);

	if (unlikely(fsmeta < F2FS_MIN_SEGMENTS ||
			ovp_segments == 0 || reserved_segments == 0)) {
		f2fs_err(sbi, "Wrong layout: check mkfs.f2fs version");
		return 1;
	}

	user_block_count = le64_to_cpu(ckpt->user_block_count);
	segment_count_main = le32_to_cpu(raw_super->segment_count_main);
	log_blocks_per_seg = le32_to_cpu(raw_super->log_blocks_per_seg);
	if (!user_block_count || user_block_count >=
			segment_count_main << log_blocks_per_seg) {
		f2fs_err(sbi, "Wrong user_block_count: %u",
			 user_block_count);
		return 1;
	}

	valid_user_blocks = le64_to_cpu(ckpt->valid_block_count);
	if (valid_user_blocks > user_block_count) {
		f2fs_err(sbi, "Wrong valid_user_blocks: %u, user_block_count: %u",
			 valid_user_blocks, user_block_count);
		return 1;
	}

	valid_node_count = le32_to_cpu(ckpt->valid_node_count);
	avail_node_count = sbi->total_node_count - sbi->nquota_files -
						F2FS_RESERVED_NODE_NUM;
	if (valid_node_count > avail_node_count) {
		f2fs_err(sbi, "Wrong valid_node_count: %u, avail_node_count: %u",
			 valid_node_count, avail_node_count);
		return 1;
	}

	main_segs = le32_to_cpu(raw_super->segment_count_main);
	blocks_per_seg = sbi->blocks_per_seg;

	for (i = 0; i < NR_CURSEG_NODE_TYPE; i++) {
		if (le32_to_cpu(ckpt->cur_node_segno[i]) >= main_segs ||
			le16_to_cpu(ckpt->cur_node_blkoff[i]) >= blocks_per_seg)
			return 1;
		for (j = i + 1; j < NR_CURSEG_NODE_TYPE; j++) {
			if (le32_to_cpu(ckpt->cur_node_segno[i]) ==
				le32_to_cpu(ckpt->cur_node_segno[j])) {
				f2fs_err(sbi, "Node segment (%u, %u) has the same segno: %u",
					 i, j,
					 le32_to_cpu(ckpt->cur_node_segno[i]));
				return 1;
			}
		}
	}
	for (i = 0; i < NR_CURSEG_DATA_TYPE; i++) {
		if (le32_to_cpu(ckpt->cur_data_segno[i]) >= main_segs ||
			le16_to_cpu(ckpt->cur_data_blkoff[i]) >= blocks_per_seg)
			return 1;
		for (j = i + 1; j < NR_CURSEG_DATA_TYPE; j++) {
			if (le32_to_cpu(ckpt->cur_data_segno[i]) ==
				le32_to_cpu(ckpt->cur_data_segno[j])) {
				f2fs_err(sbi, "Data segment (%u, %u) has the same segno: %u",
					 i, j,
					 le32_to_cpu(ckpt->cur_data_segno[i]));
				return 1;
			}
		}
	}
	for (i = 0; i < NR_CURSEG_NODE_TYPE; i++) {
		for (j = i; j < NR_CURSEG_DATA_TYPE; j++) {
			if (le32_to_cpu(ckpt->cur_node_segno[i]) ==
				le32_to_cpu(ckpt->cur_data_segno[j])) {
<<<<<<< HEAD
				f2fs_err(sbi, "Data segment (%u) and Data segment (%u) has the same segno: %u",
					 i, j,
					 le32_to_cpu(ckpt->cur_node_segno[i]));
=======
				f2fs_err(sbi,
					"Node segment (%u) and Data segment (%u)"
					" has the same segno: %u", i, j,
					le32_to_cpu(ckpt->cur_node_segno[i]));
>>>>>>> feb565e6
				return 1;
			}
		}
	}

	sit_bitmap_size = le32_to_cpu(ckpt->sit_ver_bitmap_bytesize);
	nat_bitmap_size = le32_to_cpu(ckpt->nat_ver_bitmap_bytesize);
	log_blocks_per_seg = le32_to_cpu(raw_super->log_blocks_per_seg);

	if (sit_bitmap_size != ((sit_segs / 2) << log_blocks_per_seg) / 8 ||
		nat_bitmap_size != ((nat_segs / 2) << log_blocks_per_seg) / 8) {
		f2fs_err(sbi, "Wrong bitmap size: sit: %u, nat:%u",
			 sit_bitmap_size, nat_bitmap_size);
		return 1;
	}

	cp_pack_start_sum = __start_sum_addr(sbi);
	cp_payload = __cp_payload(sbi);
	if (cp_pack_start_sum < cp_payload + 1 ||
		cp_pack_start_sum > blocks_per_seg - 1 -
			NR_CURSEG_TYPE) {
		f2fs_err(sbi, "Wrong cp_pack_start_sum: %u",
			 cp_pack_start_sum);
		return 1;
	}

	if (__is_set_ckpt_flags(ckpt, CP_LARGE_NAT_BITMAP_FLAG) &&
		le32_to_cpu(ckpt->checksum_offset) != CP_MIN_CHKSUM_OFFSET) {
		f2fs_warn(sbi, "using deprecated layout of large_nat_bitmap, "
			  "please run fsck v1.13.0 or higher to repair, chksum_offset: %u, "
			  "fixed with patch: \"f2fs-tools: relocate chksum_offset for large_nat_bitmap feature\"",
			  le32_to_cpu(ckpt->checksum_offset));
		return 1;
	}

	if (unlikely(f2fs_cp_error(sbi))) {
		f2fs_err(sbi, "A bug case: need to run fsck");
		return 1;
	}
	return 0;
}

static void init_sb_info(struct f2fs_sb_info *sbi)
{
	struct f2fs_super_block *raw_super = sbi->raw_super;
	int i;

	sbi->log_sectors_per_block =
		le32_to_cpu(raw_super->log_sectors_per_block);
	sbi->log_blocksize = le32_to_cpu(raw_super->log_blocksize);
	sbi->blocksize = 1 << sbi->log_blocksize;
	sbi->log_blocks_per_seg = le32_to_cpu(raw_super->log_blocks_per_seg);
	sbi->blocks_per_seg = 1 << sbi->log_blocks_per_seg;
	sbi->segs_per_sec = le32_to_cpu(raw_super->segs_per_sec);
	sbi->secs_per_zone = le32_to_cpu(raw_super->secs_per_zone);
	sbi->total_sections = le32_to_cpu(raw_super->section_count);
	sbi->total_node_count =
		(le32_to_cpu(raw_super->segment_count_nat) / 2)
			* sbi->blocks_per_seg * NAT_ENTRY_PER_BLOCK;
	sbi->root_ino_num = le32_to_cpu(raw_super->root_ino);
	sbi->node_ino_num = le32_to_cpu(raw_super->node_ino);
	sbi->meta_ino_num = le32_to_cpu(raw_super->meta_ino);
	sbi->cur_victim_sec = NULL_SECNO;
	sbi->next_victim_seg[BG_GC] = NULL_SEGNO;
	sbi->next_victim_seg[FG_GC] = NULL_SEGNO;
	sbi->max_victim_search = DEF_MAX_VICTIM_SEARCH;
	sbi->migration_granularity = sbi->segs_per_sec;

	sbi->dir_level = DEF_DIR_LEVEL;
	sbi->interval_time[CP_TIME] = DEF_CP_INTERVAL;
	sbi->interval_time[REQ_TIME] = DEF_IDLE_INTERVAL;
	sbi->interval_time[DISCARD_TIME] = DEF_IDLE_INTERVAL;
	sbi->interval_time[GC_TIME] = DEF_IDLE_INTERVAL;
	sbi->interval_time[DISABLE_TIME] = DEF_DISABLE_INTERVAL;
	sbi->interval_time[UMOUNT_DISCARD_TIMEOUT] =
				DEF_UMOUNT_DISCARD_TIMEOUT;
	clear_sbi_flag(sbi, SBI_NEED_FSCK);

	for (i = 0; i < NR_COUNT_TYPE; i++)
		atomic_set(&sbi->nr_pages[i], 0);

	for (i = 0; i < META; i++)
		atomic_set(&sbi->wb_sync_req[i], 0);

	INIT_LIST_HEAD(&sbi->s_list);
	mutex_init(&sbi->umount_mutex);
	init_rwsem(&sbi->io_order_lock);
	spin_lock_init(&sbi->cp_lock);

	sbi->dirty_device = 0;
	spin_lock_init(&sbi->dev_lock);

	init_rwsem(&sbi->sb_lock);
}

static int init_percpu_info(struct f2fs_sb_info *sbi)
{
	int err;

	err = percpu_counter_init(&sbi->alloc_valid_block_count, 0, GFP_KERNEL);
	if (err)
		return err;

	err = percpu_counter_init(&sbi->total_valid_inode_count, 0,
								GFP_KERNEL);
	if (err)
		percpu_counter_destroy(&sbi->alloc_valid_block_count);

	return err;
}

#ifdef CONFIG_BLK_DEV_ZONED
static int init_blkz_info(struct f2fs_sb_info *sbi, int devi)
{
	struct block_device *bdev = FDEV(devi).bdev;
	sector_t nr_sectors = bdev->bd_part->nr_sects;
	sector_t sector = 0;
	struct blk_zone *zones;
	unsigned int i, nr_zones;
	unsigned int n = 0;
	int err = -EIO;

	if (!f2fs_sb_has_blkzoned(sbi))
		return 0;

	if (sbi->blocks_per_blkz && sbi->blocks_per_blkz !=
				SECTOR_TO_BLOCK(bdev_zone_sectors(bdev)))
		return -EINVAL;
	sbi->blocks_per_blkz = SECTOR_TO_BLOCK(bdev_zone_sectors(bdev));
	if (sbi->log_blocks_per_blkz && sbi->log_blocks_per_blkz !=
				__ilog2_u32(sbi->blocks_per_blkz))
		return -EINVAL;
	sbi->log_blocks_per_blkz = __ilog2_u32(sbi->blocks_per_blkz);
	FDEV(devi).nr_blkz = SECTOR_TO_BLOCK(nr_sectors) >>
					sbi->log_blocks_per_blkz;
	if (nr_sectors & (bdev_zone_sectors(bdev) - 1))
		FDEV(devi).nr_blkz++;

	FDEV(devi).blkz_seq = f2fs_kzalloc(sbi,
					BITS_TO_LONGS(FDEV(devi).nr_blkz)
					* sizeof(unsigned long),
					GFP_KERNEL);
	if (!FDEV(devi).blkz_seq)
		return -ENOMEM;

#define F2FS_REPORT_NR_ZONES   4096

	zones = f2fs_kzalloc(sbi,
			     array_size(F2FS_REPORT_NR_ZONES,
					sizeof(struct blk_zone)),
			     GFP_KERNEL);
	if (!zones)
		return -ENOMEM;

	/* Get block zones type */
	while (zones && sector < nr_sectors) {

		nr_zones = F2FS_REPORT_NR_ZONES;
		err = blkdev_report_zones(bdev, sector,
					  zones, &nr_zones,
					  GFP_KERNEL);
		if (err)
			break;
		if (!nr_zones) {
			err = -EIO;
			break;
		}

		for (i = 0; i < nr_zones; i++) {
			if (zones[i].type != BLK_ZONE_TYPE_CONVENTIONAL)
				set_bit(n, FDEV(devi).blkz_seq);
			sector += zones[i].len;
			n++;
		}
	}

	kvfree(zones);

	return err;
}
#endif

/*
 * Read f2fs raw super block.
 * Because we have two copies of super block, so read both of them
 * to get the first valid one. If any one of them is broken, we pass
 * them recovery flag back to the caller.
 */
static int read_raw_super_block(struct f2fs_sb_info *sbi,
			struct f2fs_super_block **raw_super,
			int *valid_super_block, int *recovery)
{
	struct super_block *sb = sbi->sb;
	int block;
	struct buffer_head *bh;
	struct f2fs_super_block *super;
	int err = 0;

	super = kzalloc(sizeof(struct f2fs_super_block), GFP_KERNEL);
	if (!super)
		return -ENOMEM;

	for (block = 0; block < 2; block++) {
		bh = sb_bread(sb, block);
		if (!bh) {
			f2fs_err(sbi, "Unable to read %dth superblock",
				 block + 1);
			err = -EIO;
			continue;
		}

		/* sanity checking of raw super */
		err = sanity_check_raw_super(sbi, bh);
		if (err) {
			f2fs_err(sbi, "Can't find valid F2FS filesystem in %dth superblock",
				 block + 1);
			brelse(bh);
			continue;
		}

		if (!*raw_super) {
			memcpy(super, bh->b_data + F2FS_SUPER_OFFSET,
							sizeof(*super));
			*valid_super_block = block;
			*raw_super = super;
		}
		brelse(bh);
	}

	/* Fail to read any one of the superblocks*/
	if (err < 0)
		*recovery = 1;

	/* No valid superblock */
	if (!*raw_super)
		kvfree(super);
	else
		err = 0;

	return err;
}

int f2fs_commit_super(struct f2fs_sb_info *sbi, bool recover)
{
	struct buffer_head *bh;
	__u32 crc = 0;
	int err;

	if ((recover && f2fs_readonly(sbi->sb)) ||
				bdev_read_only(sbi->sb->s_bdev)) {
		set_sbi_flag(sbi, SBI_NEED_SB_WRITE);
		return -EROFS;
	}

	/* we should update superblock crc here */
	if (!recover && f2fs_sb_has_sb_chksum(sbi)) {
		crc = f2fs_crc32(sbi, F2FS_RAW_SUPER(sbi),
				offsetof(struct f2fs_super_block, crc));
		F2FS_RAW_SUPER(sbi)->crc = cpu_to_le32(crc);
	}

	/* write back-up superblock first */
	bh = sb_bread(sbi->sb, sbi->valid_super_block ? 0 : 1);
	if (!bh)
		return -EIO;
	err = __f2fs_commit_super(bh, F2FS_RAW_SUPER(sbi));
	brelse(bh);

	/* if we are in recovery path, skip writing valid superblock */
	if (recover || err)
		return err;

	/* write current valid superblock */
	bh = sb_bread(sbi->sb, sbi->valid_super_block);
	if (!bh)
		return -EIO;
	err = __f2fs_commit_super(bh, F2FS_RAW_SUPER(sbi));
	brelse(bh);
	return err;
}

static int f2fs_scan_devices(struct f2fs_sb_info *sbi)
{
	struct f2fs_super_block *raw_super = F2FS_RAW_SUPER(sbi);
	unsigned int max_devices = MAX_DEVICES;
	int i;

	/* Initialize single device information */
	if (!RDEV(0).path[0]) {
#ifdef CONFIG_BLK_DEV_ZONED
		if (!bdev_is_zoned(sbi->sb->s_bdev))
			return 0;
		max_devices = 1;
#else
		return 0;
#endif
	}

	/*
	 * Initialize multiple devices information, or single
	 * zoned block device information.
	 */
	sbi->devs = f2fs_kzalloc(sbi,
				 array_size(max_devices,
					    sizeof(struct f2fs_dev_info)),
				 GFP_KERNEL);
	if (!sbi->devs)
		return -ENOMEM;

	for (i = 0; i < max_devices; i++) {

		if (i > 0 && !RDEV(i).path[0])
			break;

		if (max_devices == 1) {
			/* Single zoned block device mount */
			FDEV(0).bdev =
				blkdev_get_by_dev(sbi->sb->s_bdev->bd_dev,
					sbi->sb->s_mode, sbi->sb->s_type);
		} else {
			/* Multi-device mount */
			memcpy(FDEV(i).path, RDEV(i).path, MAX_PATH_LEN);
			FDEV(i).total_segments =
				le32_to_cpu(RDEV(i).total_segments);
			if (i == 0) {
				FDEV(i).start_blk = 0;
				FDEV(i).end_blk = FDEV(i).start_blk +
				    (FDEV(i).total_segments <<
				    sbi->log_blocks_per_seg) - 1 +
				    le32_to_cpu(raw_super->segment0_blkaddr);
			} else {
				FDEV(i).start_blk = FDEV(i - 1).end_blk + 1;
				FDEV(i).end_blk = FDEV(i).start_blk +
					(FDEV(i).total_segments <<
					sbi->log_blocks_per_seg) - 1;
			}
			FDEV(i).bdev = blkdev_get_by_path(FDEV(i).path,
					sbi->sb->s_mode, sbi->sb->s_type);
		}
		if (IS_ERR(FDEV(i).bdev))
			return PTR_ERR(FDEV(i).bdev);

		/* to release errored devices */
		sbi->s_ndevs = i + 1;

#ifdef CONFIG_BLK_DEV_ZONED
		if (bdev_zoned_model(FDEV(i).bdev) == BLK_ZONED_HM &&
				!f2fs_sb_has_blkzoned(sbi)) {
			f2fs_err(sbi, "Zoned block device feature not enabled\n");
			return -EINVAL;
		}
		if (bdev_zoned_model(FDEV(i).bdev) != BLK_ZONED_NONE) {
			if (init_blkz_info(sbi, i)) {
				f2fs_err(sbi, "Failed to initialize F2FS blkzone information");
				return -EINVAL;
			}
			if (max_devices == 1)
				break;
			f2fs_info(sbi, "Mount Device [%2d]: %20s, %8u, %8x - %8x (zone: %s)",
				  i, FDEV(i).path,
				  FDEV(i).total_segments,
				  FDEV(i).start_blk, FDEV(i).end_blk,
				  bdev_zoned_model(FDEV(i).bdev) == BLK_ZONED_HA ?
				  "Host-aware" : "Host-managed");
			continue;
		}
#endif
		f2fs_info(sbi, "Mount Device [%2d]: %20s, %8u, %8x - %8x",
			  i, FDEV(i).path,
			  FDEV(i).total_segments,
			  FDEV(i).start_blk, FDEV(i).end_blk);
	}
	f2fs_info(sbi,
		  "IO Block Size: %8d KB", F2FS_IO_SIZE_KB(sbi));
	return 0;
}

static void f2fs_tuning_parameters(struct f2fs_sb_info *sbi)
{
	struct f2fs_sm_info *sm_i = SM_I(sbi);

	/* adjust parameters according to the volume size */
	if (sm_i->main_segments <= SMALL_VOLUME_SEGMENTS) {
		F2FS_OPTION(sbi).alloc_mode = ALLOC_MODE_REUSE;
		sm_i->dcc_info->discard_granularity = 1;
		sm_i->ipu_policy = 1 << F2FS_IPU_FORCE;
	}

	sbi->readdir_ra = 1;
}

static int f2fs_fill_super(struct super_block *sb, void *data, int silent)
{
	struct f2fs_sb_info *sbi;
	struct f2fs_super_block *raw_super;
	struct inode *root;
	int err;
	bool skip_recovery = false, need_fsck = false;
	char *options = NULL;
	int recovery, i, valid_super_block;
	struct curseg_info *seg_i;
	int retry_cnt = 1;

try_onemore:
	err = -EINVAL;
	raw_super = NULL;
	valid_super_block = -1;
	recovery = 0;

	/* allocate memory for f2fs-specific super block info */
	sbi = kzalloc(sizeof(struct f2fs_sb_info), GFP_KERNEL);
	if (!sbi)
		return -ENOMEM;

	sbi->sb = sb;

	/* Load the checksum driver */
	sbi->s_chksum_driver = crypto_alloc_shash("crc32", 0, 0);
	if (IS_ERR(sbi->s_chksum_driver)) {
		f2fs_err(sbi, "Cannot load crc32 driver.");
		err = PTR_ERR(sbi->s_chksum_driver);
		sbi->s_chksum_driver = NULL;
		goto free_sbi;
	}

	/* set a block size */
	if (unlikely(!sb_set_blocksize(sb, F2FS_BLKSIZE))) {
		f2fs_err(sbi, "unable to set blocksize");
		goto free_sbi;
	}

	err = read_raw_super_block(sbi, &raw_super, &valid_super_block,
								&recovery);
	if (err)
		goto free_sbi;

	sb->s_fs_info = sbi;
	sbi->raw_super = raw_super;

	/* precompute checksum seed for metadata */
	if (f2fs_sb_has_inode_chksum(sbi))
		sbi->s_chksum_seed = f2fs_chksum(sbi, ~0, raw_super->uuid,
						sizeof(raw_super->uuid));

	/*
	 * The BLKZONED feature indicates that the drive was formatted with
	 * zone alignment optimization. This is optional for host-aware
	 * devices, but mandatory for host-managed zoned block devices.
	 */
#ifndef CONFIG_BLK_DEV_ZONED
	if (f2fs_sb_has_blkzoned(sbi)) {
		f2fs_err(sbi, "Zoned block device support is not enabled");
		err = -EOPNOTSUPP;
		goto free_sb_buf;
	}
#endif
	default_options(sbi);
	/* parse mount options */
	options = kstrdup((const char *)data, GFP_KERNEL);
	if (data && !options) {
		err = -ENOMEM;
		goto free_sb_buf;
	}

	err = parse_options(sb, options);
	if (err)
		goto free_options;

	sbi->max_file_blocks = max_file_blocks();
	sb->s_maxbytes = sbi->max_file_blocks <<
				le32_to_cpu(raw_super->log_blocksize);
	sb->s_max_links = F2FS_LINK_MAX;

#ifdef CONFIG_QUOTA
	sb->dq_op = &f2fs_quota_operations;
	sb->s_qcop = &f2fs_quotactl_ops;
	sb->s_quota_types = QTYPE_MASK_USR | QTYPE_MASK_GRP | QTYPE_MASK_PRJ;

	if (f2fs_sb_has_quota_ino(sbi)) {
		for (i = 0; i < MAXQUOTAS; i++) {
			if (f2fs_qf_ino(sbi->sb, i))
				sbi->nquota_files++;
		}
	}
#endif

	sb->s_op = &f2fs_sops;
#ifdef CONFIG_F2FS_FS_ENCRYPTION
	sb->s_cop = &f2fs_cryptops;
#endif
	sb->s_xattr = f2fs_xattr_handlers;
	sb->s_export_op = &f2fs_export_ops;
	sb->s_magic = F2FS_SUPER_MAGIC;
	sb->s_time_gran = 1;
	sb->s_flags = (sb->s_flags & ~MS_POSIXACL) |
		(test_opt(sbi, POSIX_ACL) ? MS_POSIXACL : 0);
	memcpy(sb->s_uuid, raw_super->uuid, sizeof(raw_super->uuid));
	sb->s_iflags |= SB_I_CGROUPWB;

	/* init f2fs-specific super block info */
	sbi->valid_super_block = valid_super_block;
	mutex_init(&sbi->gc_mutex);
	mutex_init(&sbi->writepages);
	mutex_init(&sbi->cp_mutex);
	mutex_init(&sbi->resize_mutex);
	init_rwsem(&sbi->node_write);
	init_rwsem(&sbi->node_change);

	/* disallow all the data/node/meta page writes */
	set_sbi_flag(sbi, SBI_POR_DOING);
	spin_lock_init(&sbi->stat_lock);

	/* init iostat info */
	spin_lock_init(&sbi->iostat_lock);
	sbi->iostat_enable = false;

	for (i = 0; i < NR_PAGE_TYPE; i++) {
		int n = (i == META) ? 1: NR_TEMP_TYPE;
		int j;

		sbi->write_io[i] =
			f2fs_kmalloc(sbi,
				     array_size(n,
						sizeof(struct f2fs_bio_info)),
				     GFP_KERNEL);
		if (!sbi->write_io[i]) {
			err = -ENOMEM;
			goto free_bio_info;
		}

		for (j = HOT; j < n; j++) {
			init_rwsem(&sbi->write_io[i][j].io_rwsem);
			sbi->write_io[i][j].sbi = sbi;
			sbi->write_io[i][j].bio = NULL;
			spin_lock_init(&sbi->write_io[i][j].io_lock);
			INIT_LIST_HEAD(&sbi->write_io[i][j].io_list);
		}
	}

	init_rwsem(&sbi->cp_rwsem);
	init_rwsem(&sbi->quota_sem);
	init_waitqueue_head(&sbi->cp_wait);
	init_sb_info(sbi);

	err = init_percpu_info(sbi);
	if (err)
		goto free_bio_info;

	if (F2FS_IO_SIZE(sbi) > 1) {
		sbi->write_io_dummy =
			mempool_create_page_pool(2 * (F2FS_IO_SIZE(sbi) - 1), 0);
		if (!sbi->write_io_dummy) {
			err = -ENOMEM;
			goto free_percpu;
		}
	}

	/* get an inode for meta space */
	sbi->meta_inode = f2fs_iget(sb, F2FS_META_INO(sbi));
	if (IS_ERR(sbi->meta_inode)) {
		f2fs_err(sbi, "Failed to read F2FS meta data inode");
		err = PTR_ERR(sbi->meta_inode);
		goto free_io_dummy;
	}

	err = f2fs_get_valid_checkpoint(sbi);
	if (err) {
		f2fs_err(sbi, "Failed to get valid F2FS checkpoint");
		goto free_meta_inode;
	}

	if (__is_set_ckpt_flags(F2FS_CKPT(sbi), CP_QUOTA_NEED_FSCK_FLAG))
		set_sbi_flag(sbi, SBI_QUOTA_NEED_REPAIR);
	if (__is_set_ckpt_flags(F2FS_CKPT(sbi), CP_DISABLED_QUICK_FLAG)) {
		set_sbi_flag(sbi, SBI_CP_DISABLED_QUICK);
		sbi->interval_time[DISABLE_TIME] = DEF_DISABLE_QUICK_INTERVAL;
	}

	if (__is_set_ckpt_flags(F2FS_CKPT(sbi), CP_FSCK_FLAG))
		set_sbi_flag(sbi, SBI_NEED_FSCK);

	/* Initialize device list */
	err = f2fs_scan_devices(sbi);
	if (err) {
		f2fs_err(sbi, "Failed to find devices");
		goto free_devices;
	}

	sbi->total_valid_node_count =
				le32_to_cpu(sbi->ckpt->valid_node_count);
	percpu_counter_set(&sbi->total_valid_inode_count,
				le32_to_cpu(sbi->ckpt->valid_inode_count));
	sbi->user_block_count = le64_to_cpu(sbi->ckpt->user_block_count);
	sbi->total_valid_block_count =
				le64_to_cpu(sbi->ckpt->valid_block_count);
	sbi->last_valid_block_count = sbi->total_valid_block_count;
	sbi->reserved_blocks = 0;
	sbi->current_reserved_blocks = 0;
	limit_reserve_root(sbi);

	for (i = 0; i < NR_INODE_TYPE; i++) {
		INIT_LIST_HEAD(&sbi->inode_list[i]);
		spin_lock_init(&sbi->inode_lock[i]);
	}
	mutex_init(&sbi->flush_lock);

	f2fs_init_extent_cache_info(sbi);

	f2fs_init_ino_entry_info(sbi);

	f2fs_init_fsync_node_info(sbi);

	/* setup f2fs internal modules */
	err = f2fs_build_segment_manager(sbi);
	if (err) {
		f2fs_err(sbi, "Failed to initialize F2FS segment manager (%d)",
			 err);
		goto free_sm;
	}
	err = f2fs_build_node_manager(sbi);
	if (err) {
		f2fs_err(sbi, "Failed to initialize F2FS node manager (%d)",
			 err);
		goto free_nm;
	}

	/* For write statistics */
	if (sb->s_bdev->bd_part)
		sbi->sectors_written_start =
			(u64)part_stat_read(sb->s_bdev->bd_part, sectors[1]);

	/* Read accumulated write IO statistics if exists */
	seg_i = CURSEG_I(sbi, CURSEG_HOT_NODE);
	if (__exist_node_summaries(sbi))
		sbi->kbytes_written =
			le64_to_cpu(seg_i->journal->info.kbytes_written);

	f2fs_build_gc_manager(sbi);

	err = f2fs_build_stats(sbi);
	if (err)
		goto free_nm;

	/* get an inode for node space */
	sbi->node_inode = f2fs_iget(sb, F2FS_NODE_INO(sbi));
	if (IS_ERR(sbi->node_inode)) {
		f2fs_err(sbi, "Failed to read node inode");
		err = PTR_ERR(sbi->node_inode);
		goto free_stats;
	}

<<<<<<< HEAD
	f2fs_gc_sbi_list_add(sbi);

=======
>>>>>>> feb565e6
	/* read root inode and dentry */
	root = f2fs_iget(sb, F2FS_ROOT_INO(sbi));
	if (IS_ERR(root)) {
		f2fs_err(sbi, "Failed to read root inode");
		err = PTR_ERR(root);
		goto free_node_inode;
	}
	if (!S_ISDIR(root->i_mode) || !root->i_blocks ||
			!root->i_size || !root->i_nlink) {
		iput(root);
		err = -EINVAL;
		goto free_node_inode;
	}

	sb->s_root = d_make_root(root); /* allocate root dentry */
	if (!sb->s_root) {
		err = -ENOMEM;
		goto free_node_inode;
	}

	err = f2fs_register_sysfs(sbi);
	if (err)
		goto free_root_inode;

#ifdef CONFIG_QUOTA
	/* Enable quota usage during mount */
	if (f2fs_sb_has_quota_ino(sbi) && !f2fs_readonly(sb)) {
		err = f2fs_enable_quotas(sb);
		if (err)
			f2fs_err(sbi, "Cannot turn on quotas: error %d", err);
	}
#endif
	/* if there are nt orphan nodes free them */
	err = f2fs_recover_orphan_inodes(sbi);
	if (err)
		goto free_meta;

	if (unlikely(is_set_ckpt_flags(sbi, CP_DISABLED_FLAG)))
		goto reset_checkpoint;

	/* recover fsynced data */
	if (!test_opt(sbi, DISABLE_ROLL_FORWARD)) {
		/*
		 * mount should be failed, when device has readonly mode, and
		 * previous checkpoint was not done by clean system shutdown.
		 */
		if (f2fs_hw_is_readonly(sbi)) {
			if (!is_set_ckpt_flags(sbi, CP_UMOUNT_FLAG)) {
				err = -EROFS;
				f2fs_err(sbi, "Need to recover fsync data, but write access unavailable");
				goto free_meta;
			}
			f2fs_info(sbi, "write access unavailable, skipping recovery");
			goto reset_checkpoint;
		}

		if (need_fsck)
			set_sbi_flag(sbi, SBI_NEED_FSCK);

		if (skip_recovery)
			goto reset_checkpoint;

		err = f2fs_recover_fsync_data(sbi, false);
		if (err < 0) {
			if (err != -ENOMEM)
				skip_recovery = true;
			need_fsck = true;
			f2fs_err(sbi, "Cannot recover all fsync data errno=%d",
				 err);
			goto free_meta;
		}
	} else {
		err = f2fs_recover_fsync_data(sbi, true);

		if (!f2fs_readonly(sb) && err > 0) {
			err = -EINVAL;
			f2fs_err(sbi, "Need to recover fsync data");
			goto free_meta;
		}
	}
reset_checkpoint:
	/* f2fs_recover_fsync_data() cleared this already */
	clear_sbi_flag(sbi, SBI_POR_DOING);

	if (test_opt(sbi, DISABLE_CHECKPOINT)) {
		err = f2fs_disable_checkpoint(sbi);
		if (err)
			goto sync_free_meta;
	} else if (is_set_ckpt_flags(sbi, CP_DISABLED_FLAG)) {
		f2fs_enable_checkpoint(sbi);
	}

	/*
	 * If filesystem is not mounted as read-only then
	 * do start the gc_thread.
	 */
	if (test_opt(sbi, BG_GC) && !f2fs_readonly(sb)) {
		/* After POR, we can run background GC thread.*/
		err = f2fs_start_gc_thread(sbi);
		if (err)
			goto sync_free_meta;
	}
	kvfree(options);

	/* recover broken superblock */
	if (recovery) {
		err = f2fs_commit_super(sbi, true);
		f2fs_info(sbi, "Try to recover %dth superblock, ret: %d",
			  sbi->valid_super_block ? 1 : 2, err);
	}

	f2fs_join_shrinker(sbi);

	f2fs_tuning_parameters(sbi);

	f2fs_notice(sbi, "Mounted with checkpoint version = %llx",
		    cur_cp_version(F2FS_CKPT(sbi)));
	f2fs_update_time(sbi, CP_TIME);
	f2fs_update_time(sbi, REQ_TIME);
	clear_sbi_flag(sbi, SBI_CP_DISABLED_QUICK);
	return 0;

sync_free_meta:
	/* safe to flush all the data */
	sync_filesystem(sbi->sb);
	retry_cnt = 0;

free_meta:
#ifdef CONFIG_QUOTA
	f2fs_truncate_quota_inode_pages(sb);
	if (f2fs_sb_has_quota_ino(sbi) && !f2fs_readonly(sb))
		f2fs_quota_off_umount(sbi->sb);
#endif
	/*
	 * Some dirty meta pages can be produced by f2fs_recover_orphan_inodes()
	 * failed by EIO. Then, iput(node_inode) can trigger balance_fs_bg()
	 * followed by f2fs_write_checkpoint() through f2fs_write_node_pages(), which
	 * falls into an infinite loop in f2fs_sync_meta_pages().
	 */
	truncate_inode_pages_final(META_MAPPING(sbi));
	/* evict some inodes being cached by GC */
	evict_inodes(sb);
	f2fs_unregister_sysfs(sbi);
free_root_inode:
	dput(sb->s_root);
	sb->s_root = NULL;
free_node_inode:
	f2fs_release_ino_entry(sbi, true);
	truncate_inode_pages_final(NODE_MAPPING(sbi));
	iput(sbi->node_inode);
	sbi->node_inode = NULL;
free_stats:
<<<<<<< HEAD
	f2fs_gc_sbi_list_del(sbi);
=======
>>>>>>> feb565e6
	f2fs_destroy_stats(sbi);
free_nm:
	f2fs_destroy_node_manager(sbi);
free_sm:
	f2fs_destroy_segment_manager(sbi);
free_devices:
	destroy_device_list(sbi);
	kvfree(sbi->ckpt);
free_meta_inode:
	make_bad_inode(sbi->meta_inode);
	iput(sbi->meta_inode);
	sbi->meta_inode = NULL;
free_io_dummy:
	mempool_destroy(sbi->write_io_dummy);
free_percpu:
	destroy_percpu_info(sbi);
free_bio_info:
	for (i = 0; i < NR_PAGE_TYPE; i++)
		kvfree(sbi->write_io[i]);
free_options:
#ifdef CONFIG_QUOTA
	for (i = 0; i < MAXQUOTAS; i++)
		kvfree(F2FS_OPTION(sbi).s_qf_names[i]);
#endif
	kvfree(options);
free_sb_buf:
	kvfree(raw_super);
free_sbi:
	if (sbi->s_chksum_driver)
		crypto_free_shash(sbi->s_chksum_driver);
	kvfree(sbi);

	/* give only one another chance */
	if (retry_cnt > 0 && skip_recovery) {
		retry_cnt--;
		shrink_dcache_sb(sb);
		goto try_onemore;
	}
	return err;
}

static struct dentry *f2fs_mount(struct file_system_type *fs_type, int flags,
			const char *dev_name, void *data)
{
	return mount_bdev(fs_type, flags, dev_name, data, f2fs_fill_super);
}

static void kill_f2fs_super(struct super_block *sb)
{
	if (sb->s_root) {
		struct f2fs_sb_info *sbi = F2FS_SB(sb);

		set_sbi_flag(sbi, SBI_IS_CLOSE);
		f2fs_stop_gc_thread(sbi);
		f2fs_stop_discard_thread(sbi);

		if (is_sbi_flag_set(sbi, SBI_IS_DIRTY) ||
				!is_set_ckpt_flags(sbi, CP_UMOUNT_FLAG)) {
			struct cp_control cpc = {
				.reason = CP_UMOUNT,
			};
			f2fs_write_checkpoint(sbi, &cpc);
		}

		if (is_sbi_flag_set(sbi, SBI_IS_RECOVERED) && f2fs_readonly(sb))
			sb->s_flags &= ~MS_RDONLY;
	}
	kill_block_super(sb);
}

static struct file_system_type f2fs_fs_type = {
	.owner		= THIS_MODULE,
	.name		= "f2fs",
	.mount		= f2fs_mount,
	.kill_sb	= kill_f2fs_super,
	.fs_flags	= FS_REQUIRES_DEV,
};
MODULE_ALIAS_FS("f2fs");

static int __init init_inodecache(void)
{
	f2fs_inode_cachep = kmem_cache_create("f2fs_inode_cache",
			sizeof(struct f2fs_inode_info), 0,
			SLAB_RECLAIM_ACCOUNT, NULL);
	if (!f2fs_inode_cachep)
		return -ENOMEM;
	return 0;
}

static void destroy_inodecache(void)
{
	/*
	 * Make sure all delayed rcu free inodes are flushed before we
	 * destroy cache.
	 */
	rcu_barrier();
	kmem_cache_destroy(f2fs_inode_cachep);
}

static int __init init_f2fs_fs(void)
{
	int err;

	if (PAGE_SIZE != F2FS_BLKSIZE) {
		printk("F2FS not supported on PAGE_SIZE(%lu) != %d\n",
				PAGE_SIZE, F2FS_BLKSIZE);
		return -EINVAL;
	}

	f2fs_build_trace_ios();

	err = init_inodecache();
	if (err)
		goto fail;
	err = f2fs_create_node_manager_caches();
	if (err)
		goto free_inodecache;
	err = f2fs_create_segment_manager_caches();
	if (err)
		goto free_node_manager_caches;
	err = f2fs_create_checkpoint_caches();
	if (err)
		goto free_segment_manager_caches;
	err = f2fs_create_extent_cache();
	if (err)
		goto free_checkpoint_caches;
	err = f2fs_init_sysfs();
	if (err)
		goto free_extent_cache;
	err = register_shrinker(&f2fs_shrinker_info);
	if (err)
		goto free_sysfs;
	err = register_filesystem(&f2fs_fs_type);
	if (err)
		goto free_shrinker;
	f2fs_create_root_stats();
	err = f2fs_init_post_read_processing();
	if (err)
		goto free_root_stats;
<<<<<<< HEAD
	f2fs_init_rapid_gc();

=======
>>>>>>> feb565e6
	return 0;

free_root_stats:
	f2fs_destroy_root_stats();
	unregister_filesystem(&f2fs_fs_type);
free_shrinker:
	unregister_shrinker(&f2fs_shrinker_info);
free_sysfs:
	f2fs_exit_sysfs();
free_extent_cache:
	f2fs_destroy_extent_cache();
free_checkpoint_caches:
	f2fs_destroy_checkpoint_caches();
free_segment_manager_caches:
	f2fs_destroy_segment_manager_caches();
free_node_manager_caches:
	f2fs_destroy_node_manager_caches();
free_inodecache:
	destroy_inodecache();
fail:
	return err;
}

static void __exit exit_f2fs_fs(void)
{
<<<<<<< HEAD
	f2fs_destroy_rapid_gc();
=======
>>>>>>> feb565e6
	f2fs_destroy_post_read_processing();
	f2fs_destroy_root_stats();
	unregister_filesystem(&f2fs_fs_type);
	unregister_shrinker(&f2fs_shrinker_info);
	f2fs_exit_sysfs();
	f2fs_destroy_extent_cache();
	f2fs_destroy_checkpoint_caches();
	f2fs_destroy_segment_manager_caches();
	f2fs_destroy_node_manager_caches();
	destroy_inodecache();
	f2fs_destroy_trace_ios();
}

module_init(init_f2fs_fs)
module_exit(exit_f2fs_fs)

MODULE_AUTHOR("Samsung Electronics's Praesto Team");
MODULE_DESCRIPTION("Flash Friendly File System");
MODULE_LICENSE("GPL");
<|MERGE_RESOLUTION|>--- conflicted
+++ resolved
@@ -1005,7 +1005,6 @@
 #ifdef CONFIG_BLK_DEV_ZONED
 		kvfree(FDEV(i).blkz_seq);
 #endif
-<<<<<<< HEAD
 	}
 	kvfree(sbi->devs);
 }
@@ -1027,10 +1026,6 @@
 			f2fs_write_checkpoint(F2FS_SB(sb), &cpc);
 		}
 	}
-=======
-	}
-	kvfree(sbi->devs);
->>>>>>> feb565e6
 }
 
 static void f2fs_put_super(struct super_block *sb)
@@ -1095,10 +1090,7 @@
 	 * above failed with error.
 	 */
 	f2fs_destroy_stats(sbi);
-<<<<<<< HEAD
 	f2fs_gc_sbi_list_del(sbi);
-=======
->>>>>>> feb565e6
 
 	/* destroy f2fs internal modules */
 	f2fs_destroy_node_manager(sbi);
@@ -1234,7 +1226,6 @@
 	buf->f_blocks = total_count - start_count;
 	buf->f_bfree = user_block_count - valid_user_blocks(sbi) -
 						sbi->current_reserved_blocks;
-<<<<<<< HEAD
 
 	spin_lock(&sbi->stat_lock);
 	if (unlikely(buf->f_bfree <= sbi->unusable_block_count))
@@ -1249,22 +1240,6 @@
 	else
 		buf->f_bavail = 0;
 
-=======
-
-	spin_lock(&sbi->stat_lock);
-	if (unlikely(buf->f_bfree <= sbi->unusable_block_count))
-		buf->f_bfree = 0;
-	else
-		buf->f_bfree -= sbi->unusable_block_count;
-	spin_unlock(&sbi->stat_lock);
-
-	if (buf->f_bfree > F2FS_OPTION(sbi).root_reserved_blocks)
-		buf->f_bavail = buf->f_bfree -
-				F2FS_OPTION(sbi).root_reserved_blocks;
-	else
-		buf->f_bavail = 0;
-
->>>>>>> feb565e6
 	avail_node_count = sbi->total_node_count - sbi->nquota_files -
 						F2FS_RESERVED_NODE_NUM;
 
@@ -1464,10 +1439,6 @@
 	F2FS_OPTION(sbi).s_resuid = make_kuid(&init_user_ns, F2FS_DEF_RESUID);
 	F2FS_OPTION(sbi).s_resgid = make_kgid(&init_user_ns, F2FS_DEF_RESGID);
 
-<<<<<<< HEAD
-=======
-	set_opt(sbi, BG_GC);
->>>>>>> feb565e6
 	set_opt(sbi, INLINE_XATTR);
 	set_opt(sbi, INLINE_DATA);
 	set_opt(sbi, INLINE_DENTRY);
@@ -1741,7 +1712,6 @@
 #endif
 	sbi->mount_opt = org_mount_opt;
 	sb->s_flags = old_sb_flags;
-<<<<<<< HEAD
 	return err;
 }
 
@@ -1929,195 +1899,6 @@
 	return err;
 }
 
-=======
-	return err;
-}
-
-#ifdef CONFIG_QUOTA
-/* Read data from quotafile */
-static ssize_t f2fs_quota_read(struct super_block *sb, int type, char *data,
-			       size_t len, loff_t off)
-{
-	struct inode *inode = sb_dqopt(sb)->files[type];
-	struct address_space *mapping = inode->i_mapping;
-	block_t blkidx = F2FS_BYTES_TO_BLK(off);
-	int offset = off & (sb->s_blocksize - 1);
-	int tocopy;
-	size_t toread;
-	loff_t i_size = i_size_read(inode);
-	struct page *page;
-	char *kaddr;
-
-	if (off > i_size)
-		return 0;
-
-	if (off + len > i_size)
-		len = i_size - off;
-	toread = len;
-	while (toread > 0) {
-		tocopy = min_t(unsigned long, sb->s_blocksize - offset, toread);
-repeat:
-		page = read_cache_page_gfp(mapping, blkidx, GFP_NOFS);
-		if (IS_ERR(page)) {
-			if (PTR_ERR(page) == -ENOMEM) {
-				congestion_wait(BLK_RW_ASYNC, HZ/50);
-				goto repeat;
-			}
-			set_sbi_flag(F2FS_SB(sb), SBI_QUOTA_NEED_REPAIR);
-			return PTR_ERR(page);
-		}
-
-		lock_page(page);
-
-		if (unlikely(page->mapping != mapping)) {
-			f2fs_put_page(page, 1);
-			goto repeat;
-		}
-		if (unlikely(!PageUptodate(page))) {
-			f2fs_put_page(page, 1);
-			set_sbi_flag(F2FS_SB(sb), SBI_QUOTA_NEED_REPAIR);
-			return -EIO;
-		}
-
-		kaddr = kmap_atomic(page);
-		memcpy(data, kaddr + offset, tocopy);
-		kunmap_atomic(kaddr);
-		f2fs_put_page(page, 1);
-
-		offset = 0;
-		toread -= tocopy;
-		data += tocopy;
-		blkidx++;
-	}
-	return len;
-}
-
-/* Write to quotafile */
-static ssize_t f2fs_quota_write(struct super_block *sb, int type,
-				const char *data, size_t len, loff_t off)
-{
-	struct inode *inode = sb_dqopt(sb)->files[type];
-	struct address_space *mapping = inode->i_mapping;
-	const struct address_space_operations *a_ops = mapping->a_ops;
-	int offset = off & (sb->s_blocksize - 1);
-	size_t towrite = len;
-	struct page *page;
-	char *kaddr;
-	int err = 0;
-	int tocopy;
-
-	while (towrite > 0) {
-		tocopy = min_t(unsigned long, sb->s_blocksize - offset,
-								towrite);
-retry:
-		err = a_ops->write_begin(NULL, mapping, off, tocopy, 0,
-							&page, NULL);
-		if (unlikely(err)) {
-			if (err == -ENOMEM) {
-				congestion_wait(BLK_RW_ASYNC, HZ/50);
-				goto retry;
-			}
-			set_sbi_flag(F2FS_SB(sb), SBI_QUOTA_NEED_REPAIR);
-			break;
-		}
-
-		kaddr = kmap_atomic(page);
-		memcpy(kaddr + offset, data, tocopy);
-		kunmap_atomic(kaddr);
-		flush_dcache_page(page);
-
-		a_ops->write_end(NULL, mapping, off, tocopy, tocopy,
-						page, NULL);
-		offset = 0;
-		towrite -= tocopy;
-		off += tocopy;
-		data += tocopy;
-		cond_resched();
-	}
-
-	if (len == towrite)
-		return err;
-	inode->i_mtime = inode->i_ctime = current_time(inode);
-	f2fs_mark_inode_dirty_sync(inode, false);
-	return len - towrite;
-}
-
-static struct dquot **f2fs_get_dquots(struct inode *inode)
-{
-	return F2FS_I(inode)->i_dquot;
-}
-
-static qsize_t *f2fs_get_reserved_space(struct inode *inode)
-{
-	return &F2FS_I(inode)->i_reserved_quota;
-}
-
-static int f2fs_quota_on_mount(struct f2fs_sb_info *sbi, int type)
-{
-	if (is_set_ckpt_flags(sbi, CP_QUOTA_NEED_FSCK_FLAG)) {
-		f2fs_err(sbi, "quota sysfile may be corrupted, skip loading it");
-		return 0;
-	}
-
-	return dquot_quota_on_mount(sbi->sb, F2FS_OPTION(sbi).s_qf_names[type],
-					F2FS_OPTION(sbi).s_jquota_fmt, type);
-}
-
-int f2fs_enable_quota_files(struct f2fs_sb_info *sbi, bool rdonly)
-{
-	int enabled = 0;
-	int i, err;
-
-	if (f2fs_sb_has_quota_ino(sbi) && rdonly) {
-		err = f2fs_enable_quotas(sbi->sb);
-		if (err) {
-			f2fs_err(sbi, "Cannot turn on quota_ino: %d", err);
-			return 0;
-		}
-		return 1;
-	}
-
-	for (i = 0; i < MAXQUOTAS; i++) {
-		if (F2FS_OPTION(sbi).s_qf_names[i]) {
-			err = f2fs_quota_on_mount(sbi, i);
-			if (!err) {
-				enabled = 1;
-				continue;
-			}
-			f2fs_err(sbi, "Cannot turn on quotas: %d on %d",
-				 err, i);
-		}
-	}
-	return enabled;
-}
-
-static int f2fs_quota_enable(struct super_block *sb, int type, int format_id,
-			     unsigned int flags)
-{
-	struct inode *qf_inode;
-	unsigned long qf_inum;
-	int err;
-
-	BUG_ON(!f2fs_sb_has_quota_ino(F2FS_SB(sb)));
-
-	qf_inum = f2fs_qf_ino(sb, type);
-	if (!qf_inum)
-		return -EPERM;
-
-	qf_inode = f2fs_iget(sb, qf_inum);
-	if (IS_ERR(qf_inode)) {
-		f2fs_err(F2FS_SB(sb), "Bad quota inode %u:%lu", type, qf_inum);
-		return PTR_ERR(qf_inode);
-	}
-
-	/* Don't account quota for quota files to avoid recursion */
-	qf_inode->i_flags |= S_NOQUOTA;
-	err = dquot_enable(qf_inode, type, format_id, flags);
-	iput(qf_inode);
-	return err;
-}
-
->>>>>>> feb565e6
 static int f2fs_enable_quotas(struct super_block *sb)
 {
 	struct f2fs_sb_info *sbi = F2FS_SB(sb);
@@ -2636,19 +2417,11 @@
 	} else if (main_end_blkaddr < seg_end_blkaddr) {
 		int err = 0;
 		char *res;
-<<<<<<< HEAD
 
 		/* fix in-memory information all the time */
 		raw_super->segment_count = cpu_to_le32((main_end_blkaddr -
 				segment0_blkaddr) >> log_blocks_per_seg);
 
-=======
-
-		/* fix in-memory information all the time */
-		raw_super->segment_count = cpu_to_le32((main_end_blkaddr -
-				segment0_blkaddr) >> log_blocks_per_seg);
-
->>>>>>> feb565e6
 		if (f2fs_readonly(sb) || bdev_read_only(sb->s_bdev)) {
 			set_sbi_flag(sbi, SBI_NEED_SB_WRITE);
 			res = "internally";
@@ -2807,15 +2580,12 @@
 			  le32_to_cpu(raw_super->meta_ino),
 			  le32_to_cpu(raw_super->root_ino));
 		return -EFSCORRUPTED;
-<<<<<<< HEAD
-=======
 	}
 
 	if (le32_to_cpu(raw_super->segment_count) > F2FS_MAX_SEGMENT) {
 		f2fs_info(sbi, "Invalid segment count (%u)",
 			le32_to_cpu(raw_super->segment_count));
 		return 1;
->>>>>>> feb565e6
 	}
 
 	/* check CP/SIT/NAT/SSA/MAIN_AREA area boundary */
@@ -2923,16 +2693,10 @@
 		for (j = i; j < NR_CURSEG_DATA_TYPE; j++) {
 			if (le32_to_cpu(ckpt->cur_node_segno[i]) ==
 				le32_to_cpu(ckpt->cur_data_segno[j])) {
-<<<<<<< HEAD
-				f2fs_err(sbi, "Data segment (%u) and Data segment (%u) has the same segno: %u",
-					 i, j,
-					 le32_to_cpu(ckpt->cur_node_segno[i]));
-=======
 				f2fs_err(sbi,
 					"Node segment (%u) and Data segment (%u)"
 					" has the same segno: %u", i, j,
 					le32_to_cpu(ckpt->cur_node_segno[i]));
->>>>>>> feb565e6
 				return 1;
 			}
 		}
@@ -3584,11 +3348,8 @@
 		goto free_stats;
 	}
 
-<<<<<<< HEAD
 	f2fs_gc_sbi_list_add(sbi);
 
-=======
->>>>>>> feb565e6
 	/* read root inode and dentry */
 	root = f2fs_iget(sb, F2FS_ROOT_INO(sbi));
 	if (IS_ERR(root)) {
@@ -3741,10 +3502,7 @@
 	iput(sbi->node_inode);
 	sbi->node_inode = NULL;
 free_stats:
-<<<<<<< HEAD
 	f2fs_gc_sbi_list_del(sbi);
-=======
->>>>>>> feb565e6
 	f2fs_destroy_stats(sbi);
 free_nm:
 	f2fs_destroy_node_manager(sbi);
@@ -3884,11 +3642,8 @@
 	err = f2fs_init_post_read_processing();
 	if (err)
 		goto free_root_stats;
-<<<<<<< HEAD
 	f2fs_init_rapid_gc();
 
-=======
->>>>>>> feb565e6
 	return 0;
 
 free_root_stats:
@@ -3914,10 +3669,7 @@
 
 static void __exit exit_f2fs_fs(void)
 {
-<<<<<<< HEAD
 	f2fs_destroy_rapid_gc();
-=======
->>>>>>> feb565e6
 	f2fs_destroy_post_read_processing();
 	f2fs_destroy_root_stats();
 	unregister_filesystem(&f2fs_fs_type);
