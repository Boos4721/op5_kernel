--- conflicted
+++ resolved
@@ -511,40 +511,6 @@
 	unsigned long flags;
 
 	/*
-<<<<<<< HEAD
-	 * If a spinner is present, there is a chance that the load of
-	 * rwsem_has_spinner() in rwsem_wake() can be reordered with
-	 * respect to decrement of rwsem count in __up_write() leading
-	 * to wakeup being missed.
-	 *
-	 * spinning writer                  up_write caller
-	 * ---------------                  -----------------------
-	 * [S] osq_unlock()                 [L] osq
-	 *  spin_lock(wait_lock)
-	 *  sem->count=0xFFFFFFFF00000001
-	 *            +0xFFFFFFFF00000000
-	 *  count=sem->count
-	 *  MB
-	 *                                   sem->count=0xFFFFFFFE00000001
-	 *                                             -0xFFFFFFFF00000001
-	 *                                   RMB
-	 *                                   spin_trylock(wait_lock)
-	 *                                   return
-	 * rwsem_try_write_lock(count)
-	 * spin_unlock(wait_lock)
-	 * schedule()
-	 *
-	 * Reordering of atomic_long_sub_return_release() in __up_write()
-	 * and rwsem_has_spinner() in rwsem_wake() can cause missing of
-	 * wakeup in up_write() context. In spinning writer, sem->count
-	 * and local variable count is 0XFFFFFFFE00000001. It would result
-	 * in rwsem_try_write_lock() failing to acquire rwsem and spinning
-	 * writer going to sleep in rwsem_down_write_failed().
-	 *
-	 * The smp_rmb() here is to make sure that the spinner state is
-	 * consulted after sem->count is updated in up_write context.
-	 */
-=======
 	* __rwsem_down_write_failed_common(sem)
 	*   rwsem_optimistic_spin(sem)
 	*     osq_unlock(sem->osq)
@@ -569,7 +535,6 @@
 	*
 	* exists (r0=1 /\ r1=0)
 	*/
->>>>>>> c139ea66
 	smp_rmb();
 
 	/*
