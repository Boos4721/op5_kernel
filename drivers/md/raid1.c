/*
 * raid1.c : Multiple Devices driver for Linux
 *
 * Copyright (C) 1999, 2000, 2001 Ingo Molnar, Red Hat
 *
 * Copyright (C) 1996, 1997, 1998 Ingo Molnar, Miguel de Icaza, Gadi Oxman
 *
 * RAID-1 management functions.
 *
 * Better read-balancing code written by Mika Kuoppala <miku@iki.fi>, 2000
 *
 * Fixes to reconstruction by Jakob Østergaard" <jakob@ostenfeld.dk>
 * Various fixes by Neil Brown <neilb@cse.unsw.edu.au>
 *
 * Changes by Peter T. Breuer <ptb@it.uc3m.es> 31/1/2003 to support
 * bitmapped intelligence in resync:
 *
 *      - bitmap marked during normal i/o
 *      - bitmap used to skip nondirty blocks during sync
 *
 * Additions to bitmap code, (C) 2003-2004 Paul Clements, SteelEye Technology:
 * - persistent bitmap code
 *
 * This program is free software; you can redistribute it and/or modify
 * it under the terms of the GNU General Public License as published by
 * the Free Software Foundation; either version 2, or (at your option)
 * any later version.
 *
 * You should have received a copy of the GNU General Public License
 * (for example /usr/src/linux/COPYING); if not, write to the Free
 * Software Foundation, Inc., 675 Mass Ave, Cambridge, MA 02139, USA.
 */

#include <linux/slab.h>
#include <linux/delay.h>
#include <linux/blkdev.h>
#include <linux/seq_file.h>
#include <linux/ratelimit.h>
#include "md.h"
#include "raid1.h"
#include "bitmap.h"

/*
 * Number of guaranteed r1bios in case of extreme VM load:
 */
#define	NR_RAID1_BIOS 256

/* When there are this many requests queue to be written by
 * the raid1 thread, we become 'congested' to provide back-pressure
 * for writeback.
 */
static int max_queued_requests = 1024;

static void allow_barrier(struct r1conf *conf);
static void lower_barrier(struct r1conf *conf);

static void * r1bio_pool_alloc(gfp_t gfp_flags, void *data)
{
	struct pool_info *pi = data;
	int size = offsetof(struct r1bio, bios[pi->raid_disks]);

	/* allocate a r1bio with room for raid_disks entries in the bios array */
	return kzalloc(size, gfp_flags);
}

static void r1bio_pool_free(void *r1_bio, void *data)
{
	kfree(r1_bio);
}

#define RESYNC_BLOCK_SIZE (64*1024)
//#define RESYNC_BLOCK_SIZE PAGE_SIZE
#define RESYNC_SECTORS (RESYNC_BLOCK_SIZE >> 9)
#define RESYNC_PAGES ((RESYNC_BLOCK_SIZE + PAGE_SIZE-1) / PAGE_SIZE)
#define RESYNC_WINDOW (2048*1024)

static void * r1buf_pool_alloc(gfp_t gfp_flags, void *data)
{
	struct pool_info *pi = data;
	struct page *page;
	struct r1bio *r1_bio;
	struct bio *bio;
	int i, j;

	r1_bio = r1bio_pool_alloc(gfp_flags, pi);
	if (!r1_bio)
		return NULL;

	/*
	 * Allocate bios : 1 for reading, n-1 for writing
	 */
	for (j = pi->raid_disks ; j-- ; ) {
		bio = bio_kmalloc(gfp_flags, RESYNC_PAGES);
		if (!bio)
			goto out_free_bio;
		r1_bio->bios[j] = bio;
	}
	/*
	 * Allocate RESYNC_PAGES data pages and attach them to
	 * the first bio.
	 * If this is a user-requested check/repair, allocate
	 * RESYNC_PAGES for each bio.
	 */
	if (test_bit(MD_RECOVERY_REQUESTED, &pi->mddev->recovery))
		j = pi->raid_disks;
	else
		j = 1;
	while(j--) {
		bio = r1_bio->bios[j];
		for (i = 0; i < RESYNC_PAGES; i++) {
			page = alloc_page(gfp_flags);
			if (unlikely(!page))
				goto out_free_pages;

			bio->bi_io_vec[i].bv_page = page;
			bio->bi_vcnt = i+1;
		}
	}
	/* If not user-requests, copy the page pointers to all bios */
	if (!test_bit(MD_RECOVERY_REQUESTED, &pi->mddev->recovery)) {
		for (i=0; i<RESYNC_PAGES ; i++)
			for (j=1; j<pi->raid_disks; j++)
				r1_bio->bios[j]->bi_io_vec[i].bv_page =
					r1_bio->bios[0]->bi_io_vec[i].bv_page;
	}

	r1_bio->master_bio = NULL;

	return r1_bio;

out_free_pages:
	for (j=0 ; j < pi->raid_disks; j++)
		for (i=0; i < r1_bio->bios[j]->bi_vcnt ; i++)
			put_page(r1_bio->bios[j]->bi_io_vec[i].bv_page);
	j = -1;
out_free_bio:
	while ( ++j < pi->raid_disks )
		bio_put(r1_bio->bios[j]);
	r1bio_pool_free(r1_bio, data);
	return NULL;
}

static void r1buf_pool_free(void *__r1_bio, void *data)
{
	struct pool_info *pi = data;
	int i,j;
	struct r1bio *r1bio = __r1_bio;

	for (i = 0; i < RESYNC_PAGES; i++)
		for (j = pi->raid_disks; j-- ;) {
			if (j == 0 ||
			    r1bio->bios[j]->bi_io_vec[i].bv_page !=
			    r1bio->bios[0]->bi_io_vec[i].bv_page)
				safe_put_page(r1bio->bios[j]->bi_io_vec[i].bv_page);
		}
	for (i=0 ; i < pi->raid_disks; i++)
		bio_put(r1bio->bios[i]);

	r1bio_pool_free(r1bio, data);
}

static void put_all_bios(struct r1conf *conf, struct r1bio *r1_bio)
{
	int i;

	for (i = 0; i < conf->raid_disks; i++) {
		struct bio **bio = r1_bio->bios + i;
		if (!BIO_SPECIAL(*bio))
			bio_put(*bio);
		*bio = NULL;
	}
}

static void free_r1bio(struct r1bio *r1_bio)
{
	struct r1conf *conf = r1_bio->mddev->private;

	put_all_bios(conf, r1_bio);
	mempool_free(r1_bio, conf->r1bio_pool);
}

static void put_buf(struct r1bio *r1_bio)
{
	struct r1conf *conf = r1_bio->mddev->private;
	int i;

	for (i=0; i<conf->raid_disks; i++) {
		struct bio *bio = r1_bio->bios[i];
		if (bio->bi_end_io)
			rdev_dec_pending(conf->mirrors[i].rdev, r1_bio->mddev);
	}

	mempool_free(r1_bio, conf->r1buf_pool);

	lower_barrier(conf);
}

static void reschedule_retry(struct r1bio *r1_bio)
{
	unsigned long flags;
	struct mddev *mddev = r1_bio->mddev;
	struct r1conf *conf = mddev->private;

	spin_lock_irqsave(&conf->device_lock, flags);
	list_add(&r1_bio->retry_list, &conf->retry_list);
	conf->nr_queued ++;
	spin_unlock_irqrestore(&conf->device_lock, flags);

	wake_up(&conf->wait_barrier);
	md_wakeup_thread(mddev->thread);
}

/*
 * raid_end_bio_io() is called when we have finished servicing a mirrored
 * operation and are ready to return a success/failure code to the buffer
 * cache layer.
 */
static void call_bio_endio(struct r1bio *r1_bio)
{
	struct bio *bio = r1_bio->master_bio;
	int done;
	struct r1conf *conf = r1_bio->mddev->private;

	if (bio->bi_phys_segments) {
		unsigned long flags;
		spin_lock_irqsave(&conf->device_lock, flags);
		bio->bi_phys_segments--;
		done = (bio->bi_phys_segments == 0);
		spin_unlock_irqrestore(&conf->device_lock, flags);
	} else
		done = 1;

	if (!test_bit(R1BIO_Uptodate, &r1_bio->state))
		clear_bit(BIO_UPTODATE, &bio->bi_flags);
	if (done) {
		bio_endio(bio, 0);
		/*
		 * Wake up any possible resync thread that waits for the device
		 * to go idle.
		 */
		allow_barrier(conf);
	}
}

static void raid_end_bio_io(struct r1bio *r1_bio)
{
	struct bio *bio = r1_bio->master_bio;

	/* if nobody has done the final endio yet, do it now */
	if (!test_and_set_bit(R1BIO_Returned, &r1_bio->state)) {
		pr_debug("raid1: sync end %s on sectors %llu-%llu\n",
			 (bio_data_dir(bio) == WRITE) ? "write" : "read",
			 (unsigned long long) bio->bi_sector,
			 (unsigned long long) bio->bi_sector +
			 (bio->bi_size >> 9) - 1);

		call_bio_endio(r1_bio);
	}
	free_r1bio(r1_bio);
}

/*
 * Update disk head position estimator based on IRQ completion info.
 */
static inline void update_head_pos(int disk, struct r1bio *r1_bio)
{
	struct r1conf *conf = r1_bio->mddev->private;

	conf->mirrors[disk].head_position =
		r1_bio->sector + (r1_bio->sectors);
}

/*
 * Find the disk number which triggered given bio
 */
static int find_bio_disk(struct r1bio *r1_bio, struct bio *bio)
{
	int mirror;
	int raid_disks = r1_bio->mddev->raid_disks;

	for (mirror = 0; mirror < raid_disks; mirror++)
		if (r1_bio->bios[mirror] == bio)
			break;

	BUG_ON(mirror == raid_disks);
	update_head_pos(mirror, r1_bio);

	return mirror;
}

static void raid1_end_read_request(struct bio *bio, int error)
{
	int uptodate = test_bit(BIO_UPTODATE, &bio->bi_flags);
	struct r1bio *r1_bio = bio->bi_private;
	int mirror;
	struct r1conf *conf = r1_bio->mddev->private;

	mirror = r1_bio->read_disk;
	/*
	 * this branch is our 'one mirror IO has finished' event handler:
	 */
	update_head_pos(mirror, r1_bio);

	if (uptodate)
		set_bit(R1BIO_Uptodate, &r1_bio->state);
	else {
		/* If all other devices have failed, we want to return
		 * the error upwards rather than fail the last device.
		 * Here we redefine "uptodate" to mean "Don't want to retry"
		 */
		unsigned long flags;
		spin_lock_irqsave(&conf->device_lock, flags);
		if (r1_bio->mddev->degraded == conf->raid_disks ||
		    (r1_bio->mddev->degraded == conf->raid_disks-1 &&
		     !test_bit(Faulty, &conf->mirrors[mirror].rdev->flags)))
			uptodate = 1;
		spin_unlock_irqrestore(&conf->device_lock, flags);
	}

	if (uptodate)
		raid_end_bio_io(r1_bio);
	else {
		/*
		 * oops, read error:
		 */
		char b[BDEVNAME_SIZE];
		printk_ratelimited(
			KERN_ERR "md/raid1:%s: %s: "
			"rescheduling sector %llu\n",
			mdname(conf->mddev),
			bdevname(conf->mirrors[mirror].rdev->bdev,
				 b),
			(unsigned long long)r1_bio->sector);
		set_bit(R1BIO_ReadError, &r1_bio->state);
		reschedule_retry(r1_bio);
	}

	rdev_dec_pending(conf->mirrors[mirror].rdev, conf->mddev);
}

static void close_write(struct r1bio *r1_bio)
{
	/* it really is the end of this request */
	if (test_bit(R1BIO_BehindIO, &r1_bio->state)) {
		/* free extra copy of the data pages */
		int i = r1_bio->behind_page_count;
		while (i--)
			safe_put_page(r1_bio->behind_bvecs[i].bv_page);
		kfree(r1_bio->behind_bvecs);
		r1_bio->behind_bvecs = NULL;
	}
	/* clear the bitmap if all writes complete successfully */
	bitmap_endwrite(r1_bio->mddev->bitmap, r1_bio->sector,
			r1_bio->sectors,
			!test_bit(R1BIO_Degraded, &r1_bio->state),
			test_bit(R1BIO_BehindIO, &r1_bio->state));
	md_write_end(r1_bio->mddev);
}

static void r1_bio_write_done(struct r1bio *r1_bio)
{
	if (!atomic_dec_and_test(&r1_bio->remaining))
		return;

	if (test_bit(R1BIO_WriteError, &r1_bio->state))
		reschedule_retry(r1_bio);
	else {
		close_write(r1_bio);
		if (test_bit(R1BIO_MadeGood, &r1_bio->state))
			reschedule_retry(r1_bio);
		else
			raid_end_bio_io(r1_bio);
	}
}

static void raid1_end_write_request(struct bio *bio, int error)
{
	int uptodate = test_bit(BIO_UPTODATE, &bio->bi_flags);
	struct r1bio *r1_bio = bio->bi_private;
	int mirror, behind = test_bit(R1BIO_BehindIO, &r1_bio->state);
	struct r1conf *conf = r1_bio->mddev->private;
	struct bio *to_put = NULL;

	mirror = find_bio_disk(r1_bio, bio);

	/*
	 * 'one mirror IO has finished' event handler:
	 */
	if (!uptodate) {
		set_bit(WriteErrorSeen,
			&conf->mirrors[mirror].rdev->flags);
		set_bit(R1BIO_WriteError, &r1_bio->state);
	} else {
		/*
		 * Set R1BIO_Uptodate in our master bio, so that we
		 * will return a good error code for to the higher
		 * levels even if IO on some other mirrored buffer
		 * fails.
		 *
		 * The 'master' represents the composite IO operation
		 * to user-side. So if something waits for IO, then it
		 * will wait for the 'master' bio.
		 */
		sector_t first_bad;
		int bad_sectors;

		r1_bio->bios[mirror] = NULL;
		to_put = bio;
		set_bit(R1BIO_Uptodate, &r1_bio->state);

		/* Maybe we can clear some bad blocks. */
		if (is_badblock(conf->mirrors[mirror].rdev,
				r1_bio->sector, r1_bio->sectors,
				&first_bad, &bad_sectors)) {
			r1_bio->bios[mirror] = IO_MADE_GOOD;
			set_bit(R1BIO_MadeGood, &r1_bio->state);
		}
	}

	if (behind) {
		if (test_bit(WriteMostly, &conf->mirrors[mirror].rdev->flags))
			atomic_dec(&r1_bio->behind_remaining);

		/*
		 * In behind mode, we ACK the master bio once the I/O
		 * has safely reached all non-writemostly
		 * disks. Setting the Returned bit ensures that this
		 * gets done only once -- we don't ever want to return
		 * -EIO here, instead we'll wait
		 */
		if (atomic_read(&r1_bio->behind_remaining) >= (atomic_read(&r1_bio->remaining)-1) &&
		    test_bit(R1BIO_Uptodate, &r1_bio->state)) {
			/* Maybe we can return now */
			if (!test_and_set_bit(R1BIO_Returned, &r1_bio->state)) {
				struct bio *mbio = r1_bio->master_bio;
				pr_debug("raid1: behind end write sectors"
					 " %llu-%llu\n",
					 (unsigned long long) mbio->bi_sector,
					 (unsigned long long) mbio->bi_sector +
					 (mbio->bi_size >> 9) - 1);
				call_bio_endio(r1_bio);
			}
		}
	}
	if (r1_bio->bios[mirror] == NULL)
		rdev_dec_pending(conf->mirrors[mirror].rdev,
				 conf->mddev);

	/*
	 * Let's see if all mirrored write operations have finished
	 * already.
	 */
	r1_bio_write_done(r1_bio);

	if (to_put)
		bio_put(to_put);
}


/*
 * This routine returns the disk from which the requested read should
 * be done. There is a per-array 'next expected sequential IO' sector
 * number - if this matches on the next IO then we use the last disk.
 * There is also a per-disk 'last know head position' sector that is
 * maintained from IRQ contexts, both the normal and the resync IO
 * completion handlers update this position correctly. If there is no
 * perfect sequential match then we pick the disk whose head is closest.
 *
 * If there are 2 mirrors in the same 2 devices, performance degrades
 * because position is mirror, not device based.
 *
 * The rdev for the device selected will have nr_pending incremented.
 */
static int read_balance(struct r1conf *conf, struct r1bio *r1_bio, int *max_sectors)
{
	const sector_t this_sector = r1_bio->sector;
	int sectors;
	int best_good_sectors;
	int start_disk;
	int best_disk;
	int i;
	sector_t best_dist;
	struct md_rdev *rdev;
	int choose_first;

	rcu_read_lock();
	/*
	 * Check if we can balance. We can balance on the whole
	 * device if no resync is going on, or below the resync window.
	 * We take the first readable disk when above the resync window.
	 */
 retry:
	sectors = r1_bio->sectors;
	best_disk = -1;
	best_dist = MaxSector;
	best_good_sectors = 0;

	if (conf->mddev->recovery_cp < MaxSector &&
	    (this_sector + sectors >= conf->next_resync)) {
		choose_first = 1;
		start_disk = 0;
	} else {
		choose_first = 0;
		start_disk = conf->last_used;
	}

	for (i = 0 ; i < conf->raid_disks ; i++) {
		sector_t dist;
		sector_t first_bad;
		int bad_sectors;

		int disk = start_disk + i;
		if (disk >= conf->raid_disks)
			disk -= conf->raid_disks;

		rdev = rcu_dereference(conf->mirrors[disk].rdev);
		if (r1_bio->bios[disk] == IO_BLOCKED
		    || rdev == NULL
		    || test_bit(Faulty, &rdev->flags))
			continue;
		if (!test_bit(In_sync, &rdev->flags) &&
		    rdev->recovery_offset < this_sector + sectors)
			continue;
		if (test_bit(WriteMostly, &rdev->flags)) {
			/* Don't balance among write-mostly, just
			 * use the first as a last resort */
			if (best_disk < 0)
				best_disk = disk;
			continue;
		}
		/* This is a reasonable device to use.  It might
		 * even be best.
		 */
		if (is_badblock(rdev, this_sector, sectors,
				&first_bad, &bad_sectors)) {
			if (best_dist < MaxSector)
				/* already have a better device */
				continue;
			if (first_bad <= this_sector) {
				/* cannot read here. If this is the 'primary'
				 * device, then we must not read beyond
				 * bad_sectors from another device..
				 */
				bad_sectors -= (this_sector - first_bad);
				if (choose_first && sectors > bad_sectors)
					sectors = bad_sectors;
				if (best_good_sectors > sectors)
					best_good_sectors = sectors;

			} else {
				sector_t good_sectors = first_bad - this_sector;
				if (good_sectors > best_good_sectors) {
					best_good_sectors = good_sectors;
					best_disk = disk;
				}
				if (choose_first)
					break;
			}
			continue;
		} else
			best_good_sectors = sectors;

		dist = abs(this_sector - conf->mirrors[disk].head_position);
		if (choose_first
		    /* Don't change to another disk for sequential reads */
		    || conf->next_seq_sect == this_sector
		    || dist == 0
		    /* If device is idle, use it */
		    || atomic_read(&rdev->nr_pending) == 0) {
			best_disk = disk;
			break;
		}
		if (dist < best_dist) {
			best_dist = dist;
			best_disk = disk;
		}
	}

	if (best_disk >= 0) {
		rdev = rcu_dereference(conf->mirrors[best_disk].rdev);
		if (!rdev)
			goto retry;
		atomic_inc(&rdev->nr_pending);
		if (test_bit(Faulty, &rdev->flags)) {
			/* cannot risk returning a device that failed
			 * before we inc'ed nr_pending
			 */
			rdev_dec_pending(rdev, conf->mddev);
			goto retry;
		}
		sectors = best_good_sectors;
		conf->next_seq_sect = this_sector + sectors;
		conf->last_used = best_disk;
	}
	rcu_read_unlock();
	*max_sectors = sectors;

	return best_disk;
}

int md_raid1_congested(struct mddev *mddev, int bits)
{
	struct r1conf *conf = mddev->private;
	int i, ret = 0;

	if ((bits & (1 << BDI_async_congested)) &&
	    conf->pending_count >= max_queued_requests)
		return 1;

	rcu_read_lock();
	for (i = 0; i < mddev->raid_disks; i++) {
		struct md_rdev *rdev = rcu_dereference(conf->mirrors[i].rdev);
		if (rdev && !test_bit(Faulty, &rdev->flags)) {
			struct request_queue *q = bdev_get_queue(rdev->bdev);

			BUG_ON(!q);

			/* Note the '|| 1' - when read_balance prefers
			 * non-congested targets, it can be removed
			 */
			if ((bits & (1<<BDI_async_congested)) || 1)
				ret |= bdi_congested(&q->backing_dev_info, bits);
			else
				ret &= bdi_congested(&q->backing_dev_info, bits);
		}
	}
	rcu_read_unlock();
	return ret;
}
EXPORT_SYMBOL_GPL(md_raid1_congested);

static int raid1_congested(void *data, int bits)
{
	struct mddev *mddev = data;

	return mddev_congested(mddev, bits) ||
		md_raid1_congested(mddev, bits);
}

static void flush_pending_writes(struct r1conf *conf)
{
	/* Any writes that have been queued but are awaiting
	 * bitmap updates get flushed here.
	 */
	spin_lock_irq(&conf->device_lock);

	if (conf->pending_bio_list.head) {
		struct bio *bio;
		bio = bio_list_get(&conf->pending_bio_list);
		conf->pending_count = 0;
		spin_unlock_irq(&conf->device_lock);
		/* flush any pending bitmap writes to
		 * disk before proceeding w/ I/O */
		bitmap_unplug(conf->mddev->bitmap);
		wake_up(&conf->wait_barrier);

		while (bio) { /* submit pending writes */
			struct bio *next = bio->bi_next;
			bio->bi_next = NULL;
			generic_make_request(bio);
			bio = next;
		}
	} else
		spin_unlock_irq(&conf->device_lock);
}

/* Barriers....
 * Sometimes we need to suspend IO while we do something else,
 * either some resync/recovery, or reconfigure the array.
 * To do this we raise a 'barrier'.
 * The 'barrier' is a counter that can be raised multiple times
 * to count how many activities are happening which preclude
 * normal IO.
 * We can only raise the barrier if there is no pending IO.
 * i.e. if nr_pending == 0.
 * We choose only to raise the barrier if no-one is waiting for the
 * barrier to go down.  This means that as soon as an IO request
 * is ready, no other operations which require a barrier will start
 * until the IO request has had a chance.
 *
 * So: regular IO calls 'wait_barrier'.  When that returns there
 *    is no backgroup IO happening,  It must arrange to call
 *    allow_barrier when it has finished its IO.
 * backgroup IO calls must call raise_barrier.  Once that returns
 *    there is no normal IO happeing.  It must arrange to call
 *    lower_barrier when the particular background IO completes.
 */
#define RESYNC_DEPTH 32

static void raise_barrier(struct r1conf *conf)
{
	spin_lock_irq(&conf->resync_lock);

	/* Wait until no block IO is waiting */
	wait_event_lock_irq(conf->wait_barrier, !conf->nr_waiting,
			    conf->resync_lock, );

	/* block any new IO from starting */
	conf->barrier++;

	/* Now wait for all pending IO to complete */
	wait_event_lock_irq(conf->wait_barrier,
			    !conf->nr_pending && conf->barrier < RESYNC_DEPTH,
			    conf->resync_lock, );

	spin_unlock_irq(&conf->resync_lock);
}

static void lower_barrier(struct r1conf *conf)
{
	unsigned long flags;
	BUG_ON(conf->barrier <= 0);
	spin_lock_irqsave(&conf->resync_lock, flags);
	conf->barrier--;
	spin_unlock_irqrestore(&conf->resync_lock, flags);
	wake_up(&conf->wait_barrier);
}

static void wait_barrier(struct r1conf *conf)
{
	spin_lock_irq(&conf->resync_lock);
	if (conf->barrier) {
		conf->nr_waiting++;
		wait_event_lock_irq(conf->wait_barrier, !conf->barrier,
				    conf->resync_lock,
				    );
		conf->nr_waiting--;
	}
	conf->nr_pending++;
	spin_unlock_irq(&conf->resync_lock);
}

static void allow_barrier(struct r1conf *conf)
{
	unsigned long flags;
	spin_lock_irqsave(&conf->resync_lock, flags);
	conf->nr_pending--;
	spin_unlock_irqrestore(&conf->resync_lock, flags);
	wake_up(&conf->wait_barrier);
}

static void freeze_array(struct r1conf *conf)
{
	/* stop syncio and normal IO and wait for everything to
	 * go quite.
	 * We increment barrier and nr_waiting, and then
	 * wait until nr_pending match nr_queued+1
	 * This is called in the context of one normal IO request
	 * that has failed. Thus any sync request that might be pending
	 * will be blocked by nr_pending, and we need to wait for
	 * pending IO requests to complete or be queued for re-try.
	 * Thus the number queued (nr_queued) plus this request (1)
	 * must match the number of pending IOs (nr_pending) before
	 * we continue.
	 */
	spin_lock_irq(&conf->resync_lock);
	conf->barrier++;
	conf->nr_waiting++;
	wait_event_lock_irq(conf->wait_barrier,
			    conf->nr_pending == conf->nr_queued+1,
			    conf->resync_lock,
			    flush_pending_writes(conf));
	spin_unlock_irq(&conf->resync_lock);
}
static void unfreeze_array(struct r1conf *conf)
{
	/* reverse the effect of the freeze */
	spin_lock_irq(&conf->resync_lock);
	conf->barrier--;
	conf->nr_waiting--;
	wake_up(&conf->wait_barrier);
	spin_unlock_irq(&conf->resync_lock);
}


/* duplicate the data pages for behind I/O 
 */
static void alloc_behind_pages(struct bio *bio, struct r1bio *r1_bio)
{
	int i;
	struct bio_vec *bvec;
	struct bio_vec *bvecs = kzalloc(bio->bi_vcnt * sizeof(struct bio_vec),
					GFP_NOIO);
	if (unlikely(!bvecs))
		return;

	bio_for_each_segment(bvec, bio, i) {
		bvecs[i] = *bvec;
		bvecs[i].bv_page = alloc_page(GFP_NOIO);
		if (unlikely(!bvecs[i].bv_page))
			goto do_sync_io;
		memcpy(kmap(bvecs[i].bv_page) + bvec->bv_offset,
		       kmap(bvec->bv_page) + bvec->bv_offset, bvec->bv_len);
		kunmap(bvecs[i].bv_page);
		kunmap(bvec->bv_page);
	}
	r1_bio->behind_bvecs = bvecs;
	r1_bio->behind_page_count = bio->bi_vcnt;
	set_bit(R1BIO_BehindIO, &r1_bio->state);
	return;

do_sync_io:
	for (i = 0; i < bio->bi_vcnt; i++)
		if (bvecs[i].bv_page)
			put_page(bvecs[i].bv_page);
	kfree(bvecs);
	pr_debug("%dB behind alloc failed, doing sync I/O\n", bio->bi_size);
}

<<<<<<< HEAD
static int make_request(struct mddev *mddev, struct bio * bio)
=======
static void make_request(mddev_t *mddev, struct bio * bio)
>>>>>>> 6dd9ad7d
{
	struct r1conf *conf = mddev->private;
	struct mirror_info *mirror;
	struct r1bio *r1_bio;
	struct bio *read_bio;
	int i, disks;
	struct bitmap *bitmap;
	unsigned long flags;
	const int rw = bio_data_dir(bio);
	const unsigned long do_sync = (bio->bi_rw & REQ_SYNC);
	const unsigned long do_flush_fua = (bio->bi_rw & (REQ_FLUSH | REQ_FUA));
	struct md_rdev *blocked_rdev;
	int plugged;
	int first_clone;
	int sectors_handled;
	int max_sectors;

	/*
	 * Register the new request and wait if the reconstruction
	 * thread has put up a bar for new requests.
	 * Continue immediately if no resync is active currently.
	 */

	md_write_start(mddev, bio); /* wait on superblock update early */

	if (bio_data_dir(bio) == WRITE &&
	    bio->bi_sector + bio->bi_size/512 > mddev->suspend_lo &&
	    bio->bi_sector < mddev->suspend_hi) {
		/* As the suspend_* range is controlled by
		 * userspace, we want an interruptible
		 * wait.
		 */
		DEFINE_WAIT(w);
		for (;;) {
			flush_signals(current);
			prepare_to_wait(&conf->wait_barrier,
					&w, TASK_INTERRUPTIBLE);
			if (bio->bi_sector + bio->bi_size/512 <= mddev->suspend_lo ||
			    bio->bi_sector >= mddev->suspend_hi)
				break;
			schedule();
		}
		finish_wait(&conf->wait_barrier, &w);
	}

	wait_barrier(conf);

	bitmap = mddev->bitmap;

	/*
	 * make_request() can abort the operation when READA is being
	 * used and no empty request is available.
	 *
	 */
	r1_bio = mempool_alloc(conf->r1bio_pool, GFP_NOIO);

	r1_bio->master_bio = bio;
	r1_bio->sectors = bio->bi_size >> 9;
	r1_bio->state = 0;
	r1_bio->mddev = mddev;
	r1_bio->sector = bio->bi_sector;

	/* We might need to issue multiple reads to different
	 * devices if there are bad blocks around, so we keep
	 * track of the number of reads in bio->bi_phys_segments.
	 * If this is 0, there is only one r1_bio and no locking
	 * will be needed when requests complete.  If it is
	 * non-zero, then it is the number of not-completed requests.
	 */
	bio->bi_phys_segments = 0;
	clear_bit(BIO_SEG_VALID, &bio->bi_flags);

	if (rw == READ) {
		/*
		 * read balancing logic:
		 */
		int rdisk;

read_again:
		rdisk = read_balance(conf, r1_bio, &max_sectors);

		if (rdisk < 0) {
			/* couldn't find anywhere to read from */
			raid_end_bio_io(r1_bio);
			return;
		}
		mirror = conf->mirrors + rdisk;

		if (test_bit(WriteMostly, &mirror->rdev->flags) &&
		    bitmap) {
			/* Reading from a write-mostly device must
			 * take care not to over-take any writes
			 * that are 'behind'
			 */
			wait_event(bitmap->behind_wait,
				   atomic_read(&bitmap->behind_writes) == 0);
		}
		r1_bio->read_disk = rdisk;

		read_bio = bio_clone_mddev(bio, GFP_NOIO, mddev);
		md_trim_bio(read_bio, r1_bio->sector - bio->bi_sector,
			    max_sectors);

		r1_bio->bios[rdisk] = read_bio;

		read_bio->bi_sector = r1_bio->sector + mirror->rdev->data_offset;
		read_bio->bi_bdev = mirror->rdev->bdev;
		read_bio->bi_end_io = raid1_end_read_request;
		read_bio->bi_rw = READ | do_sync;
		read_bio->bi_private = r1_bio;

		if (max_sectors < r1_bio->sectors) {
			/* could not read all from this device, so we will
			 * need another r1_bio.
			 */

			sectors_handled = (r1_bio->sector + max_sectors
					   - bio->bi_sector);
			r1_bio->sectors = max_sectors;
			spin_lock_irq(&conf->device_lock);
			if (bio->bi_phys_segments == 0)
				bio->bi_phys_segments = 2;
			else
				bio->bi_phys_segments++;
			spin_unlock_irq(&conf->device_lock);
			/* Cannot call generic_make_request directly
			 * as that will be queued in __make_request
			 * and subsequent mempool_alloc might block waiting
			 * for it.  So hand bio over to raid1d.
			 */
			reschedule_retry(r1_bio);

			r1_bio = mempool_alloc(conf->r1bio_pool, GFP_NOIO);

			r1_bio->master_bio = bio;
			r1_bio->sectors = (bio->bi_size >> 9) - sectors_handled;
			r1_bio->state = 0;
			r1_bio->mddev = mddev;
			r1_bio->sector = bio->bi_sector + sectors_handled;
			goto read_again;
		} else
			generic_make_request(read_bio);
		return;
	}

	/*
	 * WRITE:
	 */
	if (conf->pending_count >= max_queued_requests) {
		md_wakeup_thread(mddev->thread);
		wait_event(conf->wait_barrier,
			   conf->pending_count < max_queued_requests);
	}
	/* first select target devices under rcu_lock and
	 * inc refcount on their rdev.  Record them by setting
	 * bios[x] to bio
	 * If there are known/acknowledged bad blocks on any device on
	 * which we have seen a write error, we want to avoid writing those
	 * blocks.
	 * This potentially requires several writes to write around
	 * the bad blocks.  Each set of writes gets it's own r1bio
	 * with a set of bios attached.
	 */
	plugged = mddev_check_plugged(mddev);

	disks = conf->raid_disks;
 retry_write:
	blocked_rdev = NULL;
	rcu_read_lock();
	max_sectors = r1_bio->sectors;
	for (i = 0;  i < disks; i++) {
		struct md_rdev *rdev = rcu_dereference(conf->mirrors[i].rdev);
		if (rdev && unlikely(test_bit(Blocked, &rdev->flags))) {
			atomic_inc(&rdev->nr_pending);
			blocked_rdev = rdev;
			break;
		}
		r1_bio->bios[i] = NULL;
		if (!rdev || test_bit(Faulty, &rdev->flags)) {
			set_bit(R1BIO_Degraded, &r1_bio->state);
			continue;
		}

		atomic_inc(&rdev->nr_pending);
		if (test_bit(WriteErrorSeen, &rdev->flags)) {
			sector_t first_bad;
			int bad_sectors;
			int is_bad;

			is_bad = is_badblock(rdev, r1_bio->sector,
					     max_sectors,
					     &first_bad, &bad_sectors);
			if (is_bad < 0) {
				/* mustn't write here until the bad block is
				 * acknowledged*/
				set_bit(BlockedBadBlocks, &rdev->flags);
				blocked_rdev = rdev;
				break;
			}
			if (is_bad && first_bad <= r1_bio->sector) {
				/* Cannot write here at all */
				bad_sectors -= (r1_bio->sector - first_bad);
				if (bad_sectors < max_sectors)
					/* mustn't write more than bad_sectors
					 * to other devices yet
					 */
					max_sectors = bad_sectors;
				rdev_dec_pending(rdev, mddev);
				/* We don't set R1BIO_Degraded as that
				 * only applies if the disk is
				 * missing, so it might be re-added,
				 * and we want to know to recover this
				 * chunk.
				 * In this case the device is here,
				 * and the fact that this chunk is not
				 * in-sync is recorded in the bad
				 * block log
				 */
				continue;
			}
			if (is_bad) {
				int good_sectors = first_bad - r1_bio->sector;
				if (good_sectors < max_sectors)
					max_sectors = good_sectors;
			}
		}
		r1_bio->bios[i] = bio;
	}
	rcu_read_unlock();

	if (unlikely(blocked_rdev)) {
		/* Wait for this device to become unblocked */
		int j;

		for (j = 0; j < i; j++)
			if (r1_bio->bios[j])
				rdev_dec_pending(conf->mirrors[j].rdev, mddev);
		r1_bio->state = 0;
		allow_barrier(conf);
		md_wait_for_blocked_rdev(blocked_rdev, mddev);
		wait_barrier(conf);
		goto retry_write;
	}

	if (max_sectors < r1_bio->sectors) {
		/* We are splitting this write into multiple parts, so
		 * we need to prepare for allocating another r1_bio.
		 */
		r1_bio->sectors = max_sectors;
		spin_lock_irq(&conf->device_lock);
		if (bio->bi_phys_segments == 0)
			bio->bi_phys_segments = 2;
		else
			bio->bi_phys_segments++;
		spin_unlock_irq(&conf->device_lock);
	}
	sectors_handled = r1_bio->sector + max_sectors - bio->bi_sector;

	atomic_set(&r1_bio->remaining, 1);
	atomic_set(&r1_bio->behind_remaining, 0);

	first_clone = 1;
	for (i = 0; i < disks; i++) {
		struct bio *mbio;
		if (!r1_bio->bios[i])
			continue;

		mbio = bio_clone_mddev(bio, GFP_NOIO, mddev);
		md_trim_bio(mbio, r1_bio->sector - bio->bi_sector, max_sectors);

		if (first_clone) {
			/* do behind I/O ?
			 * Not if there are too many, or cannot
			 * allocate memory, or a reader on WriteMostly
			 * is waiting for behind writes to flush */
			if (bitmap &&
			    (atomic_read(&bitmap->behind_writes)
			     < mddev->bitmap_info.max_write_behind) &&
			    !waitqueue_active(&bitmap->behind_wait))
				alloc_behind_pages(mbio, r1_bio);

			bitmap_startwrite(bitmap, r1_bio->sector,
					  r1_bio->sectors,
					  test_bit(R1BIO_BehindIO,
						   &r1_bio->state));
			first_clone = 0;
		}
		if (r1_bio->behind_bvecs) {
			struct bio_vec *bvec;
			int j;

			/* Yes, I really want the '__' version so that
			 * we clear any unused pointer in the io_vec, rather
			 * than leave them unchanged.  This is important
			 * because when we come to free the pages, we won't
			 * know the original bi_idx, so we just free
			 * them all
			 */
			__bio_for_each_segment(bvec, mbio, j, 0)
				bvec->bv_page = r1_bio->behind_bvecs[j].bv_page;
			if (test_bit(WriteMostly, &conf->mirrors[i].rdev->flags))
				atomic_inc(&r1_bio->behind_remaining);
		}

		r1_bio->bios[i] = mbio;

		mbio->bi_sector	= (r1_bio->sector +
				   conf->mirrors[i].rdev->data_offset);
		mbio->bi_bdev = conf->mirrors[i].rdev->bdev;
		mbio->bi_end_io	= raid1_end_write_request;
		mbio->bi_rw = WRITE | do_flush_fua | do_sync;
		mbio->bi_private = r1_bio;

		atomic_inc(&r1_bio->remaining);
		spin_lock_irqsave(&conf->device_lock, flags);
		bio_list_add(&conf->pending_bio_list, mbio);
		conf->pending_count++;
		spin_unlock_irqrestore(&conf->device_lock, flags);
	}
	/* Mustn't call r1_bio_write_done before this next test,
	 * as it could result in the bio being freed.
	 */
	if (sectors_handled < (bio->bi_size >> 9)) {
		r1_bio_write_done(r1_bio);
		/* We need another r1_bio.  It has already been counted
		 * in bio->bi_phys_segments
		 */
		r1_bio = mempool_alloc(conf->r1bio_pool, GFP_NOIO);
		r1_bio->master_bio = bio;
		r1_bio->sectors = (bio->bi_size >> 9) - sectors_handled;
		r1_bio->state = 0;
		r1_bio->mddev = mddev;
		r1_bio->sector = bio->bi_sector + sectors_handled;
		goto retry_write;
	}

	r1_bio_write_done(r1_bio);

	/* In case raid1d snuck in to freeze_array */
	wake_up(&conf->wait_barrier);

	if (do_sync || !bitmap || !plugged)
		md_wakeup_thread(mddev->thread);
}

static void status(struct seq_file *seq, struct mddev *mddev)
{
	struct r1conf *conf = mddev->private;
	int i;

	seq_printf(seq, " [%d/%d] [", conf->raid_disks,
		   conf->raid_disks - mddev->degraded);
	rcu_read_lock();
	for (i = 0; i < conf->raid_disks; i++) {
		struct md_rdev *rdev = rcu_dereference(conf->mirrors[i].rdev);
		seq_printf(seq, "%s",
			   rdev && test_bit(In_sync, &rdev->flags) ? "U" : "_");
	}
	rcu_read_unlock();
	seq_printf(seq, "]");
}


static void error(struct mddev *mddev, struct md_rdev *rdev)
{
	char b[BDEVNAME_SIZE];
	struct r1conf *conf = mddev->private;

	/*
	 * If it is not operational, then we have already marked it as dead
	 * else if it is the last working disks, ignore the error, let the
	 * next level up know.
	 * else mark the drive as failed
	 */
	if (test_bit(In_sync, &rdev->flags)
	    && (conf->raid_disks - mddev->degraded) == 1) {
		/*
		 * Don't fail the drive, act as though we were just a
		 * normal single drive.
		 * However don't try a recovery from this drive as
		 * it is very likely to fail.
		 */
		conf->recovery_disabled = mddev->recovery_disabled;
		return;
	}
	set_bit(Blocked, &rdev->flags);
	if (test_and_clear_bit(In_sync, &rdev->flags)) {
		unsigned long flags;
		spin_lock_irqsave(&conf->device_lock, flags);
		mddev->degraded++;
		set_bit(Faulty, &rdev->flags);
		spin_unlock_irqrestore(&conf->device_lock, flags);
		/*
		 * if recovery is running, make sure it aborts.
		 */
		set_bit(MD_RECOVERY_INTR, &mddev->recovery);
	} else
		set_bit(Faulty, &rdev->flags);
	set_bit(MD_CHANGE_DEVS, &mddev->flags);
	printk(KERN_ALERT
	       "md/raid1:%s: Disk failure on %s, disabling device.\n"
	       "md/raid1:%s: Operation continuing on %d devices.\n",
	       mdname(mddev), bdevname(rdev->bdev, b),
	       mdname(mddev), conf->raid_disks - mddev->degraded);
}

static void print_conf(struct r1conf *conf)
{
	int i;

	printk(KERN_DEBUG "RAID1 conf printout:\n");
	if (!conf) {
		printk(KERN_DEBUG "(!conf)\n");
		return;
	}
	printk(KERN_DEBUG " --- wd:%d rd:%d\n", conf->raid_disks - conf->mddev->degraded,
		conf->raid_disks);

	rcu_read_lock();
	for (i = 0; i < conf->raid_disks; i++) {
		char b[BDEVNAME_SIZE];
		struct md_rdev *rdev = rcu_dereference(conf->mirrors[i].rdev);
		if (rdev)
			printk(KERN_DEBUG " disk %d, wo:%d, o:%d, dev:%s\n",
			       i, !test_bit(In_sync, &rdev->flags),
			       !test_bit(Faulty, &rdev->flags),
			       bdevname(rdev->bdev,b));
	}
	rcu_read_unlock();
}

static void close_sync(struct r1conf *conf)
{
	wait_barrier(conf);
	allow_barrier(conf);

	mempool_destroy(conf->r1buf_pool);
	conf->r1buf_pool = NULL;
}

static int raid1_spare_active(struct mddev *mddev)
{
	int i;
	struct r1conf *conf = mddev->private;
	int count = 0;
	unsigned long flags;

	/*
	 * Find all failed disks within the RAID1 configuration 
	 * and mark them readable.
	 * Called under mddev lock, so rcu protection not needed.
	 */
	for (i = 0; i < conf->raid_disks; i++) {
		struct md_rdev *rdev = conf->mirrors[i].rdev;
		if (rdev
		    && !test_bit(Faulty, &rdev->flags)
		    && !test_and_set_bit(In_sync, &rdev->flags)) {
			count++;
			sysfs_notify_dirent_safe(rdev->sysfs_state);
		}
	}
	spin_lock_irqsave(&conf->device_lock, flags);
	mddev->degraded -= count;
	spin_unlock_irqrestore(&conf->device_lock, flags);

	print_conf(conf);
	return count;
}


static int raid1_add_disk(struct mddev *mddev, struct md_rdev *rdev)
{
	struct r1conf *conf = mddev->private;
	int err = -EEXIST;
	int mirror = 0;
	struct mirror_info *p;
	int first = 0;
	int last = mddev->raid_disks - 1;

	if (mddev->recovery_disabled == conf->recovery_disabled)
		return -EBUSY;

	if (rdev->raid_disk >= 0)
		first = last = rdev->raid_disk;

	for (mirror = first; mirror <= last; mirror++)
		if ( !(p=conf->mirrors+mirror)->rdev) {

			disk_stack_limits(mddev->gendisk, rdev->bdev,
					  rdev->data_offset << 9);
			/* as we don't honour merge_bvec_fn, we must
			 * never risk violating it, so limit
			 * ->max_segments to one lying with a single
			 * page, as a one page request is never in
			 * violation.
			 */
			if (rdev->bdev->bd_disk->queue->merge_bvec_fn) {
				blk_queue_max_segments(mddev->queue, 1);
				blk_queue_segment_boundary(mddev->queue,
							   PAGE_CACHE_SIZE - 1);
			}

			p->head_position = 0;
			rdev->raid_disk = mirror;
			err = 0;
			/* As all devices are equivalent, we don't need a full recovery
			 * if this was recently any drive of the array
			 */
			if (rdev->saved_raid_disk < 0)
				conf->fullsync = 1;
			rcu_assign_pointer(p->rdev, rdev);
			break;
		}
	md_integrity_add_rdev(rdev, mddev);
	print_conf(conf);
	return err;
}

static int raid1_remove_disk(struct mddev *mddev, int number)
{
	struct r1conf *conf = mddev->private;
	int err = 0;
	struct md_rdev *rdev;
	struct mirror_info *p = conf->mirrors+ number;

	print_conf(conf);
	rdev = p->rdev;
	if (rdev) {
		if (test_bit(In_sync, &rdev->flags) ||
		    atomic_read(&rdev->nr_pending)) {
			err = -EBUSY;
			goto abort;
		}
		/* Only remove non-faulty devices if recovery
		 * is not possible.
		 */
		if (!test_bit(Faulty, &rdev->flags) &&
		    mddev->recovery_disabled != conf->recovery_disabled &&
		    mddev->degraded < conf->raid_disks) {
			err = -EBUSY;
			goto abort;
		}
		p->rdev = NULL;
		synchronize_rcu();
		if (atomic_read(&rdev->nr_pending)) {
			/* lost the race, try later */
			err = -EBUSY;
			p->rdev = rdev;
			goto abort;
		}
		err = md_integrity_register(mddev);
	}
abort:

	print_conf(conf);
	return err;
}


static void end_sync_read(struct bio *bio, int error)
{
	struct r1bio *r1_bio = bio->bi_private;

	update_head_pos(r1_bio->read_disk, r1_bio);

	/*
	 * we have read a block, now it needs to be re-written,
	 * or re-read if the read failed.
	 * We don't do much here, just schedule handling by raid1d
	 */
	if (test_bit(BIO_UPTODATE, &bio->bi_flags))
		set_bit(R1BIO_Uptodate, &r1_bio->state);

	if (atomic_dec_and_test(&r1_bio->remaining))
		reschedule_retry(r1_bio);
}

static void end_sync_write(struct bio *bio, int error)
{
	int uptodate = test_bit(BIO_UPTODATE, &bio->bi_flags);
	struct r1bio *r1_bio = bio->bi_private;
	struct mddev *mddev = r1_bio->mddev;
	struct r1conf *conf = mddev->private;
	int mirror=0;
	sector_t first_bad;
	int bad_sectors;

	mirror = find_bio_disk(r1_bio, bio);

	if (!uptodate) {
		sector_t sync_blocks = 0;
		sector_t s = r1_bio->sector;
		long sectors_to_go = r1_bio->sectors;
		/* make sure these bits doesn't get cleared. */
		do {
			bitmap_end_sync(mddev->bitmap, s,
					&sync_blocks, 1);
			s += sync_blocks;
			sectors_to_go -= sync_blocks;
		} while (sectors_to_go > 0);
		set_bit(WriteErrorSeen,
			&conf->mirrors[mirror].rdev->flags);
		set_bit(R1BIO_WriteError, &r1_bio->state);
	} else if (is_badblock(conf->mirrors[mirror].rdev,
			       r1_bio->sector,
			       r1_bio->sectors,
			       &first_bad, &bad_sectors) &&
		   !is_badblock(conf->mirrors[r1_bio->read_disk].rdev,
				r1_bio->sector,
				r1_bio->sectors,
				&first_bad, &bad_sectors)
		)
		set_bit(R1BIO_MadeGood, &r1_bio->state);

	if (atomic_dec_and_test(&r1_bio->remaining)) {
		int s = r1_bio->sectors;
		if (test_bit(R1BIO_MadeGood, &r1_bio->state) ||
		    test_bit(R1BIO_WriteError, &r1_bio->state))
			reschedule_retry(r1_bio);
		else {
			put_buf(r1_bio);
			md_done_sync(mddev, s, uptodate);
		}
	}
}

static int r1_sync_page_io(struct md_rdev *rdev, sector_t sector,
			    int sectors, struct page *page, int rw)
{
	if (sync_page_io(rdev, sector, sectors << 9, page, rw, false))
		/* success */
		return 1;
	if (rw == WRITE)
		set_bit(WriteErrorSeen, &rdev->flags);
	/* need to record an error - either for the block or the device */
	if (!rdev_set_badblocks(rdev, sector, sectors, 0))
		md_error(rdev->mddev, rdev);
	return 0;
}

static int fix_sync_read_error(struct r1bio *r1_bio)
{
	/* Try some synchronous reads of other devices to get
	 * good data, much like with normal read errors.  Only
	 * read into the pages we already have so we don't
	 * need to re-issue the read request.
	 * We don't need to freeze the array, because being in an
	 * active sync request, there is no normal IO, and
	 * no overlapping syncs.
	 * We don't need to check is_badblock() again as we
	 * made sure that anything with a bad block in range
	 * will have bi_end_io clear.
	 */
	struct mddev *mddev = r1_bio->mddev;
	struct r1conf *conf = mddev->private;
	struct bio *bio = r1_bio->bios[r1_bio->read_disk];
	sector_t sect = r1_bio->sector;
	int sectors = r1_bio->sectors;
	int idx = 0;

	while(sectors) {
		int s = sectors;
		int d = r1_bio->read_disk;
		int success = 0;
		struct md_rdev *rdev;
		int start;

		if (s > (PAGE_SIZE>>9))
			s = PAGE_SIZE >> 9;
		do {
			if (r1_bio->bios[d]->bi_end_io == end_sync_read) {
				/* No rcu protection needed here devices
				 * can only be removed when no resync is
				 * active, and resync is currently active
				 */
				rdev = conf->mirrors[d].rdev;
				if (sync_page_io(rdev, sect, s<<9,
						 bio->bi_io_vec[idx].bv_page,
						 READ, false)) {
					success = 1;
					break;
				}
			}
			d++;
			if (d == conf->raid_disks)
				d = 0;
		} while (!success && d != r1_bio->read_disk);

		if (!success) {
			char b[BDEVNAME_SIZE];
			int abort = 0;
			/* Cannot read from anywhere, this block is lost.
			 * Record a bad block on each device.  If that doesn't
			 * work just disable and interrupt the recovery.
			 * Don't fail devices as that won't really help.
			 */
			printk(KERN_ALERT "md/raid1:%s: %s: unrecoverable I/O read error"
			       " for block %llu\n",
			       mdname(mddev),
			       bdevname(bio->bi_bdev, b),
			       (unsigned long long)r1_bio->sector);
			for (d = 0; d < conf->raid_disks; d++) {
				rdev = conf->mirrors[d].rdev;
				if (!rdev || test_bit(Faulty, &rdev->flags))
					continue;
				if (!rdev_set_badblocks(rdev, sect, s, 0))
					abort = 1;
			}
			if (abort) {
				conf->recovery_disabled =
					mddev->recovery_disabled;
				set_bit(MD_RECOVERY_INTR, &mddev->recovery);
				md_done_sync(mddev, r1_bio->sectors, 0);
				put_buf(r1_bio);
				return 0;
			}
			/* Try next page */
			sectors -= s;
			sect += s;
			idx++;
			continue;
		}

		start = d;
		/* write it back and re-read */
		while (d != r1_bio->read_disk) {
			if (d == 0)
				d = conf->raid_disks;
			d--;
			if (r1_bio->bios[d]->bi_end_io != end_sync_read)
				continue;
			rdev = conf->mirrors[d].rdev;
			if (r1_sync_page_io(rdev, sect, s,
					    bio->bi_io_vec[idx].bv_page,
					    WRITE) == 0) {
				r1_bio->bios[d]->bi_end_io = NULL;
				rdev_dec_pending(rdev, mddev);
			}
		}
		d = start;
		while (d != r1_bio->read_disk) {
			if (d == 0)
				d = conf->raid_disks;
			d--;
			if (r1_bio->bios[d]->bi_end_io != end_sync_read)
				continue;
			rdev = conf->mirrors[d].rdev;
			if (r1_sync_page_io(rdev, sect, s,
					    bio->bi_io_vec[idx].bv_page,
					    READ) != 0)
				atomic_add(s, &rdev->corrected_errors);
		}
		sectors -= s;
		sect += s;
		idx ++;
	}
	set_bit(R1BIO_Uptodate, &r1_bio->state);
	set_bit(BIO_UPTODATE, &bio->bi_flags);
	return 1;
}

static int process_checks(struct r1bio *r1_bio)
{
	/* We have read all readable devices.  If we haven't
	 * got the block, then there is no hope left.
	 * If we have, then we want to do a comparison
	 * and skip the write if everything is the same.
	 * If any blocks failed to read, then we need to
	 * attempt an over-write
	 */
	struct mddev *mddev = r1_bio->mddev;
	struct r1conf *conf = mddev->private;
	int primary;
	int i;

	for (primary = 0; primary < conf->raid_disks; primary++)
		if (r1_bio->bios[primary]->bi_end_io == end_sync_read &&
		    test_bit(BIO_UPTODATE, &r1_bio->bios[primary]->bi_flags)) {
			r1_bio->bios[primary]->bi_end_io = NULL;
			rdev_dec_pending(conf->mirrors[primary].rdev, mddev);
			break;
		}
	r1_bio->read_disk = primary;
	for (i = 0; i < conf->raid_disks; i++) {
		int j;
		int vcnt = r1_bio->sectors >> (PAGE_SHIFT- 9);
		struct bio *pbio = r1_bio->bios[primary];
		struct bio *sbio = r1_bio->bios[i];
		int size;

		if (r1_bio->bios[i]->bi_end_io != end_sync_read)
			continue;

		if (test_bit(BIO_UPTODATE, &sbio->bi_flags)) {
			for (j = vcnt; j-- ; ) {
				struct page *p, *s;
				p = pbio->bi_io_vec[j].bv_page;
				s = sbio->bi_io_vec[j].bv_page;
				if (memcmp(page_address(p),
					   page_address(s),
					   PAGE_SIZE))
					break;
			}
		} else
			j = 0;
		if (j >= 0)
			mddev->resync_mismatches += r1_bio->sectors;
		if (j < 0 || (test_bit(MD_RECOVERY_CHECK, &mddev->recovery)
			      && test_bit(BIO_UPTODATE, &sbio->bi_flags))) {
			/* No need to write to this device. */
			sbio->bi_end_io = NULL;
			rdev_dec_pending(conf->mirrors[i].rdev, mddev);
			continue;
		}
		/* fixup the bio for reuse */
		sbio->bi_vcnt = vcnt;
		sbio->bi_size = r1_bio->sectors << 9;
		sbio->bi_idx = 0;
		sbio->bi_phys_segments = 0;
		sbio->bi_flags &= ~(BIO_POOL_MASK - 1);
		sbio->bi_flags |= 1 << BIO_UPTODATE;
		sbio->bi_next = NULL;
		sbio->bi_sector = r1_bio->sector +
			conf->mirrors[i].rdev->data_offset;
		sbio->bi_bdev = conf->mirrors[i].rdev->bdev;
		size = sbio->bi_size;
		for (j = 0; j < vcnt ; j++) {
			struct bio_vec *bi;
			bi = &sbio->bi_io_vec[j];
			bi->bv_offset = 0;
			if (size > PAGE_SIZE)
				bi->bv_len = PAGE_SIZE;
			else
				bi->bv_len = size;
			size -= PAGE_SIZE;
			memcpy(page_address(bi->bv_page),
			       page_address(pbio->bi_io_vec[j].bv_page),
			       PAGE_SIZE);
		}
	}
	return 0;
}

static void sync_request_write(struct mddev *mddev, struct r1bio *r1_bio)
{
	struct r1conf *conf = mddev->private;
	int i;
	int disks = conf->raid_disks;
	struct bio *bio, *wbio;

	bio = r1_bio->bios[r1_bio->read_disk];

	if (!test_bit(R1BIO_Uptodate, &r1_bio->state))
		/* ouch - failed to read all of that. */
		if (!fix_sync_read_error(r1_bio))
			return;

	if (test_bit(MD_RECOVERY_REQUESTED, &mddev->recovery))
		if (process_checks(r1_bio) < 0)
			return;
	/*
	 * schedule writes
	 */
	atomic_set(&r1_bio->remaining, 1);
	for (i = 0; i < disks ; i++) {
		wbio = r1_bio->bios[i];
		if (wbio->bi_end_io == NULL ||
		    (wbio->bi_end_io == end_sync_read &&
		     (i == r1_bio->read_disk ||
		      !test_bit(MD_RECOVERY_SYNC, &mddev->recovery))))
			continue;

		wbio->bi_rw = WRITE;
		wbio->bi_end_io = end_sync_write;
		atomic_inc(&r1_bio->remaining);
		md_sync_acct(conf->mirrors[i].rdev->bdev, wbio->bi_size >> 9);

		generic_make_request(wbio);
	}

	if (atomic_dec_and_test(&r1_bio->remaining)) {
		/* if we're here, all write(s) have completed, so clean up */
		md_done_sync(mddev, r1_bio->sectors, 1);
		put_buf(r1_bio);
	}
}

/*
 * This is a kernel thread which:
 *
 *	1.	Retries failed read operations on working mirrors.
 *	2.	Updates the raid superblock when problems encounter.
 *	3.	Performs writes following reads for array synchronising.
 */

static void fix_read_error(struct r1conf *conf, int read_disk,
			   sector_t sect, int sectors)
{
	struct mddev *mddev = conf->mddev;
	while(sectors) {
		int s = sectors;
		int d = read_disk;
		int success = 0;
		int start;
		struct md_rdev *rdev;

		if (s > (PAGE_SIZE>>9))
			s = PAGE_SIZE >> 9;

		do {
			/* Note: no rcu protection needed here
			 * as this is synchronous in the raid1d thread
			 * which is the thread that might remove
			 * a device.  If raid1d ever becomes multi-threaded....
			 */
			sector_t first_bad;
			int bad_sectors;

			rdev = conf->mirrors[d].rdev;
			if (rdev &&
			    test_bit(In_sync, &rdev->flags) &&
			    is_badblock(rdev, sect, s,
					&first_bad, &bad_sectors) == 0 &&
			    sync_page_io(rdev, sect, s<<9,
					 conf->tmppage, READ, false))
				success = 1;
			else {
				d++;
				if (d == conf->raid_disks)
					d = 0;
			}
		} while (!success && d != read_disk);

		if (!success) {
			/* Cannot read from anywhere - mark it bad */
			struct md_rdev *rdev = conf->mirrors[read_disk].rdev;
			if (!rdev_set_badblocks(rdev, sect, s, 0))
				md_error(mddev, rdev);
			break;
		}
		/* write it back and re-read */
		start = d;
		while (d != read_disk) {
			if (d==0)
				d = conf->raid_disks;
			d--;
			rdev = conf->mirrors[d].rdev;
			if (rdev &&
			    test_bit(In_sync, &rdev->flags))
				r1_sync_page_io(rdev, sect, s,
						conf->tmppage, WRITE);
		}
		d = start;
		while (d != read_disk) {
			char b[BDEVNAME_SIZE];
			if (d==0)
				d = conf->raid_disks;
			d--;
			rdev = conf->mirrors[d].rdev;
			if (rdev &&
			    test_bit(In_sync, &rdev->flags)) {
				if (r1_sync_page_io(rdev, sect, s,
						    conf->tmppage, READ)) {
					atomic_add(s, &rdev->corrected_errors);
					printk(KERN_INFO
					       "md/raid1:%s: read error corrected "
					       "(%d sectors at %llu on %s)\n",
					       mdname(mddev), s,
					       (unsigned long long)(sect +
					           rdev->data_offset),
					       bdevname(rdev->bdev, b));
				}
			}
		}
		sectors -= s;
		sect += s;
	}
}

static void bi_complete(struct bio *bio, int error)
{
	complete((struct completion *)bio->bi_private);
}

static int submit_bio_wait(int rw, struct bio *bio)
{
	struct completion event;
	rw |= REQ_SYNC;

	init_completion(&event);
	bio->bi_private = &event;
	bio->bi_end_io = bi_complete;
	submit_bio(rw, bio);
	wait_for_completion(&event);

	return test_bit(BIO_UPTODATE, &bio->bi_flags);
}

static int narrow_write_error(struct r1bio *r1_bio, int i)
{
	struct mddev *mddev = r1_bio->mddev;
	struct r1conf *conf = mddev->private;
	struct md_rdev *rdev = conf->mirrors[i].rdev;
	int vcnt, idx;
	struct bio_vec *vec;

	/* bio has the data to be written to device 'i' where
	 * we just recently had a write error.
	 * We repeatedly clone the bio and trim down to one block,
	 * then try the write.  Where the write fails we record
	 * a bad block.
	 * It is conceivable that the bio doesn't exactly align with
	 * blocks.  We must handle this somehow.
	 *
	 * We currently own a reference on the rdev.
	 */

	int block_sectors;
	sector_t sector;
	int sectors;
	int sect_to_write = r1_bio->sectors;
	int ok = 1;

	if (rdev->badblocks.shift < 0)
		return 0;

	block_sectors = 1 << rdev->badblocks.shift;
	sector = r1_bio->sector;
	sectors = ((sector + block_sectors)
		   & ~(sector_t)(block_sectors - 1))
		- sector;

	if (test_bit(R1BIO_BehindIO, &r1_bio->state)) {
		vcnt = r1_bio->behind_page_count;
		vec = r1_bio->behind_bvecs;
		idx = 0;
		while (vec[idx].bv_page == NULL)
			idx++;
	} else {
		vcnt = r1_bio->master_bio->bi_vcnt;
		vec = r1_bio->master_bio->bi_io_vec;
		idx = r1_bio->master_bio->bi_idx;
	}
	while (sect_to_write) {
		struct bio *wbio;
		if (sectors > sect_to_write)
			sectors = sect_to_write;
		/* Write at 'sector' for 'sectors'*/

		wbio = bio_alloc_mddev(GFP_NOIO, vcnt, mddev);
		memcpy(wbio->bi_io_vec, vec, vcnt * sizeof(struct bio_vec));
		wbio->bi_sector = r1_bio->sector;
		wbio->bi_rw = WRITE;
		wbio->bi_vcnt = vcnt;
		wbio->bi_size = r1_bio->sectors << 9;
		wbio->bi_idx = idx;

		md_trim_bio(wbio, sector - r1_bio->sector, sectors);
		wbio->bi_sector += rdev->data_offset;
		wbio->bi_bdev = rdev->bdev;
		if (submit_bio_wait(WRITE, wbio) == 0)
			/* failure! */
			ok = rdev_set_badblocks(rdev, sector,
						sectors, 0)
				&& ok;

		bio_put(wbio);
		sect_to_write -= sectors;
		sector += sectors;
		sectors = block_sectors;
	}
	return ok;
}

static void handle_sync_write_finished(struct r1conf *conf, struct r1bio *r1_bio)
{
	int m;
	int s = r1_bio->sectors;
	for (m = 0; m < conf->raid_disks ; m++) {
		struct md_rdev *rdev = conf->mirrors[m].rdev;
		struct bio *bio = r1_bio->bios[m];
		if (bio->bi_end_io == NULL)
			continue;
		if (test_bit(BIO_UPTODATE, &bio->bi_flags) &&
		    test_bit(R1BIO_MadeGood, &r1_bio->state)) {
			rdev_clear_badblocks(rdev, r1_bio->sector, s);
		}
		if (!test_bit(BIO_UPTODATE, &bio->bi_flags) &&
		    test_bit(R1BIO_WriteError, &r1_bio->state)) {
			if (!rdev_set_badblocks(rdev, r1_bio->sector, s, 0))
				md_error(conf->mddev, rdev);
		}
	}
	put_buf(r1_bio);
	md_done_sync(conf->mddev, s, 1);
}

static void handle_write_finished(struct r1conf *conf, struct r1bio *r1_bio)
{
	int m;
	for (m = 0; m < conf->raid_disks ; m++)
		if (r1_bio->bios[m] == IO_MADE_GOOD) {
			struct md_rdev *rdev = conf->mirrors[m].rdev;
			rdev_clear_badblocks(rdev,
					     r1_bio->sector,
					     r1_bio->sectors);
			rdev_dec_pending(rdev, conf->mddev);
		} else if (r1_bio->bios[m] != NULL) {
			/* This drive got a write error.  We need to
			 * narrow down and record precise write
			 * errors.
			 */
			if (!narrow_write_error(r1_bio, m)) {
				md_error(conf->mddev,
					 conf->mirrors[m].rdev);
				/* an I/O failed, we can't clear the bitmap */
				set_bit(R1BIO_Degraded, &r1_bio->state);
			}
			rdev_dec_pending(conf->mirrors[m].rdev,
					 conf->mddev);
		}
	if (test_bit(R1BIO_WriteError, &r1_bio->state))
		close_write(r1_bio);
	raid_end_bio_io(r1_bio);
}

static void handle_read_error(struct r1conf *conf, struct r1bio *r1_bio)
{
	int disk;
	int max_sectors;
	struct mddev *mddev = conf->mddev;
	struct bio *bio;
	char b[BDEVNAME_SIZE];
	struct md_rdev *rdev;

	clear_bit(R1BIO_ReadError, &r1_bio->state);
	/* we got a read error. Maybe the drive is bad.  Maybe just
	 * the block and we can fix it.
	 * We freeze all other IO, and try reading the block from
	 * other devices.  When we find one, we re-write
	 * and check it that fixes the read error.
	 * This is all done synchronously while the array is
	 * frozen
	 */
	if (mddev->ro == 0) {
		freeze_array(conf);
		fix_read_error(conf, r1_bio->read_disk,
			       r1_bio->sector, r1_bio->sectors);
		unfreeze_array(conf);
	} else
		md_error(mddev, conf->mirrors[r1_bio->read_disk].rdev);

	bio = r1_bio->bios[r1_bio->read_disk];
	bdevname(bio->bi_bdev, b);
read_more:
	disk = read_balance(conf, r1_bio, &max_sectors);
	if (disk == -1) {
		printk(KERN_ALERT "md/raid1:%s: %s: unrecoverable I/O"
		       " read error for block %llu\n",
		       mdname(mddev), b, (unsigned long long)r1_bio->sector);
		raid_end_bio_io(r1_bio);
	} else {
		const unsigned long do_sync
			= r1_bio->master_bio->bi_rw & REQ_SYNC;
		if (bio) {
			r1_bio->bios[r1_bio->read_disk] =
				mddev->ro ? IO_BLOCKED : NULL;
			bio_put(bio);
		}
		r1_bio->read_disk = disk;
		bio = bio_clone_mddev(r1_bio->master_bio, GFP_NOIO, mddev);
		md_trim_bio(bio, r1_bio->sector - bio->bi_sector, max_sectors);
		r1_bio->bios[r1_bio->read_disk] = bio;
		rdev = conf->mirrors[disk].rdev;
		printk_ratelimited(KERN_ERR
				   "md/raid1:%s: redirecting sector %llu"
				   " to other mirror: %s\n",
				   mdname(mddev),
				   (unsigned long long)r1_bio->sector,
				   bdevname(rdev->bdev, b));
		bio->bi_sector = r1_bio->sector + rdev->data_offset;
		bio->bi_bdev = rdev->bdev;
		bio->bi_end_io = raid1_end_read_request;
		bio->bi_rw = READ | do_sync;
		bio->bi_private = r1_bio;
		if (max_sectors < r1_bio->sectors) {
			/* Drat - have to split this up more */
			struct bio *mbio = r1_bio->master_bio;
			int sectors_handled = (r1_bio->sector + max_sectors
					       - mbio->bi_sector);
			r1_bio->sectors = max_sectors;
			spin_lock_irq(&conf->device_lock);
			if (mbio->bi_phys_segments == 0)
				mbio->bi_phys_segments = 2;
			else
				mbio->bi_phys_segments++;
			spin_unlock_irq(&conf->device_lock);
			generic_make_request(bio);
			bio = NULL;

			r1_bio = mempool_alloc(conf->r1bio_pool, GFP_NOIO);

			r1_bio->master_bio = mbio;
			r1_bio->sectors = (mbio->bi_size >> 9)
					  - sectors_handled;
			r1_bio->state = 0;
			set_bit(R1BIO_ReadError, &r1_bio->state);
			r1_bio->mddev = mddev;
			r1_bio->sector = mbio->bi_sector + sectors_handled;

			goto read_more;
		} else
			generic_make_request(bio);
	}
}

static void raid1d(struct mddev *mddev)
{
	struct r1bio *r1_bio;
	unsigned long flags;
	struct r1conf *conf = mddev->private;
	struct list_head *head = &conf->retry_list;
	struct blk_plug plug;

	md_check_recovery(mddev);

	blk_start_plug(&plug);
	for (;;) {

		if (atomic_read(&mddev->plug_cnt) == 0)
			flush_pending_writes(conf);

		spin_lock_irqsave(&conf->device_lock, flags);
		if (list_empty(head)) {
			spin_unlock_irqrestore(&conf->device_lock, flags);
			break;
		}
		r1_bio = list_entry(head->prev, struct r1bio, retry_list);
		list_del(head->prev);
		conf->nr_queued--;
		spin_unlock_irqrestore(&conf->device_lock, flags);

		mddev = r1_bio->mddev;
		conf = mddev->private;
		if (test_bit(R1BIO_IsSync, &r1_bio->state)) {
			if (test_bit(R1BIO_MadeGood, &r1_bio->state) ||
			    test_bit(R1BIO_WriteError, &r1_bio->state))
				handle_sync_write_finished(conf, r1_bio);
			else
				sync_request_write(mddev, r1_bio);
		} else if (test_bit(R1BIO_MadeGood, &r1_bio->state) ||
			   test_bit(R1BIO_WriteError, &r1_bio->state))
			handle_write_finished(conf, r1_bio);
		else if (test_bit(R1BIO_ReadError, &r1_bio->state))
			handle_read_error(conf, r1_bio);
		else
			/* just a partial read to be scheduled from separate
			 * context
			 */
			generic_make_request(r1_bio->bios[r1_bio->read_disk]);

		cond_resched();
		if (mddev->flags & ~(1<<MD_CHANGE_PENDING))
			md_check_recovery(mddev);
	}
	blk_finish_plug(&plug);
}


static int init_resync(struct r1conf *conf)
{
	int buffs;

	buffs = RESYNC_WINDOW / RESYNC_BLOCK_SIZE;
	BUG_ON(conf->r1buf_pool);
	conf->r1buf_pool = mempool_create(buffs, r1buf_pool_alloc, r1buf_pool_free,
					  conf->poolinfo);
	if (!conf->r1buf_pool)
		return -ENOMEM;
	conf->next_resync = 0;
	return 0;
}

/*
 * perform a "sync" on one "block"
 *
 * We need to make sure that no normal I/O request - particularly write
 * requests - conflict with active sync requests.
 *
 * This is achieved by tracking pending requests and a 'barrier' concept
 * that can be installed to exclude normal IO requests.
 */

static sector_t sync_request(struct mddev *mddev, sector_t sector_nr, int *skipped, int go_faster)
{
	struct r1conf *conf = mddev->private;
	struct r1bio *r1_bio;
	struct bio *bio;
	sector_t max_sector, nr_sectors;
	int disk = -1;
	int i;
	int wonly = -1;
	int write_targets = 0, read_targets = 0;
	sector_t sync_blocks;
	int still_degraded = 0;
	int good_sectors = RESYNC_SECTORS;
	int min_bad = 0; /* number of sectors that are bad in all devices */

	if (!conf->r1buf_pool)
		if (init_resync(conf))
			return 0;

	max_sector = mddev->dev_sectors;
	if (sector_nr >= max_sector) {
		/* If we aborted, we need to abort the
		 * sync on the 'current' bitmap chunk (there will
		 * only be one in raid1 resync.
		 * We can find the current addess in mddev->curr_resync
		 */
		if (mddev->curr_resync < max_sector) /* aborted */
			bitmap_end_sync(mddev->bitmap, mddev->curr_resync,
						&sync_blocks, 1);
		else /* completed sync */
			conf->fullsync = 0;

		bitmap_close_sync(mddev->bitmap);
		close_sync(conf);
		return 0;
	}

	if (mddev->bitmap == NULL &&
	    mddev->recovery_cp == MaxSector &&
	    !test_bit(MD_RECOVERY_REQUESTED, &mddev->recovery) &&
	    conf->fullsync == 0) {
		*skipped = 1;
		return max_sector - sector_nr;
	}
	/* before building a request, check if we can skip these blocks..
	 * This call the bitmap_start_sync doesn't actually record anything
	 */
	if (!bitmap_start_sync(mddev->bitmap, sector_nr, &sync_blocks, 1) &&
	    !conf->fullsync && !test_bit(MD_RECOVERY_REQUESTED, &mddev->recovery)) {
		/* We can skip this block, and probably several more */
		*skipped = 1;
		return sync_blocks;
	}
	/*
	 * If there is non-resync activity waiting for a turn,
	 * and resync is going fast enough,
	 * then let it though before starting on this new sync request.
	 */
	if (!go_faster && conf->nr_waiting)
		msleep_interruptible(1000);

	bitmap_cond_end_sync(mddev->bitmap, sector_nr);
	r1_bio = mempool_alloc(conf->r1buf_pool, GFP_NOIO);
	raise_barrier(conf);

	conf->next_resync = sector_nr;

	rcu_read_lock();
	/*
	 * If we get a correctably read error during resync or recovery,
	 * we might want to read from a different device.  So we
	 * flag all drives that could conceivably be read from for READ,
	 * and any others (which will be non-In_sync devices) for WRITE.
	 * If a read fails, we try reading from something else for which READ
	 * is OK.
	 */

	r1_bio->mddev = mddev;
	r1_bio->sector = sector_nr;
	r1_bio->state = 0;
	set_bit(R1BIO_IsSync, &r1_bio->state);

	for (i=0; i < conf->raid_disks; i++) {
		struct md_rdev *rdev;
		bio = r1_bio->bios[i];

		/* take from bio_init */
		bio->bi_next = NULL;
		bio->bi_flags &= ~(BIO_POOL_MASK-1);
		bio->bi_flags |= 1 << BIO_UPTODATE;
		bio->bi_rw = READ;
		bio->bi_vcnt = 0;
		bio->bi_idx = 0;
		bio->bi_phys_segments = 0;
		bio->bi_size = 0;
		bio->bi_end_io = NULL;
		bio->bi_private = NULL;

		rdev = rcu_dereference(conf->mirrors[i].rdev);
		if (rdev == NULL ||
		    test_bit(Faulty, &rdev->flags)) {
			still_degraded = 1;
		} else if (!test_bit(In_sync, &rdev->flags)) {
			bio->bi_rw = WRITE;
			bio->bi_end_io = end_sync_write;
			write_targets ++;
		} else {
			/* may need to read from here */
			sector_t first_bad = MaxSector;
			int bad_sectors;

			if (is_badblock(rdev, sector_nr, good_sectors,
					&first_bad, &bad_sectors)) {
				if (first_bad > sector_nr)
					good_sectors = first_bad - sector_nr;
				else {
					bad_sectors -= (sector_nr - first_bad);
					if (min_bad == 0 ||
					    min_bad > bad_sectors)
						min_bad = bad_sectors;
				}
			}
			if (sector_nr < first_bad) {
				if (test_bit(WriteMostly, &rdev->flags)) {
					if (wonly < 0)
						wonly = i;
				} else {
					if (disk < 0)
						disk = i;
				}
				bio->bi_rw = READ;
				bio->bi_end_io = end_sync_read;
				read_targets++;
			}
		}
		if (bio->bi_end_io) {
			atomic_inc(&rdev->nr_pending);
			bio->bi_sector = sector_nr + rdev->data_offset;
			bio->bi_bdev = rdev->bdev;
			bio->bi_private = r1_bio;
		}
	}
	rcu_read_unlock();
	if (disk < 0)
		disk = wonly;
	r1_bio->read_disk = disk;

	if (read_targets == 0 && min_bad > 0) {
		/* These sectors are bad on all InSync devices, so we
		 * need to mark them bad on all write targets
		 */
		int ok = 1;
		for (i = 0 ; i < conf->raid_disks ; i++)
			if (r1_bio->bios[i]->bi_end_io == end_sync_write) {
				struct md_rdev *rdev =
					rcu_dereference(conf->mirrors[i].rdev);
				ok = rdev_set_badblocks(rdev, sector_nr,
							min_bad, 0
					) && ok;
			}
		set_bit(MD_CHANGE_DEVS, &mddev->flags);
		*skipped = 1;
		put_buf(r1_bio);

		if (!ok) {
			/* Cannot record the badblocks, so need to
			 * abort the resync.
			 * If there are multiple read targets, could just
			 * fail the really bad ones ???
			 */
			conf->recovery_disabled = mddev->recovery_disabled;
			set_bit(MD_RECOVERY_INTR, &mddev->recovery);
			return 0;
		} else
			return min_bad;

	}
	if (min_bad > 0 && min_bad < good_sectors) {
		/* only resync enough to reach the next bad->good
		 * transition */
		good_sectors = min_bad;
	}

	if (test_bit(MD_RECOVERY_SYNC, &mddev->recovery) && read_targets > 0)
		/* extra read targets are also write targets */
		write_targets += read_targets-1;

	if (write_targets == 0 || read_targets == 0) {
		/* There is nowhere to write, so all non-sync
		 * drives must be failed - so we are finished
		 */
		sector_t rv = max_sector - sector_nr;
		*skipped = 1;
		put_buf(r1_bio);
		return rv;
	}

	if (max_sector > mddev->resync_max)
		max_sector = mddev->resync_max; /* Don't do IO beyond here */
	if (max_sector > sector_nr + good_sectors)
		max_sector = sector_nr + good_sectors;
	nr_sectors = 0;
	sync_blocks = 0;
	do {
		struct page *page;
		int len = PAGE_SIZE;
		if (sector_nr + (len>>9) > max_sector)
			len = (max_sector - sector_nr) << 9;
		if (len == 0)
			break;
		if (sync_blocks == 0) {
			if (!bitmap_start_sync(mddev->bitmap, sector_nr,
					       &sync_blocks, still_degraded) &&
			    !conf->fullsync &&
			    !test_bit(MD_RECOVERY_REQUESTED, &mddev->recovery))
				break;
			BUG_ON(sync_blocks < (PAGE_SIZE>>9));
			if ((len >> 9) > sync_blocks)
				len = sync_blocks<<9;
		}

		for (i=0 ; i < conf->raid_disks; i++) {
			bio = r1_bio->bios[i];
			if (bio->bi_end_io) {
				page = bio->bi_io_vec[bio->bi_vcnt].bv_page;
				if (bio_add_page(bio, page, len, 0) == 0) {
					/* stop here */
					bio->bi_io_vec[bio->bi_vcnt].bv_page = page;
					while (i > 0) {
						i--;
						bio = r1_bio->bios[i];
						if (bio->bi_end_io==NULL)
							continue;
						/* remove last page from this bio */
						bio->bi_vcnt--;
						bio->bi_size -= len;
						bio->bi_flags &= ~(1<< BIO_SEG_VALID);
					}
					goto bio_full;
				}
			}
		}
		nr_sectors += len>>9;
		sector_nr += len>>9;
		sync_blocks -= (len>>9);
	} while (r1_bio->bios[disk]->bi_vcnt < RESYNC_PAGES);
 bio_full:
	r1_bio->sectors = nr_sectors;

	/* For a user-requested sync, we read all readable devices and do a
	 * compare
	 */
	if (test_bit(MD_RECOVERY_REQUESTED, &mddev->recovery)) {
		atomic_set(&r1_bio->remaining, read_targets);
		for (i=0; i<conf->raid_disks; i++) {
			bio = r1_bio->bios[i];
			if (bio->bi_end_io == end_sync_read) {
				md_sync_acct(bio->bi_bdev, nr_sectors);
				generic_make_request(bio);
			}
		}
	} else {
		atomic_set(&r1_bio->remaining, 1);
		bio = r1_bio->bios[r1_bio->read_disk];
		md_sync_acct(bio->bi_bdev, nr_sectors);
		generic_make_request(bio);

	}
	return nr_sectors;
}

static sector_t raid1_size(struct mddev *mddev, sector_t sectors, int raid_disks)
{
	if (sectors)
		return sectors;

	return mddev->dev_sectors;
}

static struct r1conf *setup_conf(struct mddev *mddev)
{
	struct r1conf *conf;
	int i;
	struct mirror_info *disk;
	struct md_rdev *rdev;
	int err = -ENOMEM;

	conf = kzalloc(sizeof(struct r1conf), GFP_KERNEL);
	if (!conf)
		goto abort;

	conf->mirrors = kzalloc(sizeof(struct mirror_info)*mddev->raid_disks,
				 GFP_KERNEL);
	if (!conf->mirrors)
		goto abort;

	conf->tmppage = alloc_page(GFP_KERNEL);
	if (!conf->tmppage)
		goto abort;

	conf->poolinfo = kzalloc(sizeof(*conf->poolinfo), GFP_KERNEL);
	if (!conf->poolinfo)
		goto abort;
	conf->poolinfo->raid_disks = mddev->raid_disks;
	conf->r1bio_pool = mempool_create(NR_RAID1_BIOS, r1bio_pool_alloc,
					  r1bio_pool_free,
					  conf->poolinfo);
	if (!conf->r1bio_pool)
		goto abort;

	conf->poolinfo->mddev = mddev;

	spin_lock_init(&conf->device_lock);
	list_for_each_entry(rdev, &mddev->disks, same_set) {
		int disk_idx = rdev->raid_disk;
		if (disk_idx >= mddev->raid_disks
		    || disk_idx < 0)
			continue;
		disk = conf->mirrors + disk_idx;

		disk->rdev = rdev;

		disk->head_position = 0;
	}
	conf->raid_disks = mddev->raid_disks;
	conf->mddev = mddev;
	INIT_LIST_HEAD(&conf->retry_list);

	spin_lock_init(&conf->resync_lock);
	init_waitqueue_head(&conf->wait_barrier);

	bio_list_init(&conf->pending_bio_list);
	conf->pending_count = 0;
	conf->recovery_disabled = mddev->recovery_disabled - 1;

	conf->last_used = -1;
	for (i = 0; i < conf->raid_disks; i++) {

		disk = conf->mirrors + i;

		if (!disk->rdev ||
		    !test_bit(In_sync, &disk->rdev->flags)) {
			disk->head_position = 0;
			if (disk->rdev)
				conf->fullsync = 1;
		} else if (conf->last_used < 0)
			/*
			 * The first working device is used as a
			 * starting point to read balancing.
			 */
			conf->last_used = i;
	}

	err = -EIO;
	if (conf->last_used < 0) {
		printk(KERN_ERR "md/raid1:%s: no operational mirrors\n",
		       mdname(mddev));
		goto abort;
	}
	err = -ENOMEM;
	conf->thread = md_register_thread(raid1d, mddev, NULL);
	if (!conf->thread) {
		printk(KERN_ERR
		       "md/raid1:%s: couldn't allocate thread\n",
		       mdname(mddev));
		goto abort;
	}

	return conf;

 abort:
	if (conf) {
		if (conf->r1bio_pool)
			mempool_destroy(conf->r1bio_pool);
		kfree(conf->mirrors);
		safe_put_page(conf->tmppage);
		kfree(conf->poolinfo);
		kfree(conf);
	}
	return ERR_PTR(err);
}

static int run(struct mddev *mddev)
{
	struct r1conf *conf;
	int i;
	struct md_rdev *rdev;

	if (mddev->level != 1) {
		printk(KERN_ERR "md/raid1:%s: raid level not set to mirroring (%d)\n",
		       mdname(mddev), mddev->level);
		return -EIO;
	}
	if (mddev->reshape_position != MaxSector) {
		printk(KERN_ERR "md/raid1:%s: reshape_position set but not supported\n",
		       mdname(mddev));
		return -EIO;
	}
	/*
	 * copy the already verified devices into our private RAID1
	 * bookkeeping area. [whatever we allocate in run(),
	 * should be freed in stop()]
	 */
	if (mddev->private == NULL)
		conf = setup_conf(mddev);
	else
		conf = mddev->private;

	if (IS_ERR(conf))
		return PTR_ERR(conf);

	list_for_each_entry(rdev, &mddev->disks, same_set) {
		if (!mddev->gendisk)
			continue;
		disk_stack_limits(mddev->gendisk, rdev->bdev,
				  rdev->data_offset << 9);
		/* as we don't honour merge_bvec_fn, we must never risk
		 * violating it, so limit ->max_segments to 1 lying within
		 * a single page, as a one page request is never in violation.
		 */
		if (rdev->bdev->bd_disk->queue->merge_bvec_fn) {
			blk_queue_max_segments(mddev->queue, 1);
			blk_queue_segment_boundary(mddev->queue,
						   PAGE_CACHE_SIZE - 1);
		}
	}

	mddev->degraded = 0;
	for (i=0; i < conf->raid_disks; i++)
		if (conf->mirrors[i].rdev == NULL ||
		    !test_bit(In_sync, &conf->mirrors[i].rdev->flags) ||
		    test_bit(Faulty, &conf->mirrors[i].rdev->flags))
			mddev->degraded++;

	if (conf->raid_disks - mddev->degraded == 1)
		mddev->recovery_cp = MaxSector;

	if (mddev->recovery_cp != MaxSector)
		printk(KERN_NOTICE "md/raid1:%s: not clean"
		       " -- starting background reconstruction\n",
		       mdname(mddev));
	printk(KERN_INFO 
		"md/raid1:%s: active with %d out of %d mirrors\n",
		mdname(mddev), mddev->raid_disks - mddev->degraded, 
		mddev->raid_disks);

	/*
	 * Ok, everything is just fine now
	 */
	mddev->thread = conf->thread;
	conf->thread = NULL;
	mddev->private = conf;

	md_set_array_sectors(mddev, raid1_size(mddev, 0, 0));

	if (mddev->queue) {
		mddev->queue->backing_dev_info.congested_fn = raid1_congested;
		mddev->queue->backing_dev_info.congested_data = mddev;
	}
	return md_integrity_register(mddev);
}

static int stop(struct mddev *mddev)
{
	struct r1conf *conf = mddev->private;
	struct bitmap *bitmap = mddev->bitmap;

	/* wait for behind writes to complete */
	if (bitmap && atomic_read(&bitmap->behind_writes) > 0) {
		printk(KERN_INFO "md/raid1:%s: behind writes in progress - waiting to stop.\n",
		       mdname(mddev));
		/* need to kick something here to make sure I/O goes? */
		wait_event(bitmap->behind_wait,
			   atomic_read(&bitmap->behind_writes) == 0);
	}

	raise_barrier(conf);
	lower_barrier(conf);

	md_unregister_thread(&mddev->thread);
	if (conf->r1bio_pool)
		mempool_destroy(conf->r1bio_pool);
	kfree(conf->mirrors);
	kfree(conf->poolinfo);
	kfree(conf);
	mddev->private = NULL;
	return 0;
}

static int raid1_resize(struct mddev *mddev, sector_t sectors)
{
	/* no resync is happening, and there is enough space
	 * on all devices, so we can resize.
	 * We need to make sure resync covers any new space.
	 * If the array is shrinking we should possibly wait until
	 * any io in the removed space completes, but it hardly seems
	 * worth it.
	 */
	md_set_array_sectors(mddev, raid1_size(mddev, sectors, 0));
	if (mddev->array_sectors > raid1_size(mddev, sectors, 0))
		return -EINVAL;
	set_capacity(mddev->gendisk, mddev->array_sectors);
	revalidate_disk(mddev->gendisk);
	if (sectors > mddev->dev_sectors &&
	    mddev->recovery_cp > mddev->dev_sectors) {
		mddev->recovery_cp = mddev->dev_sectors;
		set_bit(MD_RECOVERY_NEEDED, &mddev->recovery);
	}
	mddev->dev_sectors = sectors;
	mddev->resync_max_sectors = sectors;
	return 0;
}

static int raid1_reshape(struct mddev *mddev)
{
	/* We need to:
	 * 1/ resize the r1bio_pool
	 * 2/ resize conf->mirrors
	 *
	 * We allocate a new r1bio_pool if we can.
	 * Then raise a device barrier and wait until all IO stops.
	 * Then resize conf->mirrors and swap in the new r1bio pool.
	 *
	 * At the same time, we "pack" the devices so that all the missing
	 * devices have the higher raid_disk numbers.
	 */
	mempool_t *newpool, *oldpool;
	struct pool_info *newpoolinfo;
	struct mirror_info *newmirrors;
	struct r1conf *conf = mddev->private;
	int cnt, raid_disks;
	unsigned long flags;
	int d, d2, err;

	/* Cannot change chunk_size, layout, or level */
	if (mddev->chunk_sectors != mddev->new_chunk_sectors ||
	    mddev->layout != mddev->new_layout ||
	    mddev->level != mddev->new_level) {
		mddev->new_chunk_sectors = mddev->chunk_sectors;
		mddev->new_layout = mddev->layout;
		mddev->new_level = mddev->level;
		return -EINVAL;
	}

	err = md_allow_write(mddev);
	if (err)
		return err;

	raid_disks = mddev->raid_disks + mddev->delta_disks;

	if (raid_disks < conf->raid_disks) {
		cnt=0;
		for (d= 0; d < conf->raid_disks; d++)
			if (conf->mirrors[d].rdev)
				cnt++;
		if (cnt > raid_disks)
			return -EBUSY;
	}

	newpoolinfo = kmalloc(sizeof(*newpoolinfo), GFP_KERNEL);
	if (!newpoolinfo)
		return -ENOMEM;
	newpoolinfo->mddev = mddev;
	newpoolinfo->raid_disks = raid_disks;

	newpool = mempool_create(NR_RAID1_BIOS, r1bio_pool_alloc,
				 r1bio_pool_free, newpoolinfo);
	if (!newpool) {
		kfree(newpoolinfo);
		return -ENOMEM;
	}
	newmirrors = kzalloc(sizeof(struct mirror_info) * raid_disks, GFP_KERNEL);
	if (!newmirrors) {
		kfree(newpoolinfo);
		mempool_destroy(newpool);
		return -ENOMEM;
	}

	raise_barrier(conf);

	/* ok, everything is stopped */
	oldpool = conf->r1bio_pool;
	conf->r1bio_pool = newpool;

	for (d = d2 = 0; d < conf->raid_disks; d++) {
		struct md_rdev *rdev = conf->mirrors[d].rdev;
		if (rdev && rdev->raid_disk != d2) {
			sysfs_unlink_rdev(mddev, rdev);
			rdev->raid_disk = d2;
			sysfs_unlink_rdev(mddev, rdev);
			if (sysfs_link_rdev(mddev, rdev))
				printk(KERN_WARNING
				       "md/raid1:%s: cannot register rd%d\n",
				       mdname(mddev), rdev->raid_disk);
		}
		if (rdev)
			newmirrors[d2++].rdev = rdev;
	}
	kfree(conf->mirrors);
	conf->mirrors = newmirrors;
	kfree(conf->poolinfo);
	conf->poolinfo = newpoolinfo;

	spin_lock_irqsave(&conf->device_lock, flags);
	mddev->degraded += (raid_disks - conf->raid_disks);
	spin_unlock_irqrestore(&conf->device_lock, flags);
	conf->raid_disks = mddev->raid_disks = raid_disks;
	mddev->delta_disks = 0;

	conf->last_used = 0; /* just make sure it is in-range */
	lower_barrier(conf);

	set_bit(MD_RECOVERY_NEEDED, &mddev->recovery);
	md_wakeup_thread(mddev->thread);

	mempool_destroy(oldpool);
	return 0;
}

static void raid1_quiesce(struct mddev *mddev, int state)
{
	struct r1conf *conf = mddev->private;

	switch(state) {
	case 2: /* wake for suspend */
		wake_up(&conf->wait_barrier);
		break;
	case 1:
		raise_barrier(conf);
		break;
	case 0:
		lower_barrier(conf);
		break;
	}
}

static void *raid1_takeover(struct mddev *mddev)
{
	/* raid1 can take over:
	 *  raid5 with 2 devices, any layout or chunk size
	 */
	if (mddev->level == 5 && mddev->raid_disks == 2) {
		struct r1conf *conf;
		mddev->new_level = 1;
		mddev->new_layout = 0;
		mddev->new_chunk_sectors = 0;
		conf = setup_conf(mddev);
		if (!IS_ERR(conf))
			conf->barrier = 1;
		return conf;
	}
	return ERR_PTR(-EINVAL);
}

static struct md_personality raid1_personality =
{
	.name		= "raid1",
	.level		= 1,
	.owner		= THIS_MODULE,
	.make_request	= make_request,
	.run		= run,
	.stop		= stop,
	.status		= status,
	.error_handler	= error,
	.hot_add_disk	= raid1_add_disk,
	.hot_remove_disk= raid1_remove_disk,
	.spare_active	= raid1_spare_active,
	.sync_request	= sync_request,
	.resize		= raid1_resize,
	.size		= raid1_size,
	.check_reshape	= raid1_reshape,
	.quiesce	= raid1_quiesce,
	.takeover	= raid1_takeover,
};

static int __init raid_init(void)
{
	return register_md_personality(&raid1_personality);
}

static void raid_exit(void)
{
	unregister_md_personality(&raid1_personality);
}

module_init(raid_init);
module_exit(raid_exit);
MODULE_LICENSE("GPL");
MODULE_DESCRIPTION("RAID1 (mirroring) personality for MD");
MODULE_ALIAS("md-personality-3"); /* RAID1 */
MODULE_ALIAS("md-raid1");
MODULE_ALIAS("md-level-1");

module_param(max_queued_requests, int, S_IRUGO|S_IWUSR);<|MERGE_RESOLUTION|>--- conflicted
+++ resolved
@@ -807,11 +807,7 @@
 	pr_debug("%dB behind alloc failed, doing sync I/O\n", bio->bi_size);
 }
 
-<<<<<<< HEAD
-static int make_request(struct mddev *mddev, struct bio * bio)
-=======
-static void make_request(mddev_t *mddev, struct bio * bio)
->>>>>>> 6dd9ad7d
+static void make_request(struct mddev *mddev, struct bio * bio)
 {
 	struct r1conf *conf = mddev->private;
 	struct mirror_info *mirror;
