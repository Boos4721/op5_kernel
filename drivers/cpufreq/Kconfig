--- conflicted
+++ resolved
@@ -131,8 +131,6 @@
 	  Use the 'schedutil' CPUFreq governor by default. If unsure,
 	  have a look at the help section of that governor. The fallback
 	  governor will be 'performance'.
-<<<<<<< HEAD
-=======
 
 config CPU_FREQ_DEFAULT_GOV_SCHEDHORIZON
 	bool "schedhorizon"
@@ -143,7 +141,6 @@
 	  Use the 'schedhorizon' CPUFreq governor by default. If unsure,
 	  have a look at the help section of that governor. The fallback
 	  governor will be 'performance'.
->>>>>>> eb79e2f3
 endchoice
 
 config CPU_FREQ_GOV_PERFORMANCE
@@ -267,8 +264,6 @@
 
 	  If in doubt, say N.
 
-<<<<<<< HEAD
-=======
 config CPU_FREQ_GOV_SCHEDHORIZON
 	bool "'schedhorizon' cpufreq policy governor"
 	depends on CPU_FREQ && SMP
@@ -309,7 +304,6 @@
 	help
 	  CPU underclock frequency for the low-power CPU cluster.
 
->>>>>>> eb79e2f3
 config CPU_INPUT_BOOST
 	bool "CPU Input Boost"
 	help
