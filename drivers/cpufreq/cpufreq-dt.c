--- conflicted
+++ resolved
@@ -277,18 +277,14 @@
 	if (!transition_latency)
 		transition_latency = CPUFREQ_ETERNAL;
 
-<<<<<<< HEAD
 	policy->cpuinfo.transition_latency = transition_latency;
-=======
+
         /*
          * Android: set default parameters for parity between schedutil and
          * schedfreq
          */
 	policy->up_transition_delay_us = transition_latency / NSEC_PER_USEC;
 	policy->down_transition_delay_us = 50000; /* 50ms */
-
-	of_node_put(np);
->>>>>>> a8935c98
 
 	return 0;
 
