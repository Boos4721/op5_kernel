--- conflicted
+++ resolved
@@ -311,11 +311,7 @@
 	unsigned long flags;
 	int ret = 0;
 
-<<<<<<< HEAD
-	ret = clk_enable(acdev->clk);
-=======
 	ret = clk_prepare_enable(acdev->clk);
->>>>>>> 4a8e43fe
 	if (ret) {
 		dev_dbg(acdev->host->dev, "clock enable failed");
 		return ret;
@@ -345,11 +341,7 @@
 	writel(readl(acdev->vbase + OP_MODE) & ~CFHOST_ENB,
 			acdev->vbase + OP_MODE);
 	spin_unlock_irqrestore(&acdev->host->lock, flags);
-<<<<<<< HEAD
-	clk_disable(acdev->clk);
-=======
 	clk_disable_unprepare(acdev->clk);
->>>>>>> 4a8e43fe
 }
 
 static void dma_callback(void *dev)
