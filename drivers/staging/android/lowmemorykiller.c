/* drivers/misc/lowmemorykiller.c
 *
 * The lowmemorykiller driver lets user-space specify a set of memory thresholds
 * where processes with a range of oom_score_adj values will get killed. Specify
 * the minimum oom_score_adj values in
 * /sys/module/lowmemorykiller/parameters/adj and the number of free pages in
 * /sys/module/lowmemorykiller/parameters/minfree. Both files take a comma
 * separated list of numbers in ascending order.
 *
 * For example, write "0,8" to /sys/module/lowmemorykiller/parameters/adj and
 * "1024,4096" to /sys/module/lowmemorykiller/parameters/minfree to kill
 * processes with a oom_score_adj value of 8 or higher when the free memory
 * drops below 4096 pages and kill processes with a oom_score_adj value of 0 or
 * higher when the free memory drops below 1024 pages.
 *
 * The driver considers memory used for caches to be free, but if a large
 * percentage of the cached memory is locked this can be very inaccurate
 * and processes may not get killed until the normal oom killer is triggered.
 *
 * Copyright (C) 2007-2008 Google, Inc.
 *
 * This software is licensed under the terms of the GNU General Public
 * License version 2, as published by the Free Software Foundation, and
 * may be copied, distributed, and modified under those terms.
 *
 * This program is distributed in the hope that it will be useful,
 * but WITHOUT ANY WARRANTY; without even the implied warranty of
 * MERCHANTABILITY or FITNESS FOR A PARTICULAR PURPOSE.  See the
 * GNU General Public License for more details.
 *
 */

#define pr_fmt(fmt) KBUILD_MODNAME ": " fmt

#include <linux/init.h>
#include <linux/moduleparam.h>
#include <linux/kernel.h>
#include <linux/mm.h>
#include <linux/oom.h>
#include <linux/sched.h>
#include <linux/swap.h>
#include <linux/rcupdate.h>
#include <linux/profile.h>
#include <linux/notifier.h>
#include <linux/mutex.h>
#include <linux/delay.h>
#include <linux/swap.h>
#include <linux/fs.h>
#include <linux/cpuset.h>
#include <linux/vmpressure.h>
#include <linux/zcache.h>
#include <linux/circ_buf.h>
#include <linux/proc_fs.h>
#include <linux/slab.h>
#include <linux/poll.h>

#define CREATE_TRACE_POINTS
#include <trace/events/almk.h>

#ifdef CONFIG_HIGHMEM
#define _ZONE ZONE_HIGHMEM
#else
#define _ZONE ZONE_NORMAL
#endif

#define CREATE_TRACE_POINTS
#include "trace/lowmemorykiller.h"

static uint32_t lowmem_debug_level = 1;
static short lowmem_adj[6] = {
	0,
	1,
	6,
	12,
};
static int lowmem_adj_size = 4;
static int lowmem_minfree[6] = {
	3 * 512,	/* 6MB */
	2 * 1024,	/* 8MB */
	4 * 1024,	/* 16MB */
	16 * 1024,	/* 64MB */
};
static int lowmem_minfree_size = 4;
static int lmk_fast_run = 1;

static unsigned long lowmem_deathpending_timeout;

#define lowmem_print(level, x...)			\
	do {						\
		if (lowmem_debug_level >= (level))	\
			pr_info(x);			\
	} while (0)


static DECLARE_WAIT_QUEUE_HEAD(event_wait);
static DEFINE_SPINLOCK(lmk_event_lock);
static struct circ_buf event_buffer;
#define MAX_BUFFERED_EVENTS 8
#define MAX_TASKNAME 128

struct lmk_event {
	char taskname[MAX_TASKNAME];
	pid_t pid;
	uid_t uid;
	pid_t group_leader_pid;
	unsigned long min_flt;
	unsigned long maj_flt;
	unsigned long rss_in_pages;
	short oom_score_adj;
	short min_score_adj;
	unsigned long long start_time;
	struct list_head list;
};

void handle_lmk_event(struct task_struct *selected, int selected_tasksize,
		      short min_score_adj)
{
	int head;
	int tail;
	struct lmk_event *events;
	struct lmk_event *event;
<<<<<<< HEAD
	int res;
	char taskname[MAX_TASKNAME];

	res = get_cmdline(selected, taskname, MAX_TASKNAME - 1);

	/* No valid process name means this is definitely not associated with a
	 * userspace activity.
	 */

	if (res <= 0 || res >= MAX_TASKNAME)
		return;

	taskname[res] = '\0';
=======
>>>>>>> 4af3204c

	spin_lock(&lmk_event_lock);

	head = event_buffer.head;
	tail = READ_ONCE(event_buffer.tail);

	/* Do not continue to log if no space remains in the buffer. */
	if (CIRC_SPACE(head, tail, MAX_BUFFERED_EVENTS) < 1) {
		spin_unlock(&lmk_event_lock);
		return;
	}

	events = (struct lmk_event *) event_buffer.buf;
	event = &events[head];

	strncpy(event->taskname, selected->comm, MAX_TASKNAME);

	event->pid = selected->pid;
	event->uid = from_kuid_munged(current_user_ns(), task_uid(selected));
	if (selected->group_leader)
		event->group_leader_pid = selected->group_leader->pid;
	else
		event->group_leader_pid = -1;
	event->min_flt = selected->min_flt;
	event->maj_flt = selected->maj_flt;
	event->oom_score_adj = selected->signal->oom_score_adj;
	event->start_time = nsec_to_clock_t(selected->real_start_time);
	event->rss_in_pages = selected_tasksize;
	event->min_score_adj = min_score_adj;

	event_buffer.head = (head + 1) & (MAX_BUFFERED_EVENTS - 1);

	spin_unlock(&lmk_event_lock);

	wake_up_interruptible(&event_wait);
}

static int lmk_event_show(struct seq_file *s, void *unused)
{
	struct lmk_event *events = (struct lmk_event *) event_buffer.buf;
	int head;
	int tail;
	struct lmk_event *event;

	spin_lock(&lmk_event_lock);

	head = event_buffer.head;
	tail = event_buffer.tail;

	if (head == tail) {
		spin_unlock(&lmk_event_lock);
		return -EAGAIN;
	}

	event = &events[tail];

	seq_printf(s, "%lu %lu %lu %lu %lu %lu %hd %hd %llu\n%s\n",
		(unsigned long) event->pid, (unsigned long) event->uid,
		(unsigned long) event->group_leader_pid, event->min_flt,
		event->maj_flt, event->rss_in_pages, event->oom_score_adj,
		event->min_score_adj, event->start_time, event->taskname);

	event_buffer.tail = (tail + 1) & (MAX_BUFFERED_EVENTS - 1);

	spin_unlock(&lmk_event_lock);
	return 0;
}

static unsigned int lmk_event_poll(struct file *file, poll_table *wait)
{
	int ret = 0;

	poll_wait(file, &event_wait, wait);
	spin_lock(&lmk_event_lock);
	if (event_buffer.head != event_buffer.tail)
		ret = POLLIN;
	spin_unlock(&lmk_event_lock);
	return ret;
}

static int lmk_event_open(struct inode *inode, struct file *file)
{
	return single_open(file, lmk_event_show, inode->i_private);
}

static const struct file_operations event_file_ops = {
	.open = lmk_event_open,
	.poll = lmk_event_poll,
	.read = seq_read
};

static void lmk_event_init(void)
{
	struct proc_dir_entry *entry;

	event_buffer.head = 0;
	event_buffer.tail = 0;
	event_buffer.buf = kmalloc(
		sizeof(struct lmk_event) * MAX_BUFFERED_EVENTS, GFP_KERNEL);
	if (!event_buffer.buf)
		return;
	entry = proc_create("lowmemorykiller", 0, NULL, &event_file_ops);
	if (!entry)
		pr_err("error creating kernel lmk event file\n");
}

static unsigned long lowmem_count(struct shrinker *s,
				  struct shrink_control *sc)
{
	return global_page_state(NR_ACTIVE_ANON) +
		global_page_state(NR_ACTIVE_FILE) +
		global_page_state(NR_INACTIVE_ANON) +
		global_page_state(NR_INACTIVE_FILE);
}

static atomic_t shift_adj = ATOMIC_INIT(0);
static short adj_max_shift = 353;
module_param_named(adj_max_shift, adj_max_shift, short,
                   S_IRUGO | S_IWUSR);

/* User knob to enable/disable adaptive lmk feature */
static int enable_adaptive_lmk;
module_param_named(enable_adaptive_lmk, enable_adaptive_lmk, int,
		   S_IRUGO | S_IWUSR);

/*
 * This parameter controls the behaviour of LMK when vmpressure is in
 * the range of 90-94. Adaptive lmk triggers based on number of file
 * pages wrt vmpressure_file_min, when vmpressure is in the range of
 * 90-94. Usually this is a pseudo minfree value, higher than the
 * highest configured value in minfree array.
 */
static int vmpressure_file_min;
module_param_named(vmpressure_file_min, vmpressure_file_min, int,
		   S_IRUGO | S_IWUSR);

enum {
	VMPRESSURE_NO_ADJUST = 0,
	VMPRESSURE_ADJUST_ENCROACH,
	VMPRESSURE_ADJUST_NORMAL,
};

int adjust_minadj(short *min_score_adj)
{
	int ret = VMPRESSURE_NO_ADJUST;

	if (!enable_adaptive_lmk)
		return 0;

	if (atomic_read(&shift_adj) &&
	    (*min_score_adj > adj_max_shift)) {
		if (*min_score_adj == OOM_SCORE_ADJ_MAX + 1)
			ret = VMPRESSURE_ADJUST_ENCROACH;
		else
			ret = VMPRESSURE_ADJUST_NORMAL;
		*min_score_adj = adj_max_shift;
	}
	atomic_set(&shift_adj, 0);

	return ret;
}

static int lmk_vmpressure_notifier(struct notifier_block *nb,
				   unsigned long action, void *data)
{
	int other_free = 0, other_file = 0;
	unsigned long pressure = action;
	int array_size = ARRAY_SIZE(lowmem_adj);

	if (!enable_adaptive_lmk)
		return 0;

	if (pressure >= 95) {
		other_file = global_page_state(NR_FILE_PAGES) + zcache_pages() -
			global_page_state(NR_SHMEM) -
			total_swapcache_pages();
		other_free = global_page_state(NR_FREE_PAGES);

		atomic_set(&shift_adj, 1);
		trace_almk_vmpressure(pressure, other_free, other_file);
	} else if (pressure >= 90) {
		if (lowmem_adj_size < array_size)
			array_size = lowmem_adj_size;
		if (lowmem_minfree_size < array_size)
			array_size = lowmem_minfree_size;

		other_file = global_page_state(NR_FILE_PAGES) + zcache_pages() -
			global_page_state(NR_SHMEM) -
			total_swapcache_pages();

		other_free = global_page_state(NR_FREE_PAGES);

		if ((other_free < lowmem_minfree[array_size - 1]) &&
		    (other_file < vmpressure_file_min)) {
			atomic_set(&shift_adj, 1);
			trace_almk_vmpressure(pressure, other_free, other_file);
		}
	} else if (atomic_read(&shift_adj)) {
		other_file = global_page_state(NR_FILE_PAGES) + zcache_pages() -
			global_page_state(NR_SHMEM) -
			total_swapcache_pages();
		other_free = global_page_state(NR_FREE_PAGES);

		/*
		 * shift_adj would have been set by a previous invocation
		 * of notifier, which is not followed by a lowmem_shrink yet.
		 * Since vmpressure has improved, reset shift_adj to avoid
		 * false adaptive LMK trigger.
		 */
		trace_almk_vmpressure(pressure, other_free, other_file);
		atomic_set(&shift_adj, 0);
	}

	return 0;
}

static struct notifier_block lmk_vmpr_nb = {
	.notifier_call = lmk_vmpressure_notifier,
};

static int test_task_flag(struct task_struct *p, int flag)
{
	struct task_struct *t;

	for_each_thread(p, t) {
		task_lock(t);
		if (test_tsk_thread_flag(t, flag)) {
			task_unlock(t);
			return 1;
		}
		task_unlock(t);
	}

	return 0;
}

static int test_task_state(struct task_struct *p, int state)
{
	struct task_struct *t;

	for_each_thread(p, t) {
		task_lock(t);
		if (t->state & state) {
			task_unlock(t);
			return 1;
		}
		task_unlock(t);
	}

	return 0;
}

static DEFINE_MUTEX(scan_mutex);

int can_use_cma_pages(gfp_t gfp_mask)
{
	int can_use = 0;
	int mtype = gfpflags_to_migratetype(gfp_mask);
	int i = 0;
	int *mtype_fallbacks = get_migratetype_fallbacks(mtype);

	if (is_migrate_cma(mtype)) {
		can_use = 1;
	} else {
		for (i = 0;; i++) {
			int fallbacktype = mtype_fallbacks[i];

			if (is_migrate_cma(fallbacktype)) {
				can_use = 1;
				break;
			}

			if (fallbacktype == MIGRATE_TYPES)
				break;
		}
	}
	return can_use;
}

void tune_lmk_zone_param(struct zonelist *zonelist, int classzone_idx,
					int *other_free, int *other_file,
					int use_cma_pages)
{
	struct zone *zone;
	struct zoneref *zoneref;
	int zone_idx;

	for_each_zone_zonelist(zone, zoneref, zonelist, MAX_NR_ZONES) {
		zone_idx = zonelist_zone_idx(zoneref);
		if (zone_idx == ZONE_MOVABLE) {
			if (!use_cma_pages && other_free)
				*other_free -=
				    zone_page_state(zone, NR_FREE_CMA_PAGES);
			continue;
		}

		if (zone_idx > classzone_idx) {
			if (other_free != NULL)
				*other_free -= zone_page_state(zone,
							       NR_FREE_PAGES);
			if (other_file != NULL)
				*other_file -= zone_page_state(zone,
							       NR_FILE_PAGES)
					- zone_page_state(zone, NR_SHMEM)
					- zone_page_state(zone, NR_SWAPCACHE);
		} else if (zone_idx < classzone_idx) {
			if (zone_watermark_ok(zone, 0, 0, classzone_idx, 0) &&
			    other_free) {
				if (!use_cma_pages) {
					*other_free -= min(
					  zone->lowmem_reserve[classzone_idx] +
					  zone_page_state(
					    zone, NR_FREE_CMA_PAGES),
					  zone_page_state(
					    zone, NR_FREE_PAGES));
				} else {
					*other_free -=
					  zone->lowmem_reserve[classzone_idx];
				}
			} else {
				if (other_free)
					*other_free -=
					  zone_page_state(zone, NR_FREE_PAGES);
			}
		}
	}
}

#ifdef CONFIG_HIGHMEM
void adjust_gfp_mask(gfp_t *gfp_mask)
{
	struct zone *preferred_zone;
	struct zonelist *zonelist;
	enum zone_type high_zoneidx;

	if (current_is_kswapd()) {
		zonelist = node_zonelist(0, *gfp_mask);
		high_zoneidx = gfp_zone(*gfp_mask);
		first_zones_zonelist(zonelist, high_zoneidx, NULL,
				     &preferred_zone);

		if (high_zoneidx == ZONE_NORMAL) {
			if (zone_watermark_ok_safe(
					preferred_zone, 0,
					high_wmark_pages(preferred_zone), 0))
				*gfp_mask |= __GFP_HIGHMEM;
		} else if (high_zoneidx == ZONE_HIGHMEM) {
			*gfp_mask |= __GFP_HIGHMEM;
		}
	}
}
#else
void adjust_gfp_mask(gfp_t *unused)
{
}
#endif

void tune_lmk_param(int *other_free, int *other_file, struct shrink_control *sc)
{
	gfp_t gfp_mask;
	struct zone *preferred_zone;
	struct zonelist *zonelist;
	enum zone_type high_zoneidx, classzone_idx;
	unsigned long balance_gap;
	int use_cma_pages;

	gfp_mask = sc->gfp_mask;
	adjust_gfp_mask(&gfp_mask);

	zonelist = node_zonelist(0, gfp_mask);
	high_zoneidx = gfp_zone(gfp_mask);
	first_zones_zonelist(zonelist, high_zoneidx, NULL, &preferred_zone);
	classzone_idx = zone_idx(preferred_zone);
	use_cma_pages = can_use_cma_pages(gfp_mask);

	balance_gap = min(low_wmark_pages(preferred_zone),
			  (preferred_zone->present_pages +
			   KSWAPD_ZONE_BALANCE_GAP_RATIO-1) /
			   KSWAPD_ZONE_BALANCE_GAP_RATIO);

	if (likely(current_is_kswapd() && zone_watermark_ok(preferred_zone, 0,
			  high_wmark_pages(preferred_zone) + SWAP_CLUSTER_MAX +
			  balance_gap, 0, 0))) {
		if (lmk_fast_run)
			tune_lmk_zone_param(zonelist, classzone_idx, other_free,
				       other_file, use_cma_pages);
		else
			tune_lmk_zone_param(zonelist, classzone_idx, other_free,
				       NULL, use_cma_pages);

		if (zone_watermark_ok(preferred_zone, 0, 0, _ZONE, 0)) {
			if (!use_cma_pages) {
				*other_free -= min(
				  preferred_zone->lowmem_reserve[_ZONE]
				  + zone_page_state(
				    preferred_zone, NR_FREE_CMA_PAGES),
				  zone_page_state(
				    preferred_zone, NR_FREE_PAGES));
			} else {
				*other_free -=
				  preferred_zone->lowmem_reserve[_ZONE];
			}
		} else {
			*other_free -= zone_page_state(preferred_zone,
						      NR_FREE_PAGES);
		}

		lowmem_print(4, "lowmem_shrink of kswapd tunning for highmem "
			     "ofree %d, %d\n", *other_free, *other_file);
	} else {
		tune_lmk_zone_param(zonelist, classzone_idx, other_free,
			       other_file, use_cma_pages);

		if (!use_cma_pages) {
			*other_free -=
			  zone_page_state(preferred_zone, NR_FREE_CMA_PAGES);
		}

		lowmem_print(4, "lowmem_shrink tunning for others ofree %d, "
			     "%d\n", *other_free, *other_file);
	}
}

static unsigned long lowmem_scan(struct shrinker *s, struct shrink_control *sc)
{
	struct task_struct *tsk;
	struct task_struct *selected = NULL;
	unsigned long rem = 0;
	int tasksize;
	int i;
	int ret = 0;
	short min_score_adj = OOM_SCORE_ADJ_MAX + 1;
	int minfree = 0;
	int selected_tasksize = 0;
	short selected_oom_score_adj;
	int array_size = ARRAY_SIZE(lowmem_adj);
	int other_free;
	int other_file;

	if (!mutex_trylock(&scan_mutex))
		return 0;

	other_free = global_page_state(NR_FREE_PAGES);

	if (global_page_state(NR_SHMEM) + total_swapcache_pages() <
		global_page_state(NR_FILE_PAGES) + zcache_pages())
		other_file = global_page_state(NR_FILE_PAGES) + zcache_pages() -
						global_page_state(NR_SHMEM) -
						global_page_state(NR_UNEVICTABLE) -
						total_swapcache_pages();
	else
		other_file = 0;

	tune_lmk_param(&other_free, &other_file, sc);

	if (lowmem_adj_size < array_size)
		array_size = lowmem_adj_size;
	if (lowmem_minfree_size < array_size)
		array_size = lowmem_minfree_size;
	for (i = 0; i < array_size; i++) {
		minfree = lowmem_minfree[i];
		if (other_free < minfree && other_file < minfree) {
			min_score_adj = lowmem_adj[i];
			break;
		}
	}

	ret = adjust_minadj(&min_score_adj);

	lowmem_print(3, "lowmem_scan %lu, %x, ofree %d %d, ma %hd\n",
			sc->nr_to_scan, sc->gfp_mask, other_free,
			other_file, min_score_adj);

	if (min_score_adj == OOM_SCORE_ADJ_MAX + 1) {
		trace_almk_shrink(0, ret, other_free, other_file, 0);
		lowmem_print(5, "lowmem_scan %lu, %x, return 0\n",
			     sc->nr_to_scan, sc->gfp_mask);
		mutex_unlock(&scan_mutex);
		return 0;
	}

	selected_oom_score_adj = min_score_adj;

	rcu_read_lock();
	for_each_process(tsk) {
		struct task_struct *p;
		short oom_score_adj;

		if (tsk->flags & PF_KTHREAD)
			continue;

		/* if task no longer has any memory ignore it */
		if (test_task_flag(tsk, TIF_MM_RELEASED))
			continue;

		if (time_before_eq(jiffies, lowmem_deathpending_timeout)) {
			if (test_task_flag(tsk, TIF_MEMDIE)) {
				rcu_read_unlock();
				mutex_unlock(&scan_mutex);
				return 0;
			}
		}

		p = find_lock_task_mm(tsk);
		if (!p)
			continue;

		oom_score_adj = p->signal->oom_score_adj;
		if (oom_score_adj < min_score_adj) {
			task_unlock(p);
			continue;
		}
		tasksize = get_mm_rss(p->mm);
		task_unlock(p);
		if (tasksize <= 0)
			continue;
		if (selected) {
			if (oom_score_adj < selected_oom_score_adj)
				continue;
			if (oom_score_adj == selected_oom_score_adj &&
			    tasksize <= selected_tasksize)
				continue;
		}
		selected = p;
		selected_tasksize = tasksize;
		selected_oom_score_adj = oom_score_adj;
		lowmem_print(3, "select '%s' (%d), adj %hd, size %d, to kill\n",
			     p->comm, p->pid, oom_score_adj, tasksize);
	}
	if (selected) {
		long cache_size, cache_limit, free;

		if (test_task_flag(selected, TIF_MEMDIE) &&
		    (test_task_state(selected, TASK_UNINTERRUPTIBLE))) {
			lowmem_print(2, "'%s' (%d) is already killed\n",
				     selected->comm,
				     selected->pid);
			rcu_read_unlock();
			mutex_unlock(&scan_mutex);
			return 0;
		}

		task_lock(selected);
		send_sig(SIGKILL, selected, 0);
		/*
		 * FIXME: lowmemorykiller shouldn't abuse global OOM killer
		 * infrastructure. There is no real reason why the selected
		 * task should have access to the memory reserves.
		 */
		if (selected->mm)
			mark_oom_victim(selected);
		task_unlock(selected);
		cache_size = other_file * (long)(PAGE_SIZE / 1024);
		cache_limit = minfree * (long)(PAGE_SIZE / 1024);
		free = other_free * (long)(PAGE_SIZE / 1024);
		trace_lowmemory_kill(selected, cache_size, cache_limit, free);
		lowmem_print(1, "Killing '%s' (%d) (tgid %d), adj %hd,\n" \
			        "   to free %ldkB on behalf of '%s' (%d) because\n" \
			        "   cache %ldkB is below limit %ldkB for oom_score_adj %hd\n" \
				"   Free memory is %ldkB above reserved.\n" \
				"   Free CMA is %ldkB\n" \
				"   Total reserve is %ldkB\n" \
				"   Total free pages is %ldkB\n" \
				"   Total file cache is %ldkB\n" \
				"   Total zcache is %ldkB\n" \
				"   GFP mask is 0x%x\n",
			     selected->comm, selected->pid, selected->tgid,
			     selected_oom_score_adj,
			     selected_tasksize * (long)(PAGE_SIZE / 1024),
			     current->comm, current->pid,
			     cache_size, cache_limit,
			     min_score_adj,
			     free,
			     global_page_state(NR_FREE_CMA_PAGES) *
				(long)(PAGE_SIZE / 1024),
			     totalreserve_pages * (long)(PAGE_SIZE / 1024),
			     global_page_state(NR_FREE_PAGES) *
				(long)(PAGE_SIZE / 1024),
			     global_page_state(NR_FILE_PAGES) *
				(long)(PAGE_SIZE / 1024),
			     (long)zcache_pages() * (long)(PAGE_SIZE / 1024),
			     sc->gfp_mask);

		if (lowmem_debug_level >= 2 && selected_oom_score_adj == 0) {
			show_mem(SHOW_MEM_FILTER_NODES);
			dump_tasks(NULL, NULL);
		}

		lowmem_deathpending_timeout = jiffies + HZ;
		rem += selected_tasksize;
<<<<<<< HEAD
		rcu_read_unlock();
		get_task_struct(selected);
		/* give the system time to free up the memory */
		msleep_interruptible(20);
		trace_almk_shrink(selected_tasksize, ret,
				  other_free, other_file,
				  selected_oom_score_adj);
	} else {
		trace_almk_shrink(1, ret, other_free, other_file, 0);
		rcu_read_unlock();
=======
		get_task_struct(selected);
>>>>>>> 4af3204c
	}

	lowmem_print(4, "lowmem_scan %lu, %x, return %lu\n",
		     sc->nr_to_scan, sc->gfp_mask, rem);
<<<<<<< HEAD
	mutex_unlock(&scan_mutex);
=======
	rcu_read_unlock();
>>>>>>> 4af3204c

	if (selected) {
		handle_lmk_event(selected, selected_tasksize, min_score_adj);
		put_task_struct(selected);
	}
	return rem;
}

static struct shrinker lowmem_shrinker = {
	.scan_objects = lowmem_scan,
	.count_objects = lowmem_count,
	.seeks = DEFAULT_SEEKS * 16,
	.flags = SHRINKER_LMK
};

static int __init lowmem_init(void)
{
	register_shrinker(&lowmem_shrinker);
	vmpressure_notifier_register(&lmk_vmpr_nb);
	lmk_event_init();
	return 0;
}
device_initcall(lowmem_init);

#ifdef CONFIG_ANDROID_LOW_MEMORY_KILLER_AUTODETECT_OOM_ADJ_VALUES
static short lowmem_oom_adj_to_oom_score_adj(short oom_adj)
{
	if (oom_adj == OOM_ADJUST_MAX)
		return OOM_SCORE_ADJ_MAX;
	else
		return (oom_adj * OOM_SCORE_ADJ_MAX) / -OOM_DISABLE;
}

static void lowmem_autodetect_oom_adj_values(void)
{
	int i;
	short oom_adj;
	short oom_score_adj;
	int array_size = ARRAY_SIZE(lowmem_adj);

	if (lowmem_adj_size < array_size)
		array_size = lowmem_adj_size;

	if (array_size <= 0)
		return;

	oom_adj = lowmem_adj[array_size - 1];
	if (oom_adj > OOM_ADJUST_MAX)
		return;

	oom_score_adj = lowmem_oom_adj_to_oom_score_adj(oom_adj);
	if (oom_score_adj <= OOM_ADJUST_MAX)
		return;

	lowmem_print(1, "lowmem_shrink: convert oom_adj to oom_score_adj:\n");
	for (i = 0; i < array_size; i++) {
		oom_adj = lowmem_adj[i];
		oom_score_adj = lowmem_oom_adj_to_oom_score_adj(oom_adj);
		lowmem_adj[i] = oom_score_adj;
		lowmem_print(1, "oom_adj %d => oom_score_adj %d\n",
			     oom_adj, oom_score_adj);
	}
}

static int lowmem_adj_array_set(const char *val, const struct kernel_param *kp)
{
	int ret;

	ret = param_array_ops.set(val, kp);

	/* HACK: Autodetect oom_adj values in lowmem_adj array */
	lowmem_autodetect_oom_adj_values();

	return ret;
}

static int lowmem_adj_array_get(char *buffer, const struct kernel_param *kp)
{
	return param_array_ops.get(buffer, kp);
}

static void lowmem_adj_array_free(void *arg)
{
	param_array_ops.free(arg);
}

static struct kernel_param_ops lowmem_adj_array_ops = {
	.set = lowmem_adj_array_set,
	.get = lowmem_adj_array_get,
	.free = lowmem_adj_array_free,
};

static const struct kparam_array __param_arr_adj = {
	.max = ARRAY_SIZE(lowmem_adj),
	.num = &lowmem_adj_size,
	.ops = &param_ops_short,
	.elemsize = sizeof(lowmem_adj[0]),
	.elem = lowmem_adj,
};
#endif

/*
 * not really modular, but the easiest way to keep compat with existing
 * bootargs behaviour is to continue using module_param here.
 */
module_param_named(cost, lowmem_shrinker.seeks, int, S_IRUGO | S_IWUSR);
#ifdef CONFIG_ANDROID_LOW_MEMORY_KILLER_AUTODETECT_OOM_ADJ_VALUES
module_param_cb(adj, &lowmem_adj_array_ops,
		.arr = &__param_arr_adj,
		S_IRUGO | S_IWUSR);
__MODULE_PARM_TYPE(adj, "array of short");
#else
module_param_array_named(adj, lowmem_adj, short, &lowmem_adj_size,
			 S_IRUGO | S_IWUSR);
#endif
module_param_array_named(minfree, lowmem_minfree, uint, &lowmem_minfree_size,
			 S_IRUGO | S_IWUSR);
module_param_named(debug_level, lowmem_debug_level, uint, S_IRUGO | S_IWUSR);
module_param_named(lmk_fast_run, lmk_fast_run, int, S_IRUGO | S_IWUSR);
<|MERGE_RESOLUTION|>--- conflicted
+++ resolved
@@ -119,22 +119,6 @@
 	int tail;
 	struct lmk_event *events;
 	struct lmk_event *event;
-<<<<<<< HEAD
-	int res;
-	char taskname[MAX_TASKNAME];
-
-	res = get_cmdline(selected, taskname, MAX_TASKNAME - 1);
-
-	/* No valid process name means this is definitely not associated with a
-	 * userspace activity.
-	 */
-
-	if (res <= 0 || res >= MAX_TASKNAME)
-		return;
-
-	taskname[res] = '\0';
-=======
->>>>>>> 4af3204c
 
 	spin_lock(&lmk_event_lock);
 
@@ -725,7 +709,6 @@
 
 		lowmem_deathpending_timeout = jiffies + HZ;
 		rem += selected_tasksize;
-<<<<<<< HEAD
 		rcu_read_unlock();
 		get_task_struct(selected);
 		/* give the system time to free up the memory */
@@ -736,18 +719,11 @@
 	} else {
 		trace_almk_shrink(1, ret, other_free, other_file, 0);
 		rcu_read_unlock();
-=======
-		get_task_struct(selected);
->>>>>>> 4af3204c
 	}
 
 	lowmem_print(4, "lowmem_scan %lu, %x, return %lu\n",
 		     sc->nr_to_scan, sc->gfp_mask, rem);
-<<<<<<< HEAD
 	mutex_unlock(&scan_mutex);
-=======
-	rcu_read_unlock();
->>>>>>> 4af3204c
 
 	if (selected) {
 		handle_lmk_event(selected, selected_tasksize, min_score_adj);
