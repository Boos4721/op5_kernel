/*
 * xHCI host controller driver
 *
 * Copyright (C) 2008 Intel Corp.
 *
 * Author: Sarah Sharp
 * Some code borrowed from the Linux EHCI driver.
 *
 * This program is free software; you can redistribute it and/or modify
 * it under the terms of the GNU General Public License version 2 as
 * published by the Free Software Foundation.
 *
 * This program is distributed in the hope that it will be useful, but
 * WITHOUT ANY WARRANTY; without even the implied warranty of MERCHANTABILITY
 * or FITNESS FOR A PARTICULAR PURPOSE.  See the GNU General Public License
 * for more details.
 *
 * You should have received a copy of the GNU General Public License
 * along with this program; if not, write to the Free Software Foundation,
 * Inc., 675 Mass Ave, Cambridge, MA 02139, USA.
 */

#include <linux/pci.h>
#include <linux/iopoll.h>
#include <linux/irq.h>
#include <linux/log2.h>
#include <linux/module.h>
#include <linux/moduleparam.h>
#include <linux/slab.h>
#include <linux/dmi.h>
#include <linux/dma-mapping.h>

#include "xhci.h"
#include "xhci-trace.h"

#define DRIVER_AUTHOR "Sarah Sharp"
#define DRIVER_DESC "'eXtensible' Host Controller (xHC) Driver"

#define	PORT_WAKE_BITS	(PORT_WKOC_E | PORT_WKDISC_E | PORT_WKCONN_E)

/* Some 0.95 hardware can't handle the chain bit on a Link TRB being cleared */
static int link_quirk;
module_param(link_quirk, int, S_IRUGO | S_IWUSR);
MODULE_PARM_DESC(link_quirk, "Don't clear the chain bit on a link TRB");

static unsigned int quirks;
module_param(quirks, uint, S_IRUGO);
MODULE_PARM_DESC(quirks, "Bit flags for quirks to be enabled as default");

/*
 * xhci_handshake - spin reading hc until handshake completes or fails
 * @ptr: address of hc register to be read
 * @mask: bits to look at in result of read
 * @done: value of those bits when handshake succeeds
 * @usec: timeout in microseconds
 *
 * Returns negative errno, or zero on success
 *
 * Success happens when the "mask" bits have the specified value (hardware
 * handshake done).  There are two failure modes:  "usec" have passed (major
 * hardware flakeout), or the register reads as all-ones (hardware removed).
 */
int xhci_handshake(void __iomem *ptr, u32 mask, u32 done, int usec)
{
	u32	result;
	int	ret;

	ret = readl_poll_timeout_atomic(ptr, result,
					(result & mask) == done ||
					result == U32_MAX,
					1, usec);
	if (result == U32_MAX)		/* card removed */
		return -ENODEV;

	return ret;
}

int xhci_handshake_check_state(struct xhci_hcd *xhci,
		void __iomem *ptr, u32 mask, u32 done, int usec)
{
	u32	result;

	do {
		result = readl_relaxed(ptr);
		if (result == ~(u32)0) /* card removed */
			return -ENODEV;
		/* host removed. Bail out */
		if (xhci->xhc_state & XHCI_STATE_REMOVING)
			return -ENODEV;
		result &= mask;
		if (result == done)
			return 0;
		udelay(1);
		usec--;
	} while (usec > 0);
	return -ETIMEDOUT;
}

/*
 * Disable interrupts and begin the xHCI halting process.
 */
void xhci_quiesce(struct xhci_hcd *xhci)
{
	u32 halted;
	u32 cmd;
	u32 mask;

	mask = ~(XHCI_IRQS);
	halted = readl(&xhci->op_regs->status) & STS_HALT;
	if (!halted)
		mask &= ~CMD_RUN;

	cmd = readl(&xhci->op_regs->command);
	cmd &= mask;
	writel(cmd, &xhci->op_regs->command);
}

/*
 * Force HC into halt state.
 *
 * Disable any IRQs and clear the run/stop bit.
 * HC will complete any current and actively pipelined transactions, and
 * should halt within 16 ms of the run/stop bit being cleared.
 * Read HC Halted bit in the status register to see when the HC is finished.
 */
int xhci_halt(struct xhci_hcd *xhci)
{
	int ret;
	xhci_dbg_trace(xhci, trace_xhci_dbg_init, "// Halt the HC");
	xhci_quiesce(xhci);

	ret = xhci_handshake(&xhci->op_regs->status,
			STS_HALT, STS_HALT, XHCI_MAX_HALT_USEC);
	if (!ret) {
		xhci->xhc_state |= XHCI_STATE_HALTED;
	} else {
<<<<<<< HEAD

		xhci_warn(xhci, "Host not halted after %u microseconds. ret:%d\n",
				XHCI_MAX_HALT_USEC, ret);
=======
		xhci_warn(xhci, "Host not halted after %u microseconds.\n",
				XHCI_MAX_HALT_USEC);
>>>>>>> feb565e6
	}

	xhci->cmd_ring_state = CMD_RING_STATE_STOPPED;

	if (delayed_work_pending(&xhci->cmd_timer)) {
		xhci_dbg_trace(xhci, trace_xhci_dbg_init,
				"Cleanup command queue");
		cancel_delayed_work(&xhci->cmd_timer);
		xhci_cleanup_command_queue(xhci);
	}

	return ret;
}

/*
 * Set the run bit and wait for the host to be running.
 */
static int xhci_start(struct xhci_hcd *xhci)
{
	u32 temp;
	int ret;
	struct usb_hcd *hcd = xhci_to_hcd(xhci);

	/*
	 * disable irq to avoid xhci_irq flooding due to unhandeled port
	 * change event in halt state, as soon as xhci_start clears halt bit
	 */
	disable_irq(hcd->irq);
	temp = readl(&xhci->op_regs->command);
	temp |= (CMD_RUN);
	xhci_dbg_trace(xhci, trace_xhci_dbg_init, "// Turn on HC, cmd = 0x%x.",
			temp);
	writel(temp, &xhci->op_regs->command);

	/*
	 * Wait for the HCHalted Status bit to be 0 to indicate the host is
	 * running.
	 */
	ret = xhci_handshake(&xhci->op_regs->status,
			STS_HALT, 0, XHCI_MAX_HALT_USEC);
	if (ret == -ETIMEDOUT)
		xhci_err(xhci, "Host took too long to start, "
				"waited %u microseconds.\n",
				XHCI_MAX_HALT_USEC);
	if (!ret)
		/* clear state flags. Including dying, halted or removing */
		xhci->xhc_state = 0;

	enable_irq(hcd->irq);

	return ret;
}

/*
 * Reset a halted HC.
 *
 * This resets pipelines, timers, counters, state machines, etc.
 * Transactions will be terminated immediately, and operational registers
 * will be set to their defaults.
 */
int xhci_reset(struct xhci_hcd *xhci)
{
	u32 command;
	u32 state;
	int ret, i;

	state = readl(&xhci->op_regs->status);
	if ((state & STS_HALT) == 0) {
		xhci_warn(xhci, "Host controller not halted, aborting reset.\n");
		return 0;
	}

	xhci_dbg_trace(xhci, trace_xhci_dbg_init, "// Reset the HC");
	command = readl(&xhci->op_regs->command);
	command |= CMD_RESET;
	writel(command, &xhci->op_regs->command);

	/* Existing Intel xHCI controllers require a delay of 1 mS,
	 * after setting the CMD_RESET bit, and before accessing any
	 * HC registers. This allows the HC to complete the
	 * reset operation and be ready for HC register access.
	 * Without this delay, the subsequent HC register access,
	 * may result in a system hang very rarely.
	 */
	if (xhci->quirks & XHCI_INTEL_HOST)
		udelay(1000);

	ret = xhci_handshake(&xhci->op_regs->command,
			CMD_RESET, 0, 10 * 1000 * 1000);
	if (ret)
		return ret;

	xhci_dbg_trace(xhci, trace_xhci_dbg_init,
			 "Wait for controller to be ready for doorbell rings");
	/*
	 * xHCI cannot write to any doorbells or operational registers other
	 * than status until the "Controller Not Ready" flag is cleared.
	 */
	ret = xhci_handshake(&xhci->op_regs->status,
			STS_CNR, 0, 10 * 1000 * 1000);

	for (i = 0; i < 2; ++i) {
		xhci->bus_state[i].port_c_suspend = 0;
		xhci->bus_state[i].suspended_ports = 0;
		xhci->bus_state[i].resuming_ports = 0;
	}

	return ret;
}

#ifdef CONFIG_PCI
static int xhci_free_msi(struct xhci_hcd *xhci)
{
	int i;

	if (!xhci->msix_entries)
		return -EINVAL;

	for (i = 0; i < xhci->msix_count; i++)
		if (xhci->msix_entries[i].vector)
			free_irq(xhci->msix_entries[i].vector,
					xhci_to_hcd(xhci));
	return 0;
}

/*
 * Set up MSI
 */
static int xhci_setup_msi(struct xhci_hcd *xhci)
{
	int ret;
	struct pci_dev  *pdev = to_pci_dev(xhci_to_hcd(xhci)->self.controller);

	ret = pci_enable_msi(pdev);
	if (ret) {
		xhci_dbg_trace(xhci, trace_xhci_dbg_init,
				"failed to allocate MSI entry");
		return ret;
	}

	ret = request_irq(pdev->irq, xhci_msi_irq,
				0, "xhci_hcd", xhci_to_hcd(xhci));
	if (ret) {
		xhci_dbg_trace(xhci, trace_xhci_dbg_init,
				"disable MSI interrupt");
		pci_disable_msi(pdev);
	}

	return ret;
}

/*
 * Free IRQs
 * free all IRQs request
 */
static void xhci_free_irq(struct xhci_hcd *xhci)
{
	struct pci_dev *pdev = to_pci_dev(xhci_to_hcd(xhci)->self.controller);
	int ret;

	/* return if using legacy interrupt */
	if (xhci_to_hcd(xhci)->irq > 0)
		return;

	ret = xhci_free_msi(xhci);
	if (!ret)
		return;
	if (pdev->irq > 0)
		free_irq(pdev->irq, xhci_to_hcd(xhci));

	return;
}

/*
 * Set up MSI-X
 */
static int xhci_setup_msix(struct xhci_hcd *xhci)
{
	int i, ret = 0;
	struct usb_hcd *hcd = xhci_to_hcd(xhci);
	struct pci_dev *pdev = to_pci_dev(hcd->self.controller);

	/*
	 * calculate number of msi-x vectors supported.
	 * - HCS_MAX_INTRS: the max number of interrupts the host can handle,
	 *   with max number of interrupters based on the xhci HCSPARAMS1.
	 * - num_online_cpus: maximum msi-x vectors per CPUs core.
	 *   Add additional 1 vector to ensure always available interrupt.
	 */
	xhci->msix_count = min(num_online_cpus() + 1,
				HCS_MAX_INTRS(xhci->hcs_params1));

	xhci->msix_entries =
		kmalloc((sizeof(struct msix_entry))*xhci->msix_count,
				GFP_KERNEL);
	if (!xhci->msix_entries) {
		xhci_err(xhci, "Failed to allocate MSI-X entries\n");
		return -ENOMEM;
	}

	for (i = 0; i < xhci->msix_count; i++) {
		xhci->msix_entries[i].entry = i;
		xhci->msix_entries[i].vector = 0;
	}

	ret = pci_enable_msix_exact(pdev, xhci->msix_entries, xhci->msix_count);
	if (ret) {
		xhci_dbg_trace(xhci, trace_xhci_dbg_init,
				"Failed to enable MSI-X");
		goto free_entries;
	}

	for (i = 0; i < xhci->msix_count; i++) {
		ret = request_irq(xhci->msix_entries[i].vector,
				xhci_msi_irq,
				0, "xhci_hcd", xhci_to_hcd(xhci));
		if (ret)
			goto disable_msix;
	}

	hcd->msix_enabled = 1;
	return ret;

disable_msix:
	xhci_dbg_trace(xhci, trace_xhci_dbg_init, "disable MSI-X interrupt");
	xhci_free_irq(xhci);
	pci_disable_msix(pdev);
free_entries:
	kfree(xhci->msix_entries);
	xhci->msix_entries = NULL;
	return ret;
}

/* Free any IRQs and disable MSI-X */
static void xhci_cleanup_msix(struct xhci_hcd *xhci)
{
	struct usb_hcd *hcd = xhci_to_hcd(xhci);
	struct pci_dev *pdev = to_pci_dev(hcd->self.controller);

	if (xhci->quirks & XHCI_PLAT)
		return;

	xhci_free_irq(xhci);

	if (xhci->msix_entries) {
		pci_disable_msix(pdev);
		kfree(xhci->msix_entries);
		xhci->msix_entries = NULL;
	} else {
		pci_disable_msi(pdev);
	}

	hcd->msix_enabled = 0;
	return;
}

static void __maybe_unused xhci_msix_sync_irqs(struct xhci_hcd *xhci)
{
	int i;

	if (xhci->msix_entries) {
		for (i = 0; i < xhci->msix_count; i++)
			synchronize_irq(xhci->msix_entries[i].vector);
	}
}

static int xhci_try_enable_msi(struct usb_hcd *hcd)
{
	struct xhci_hcd *xhci = hcd_to_xhci(hcd);
	struct pci_dev  *pdev;
	int ret;

	/* The xhci platform device has set up IRQs through usb_add_hcd. */
	if (xhci->quirks & XHCI_PLAT)
		return 0;

	pdev = to_pci_dev(xhci_to_hcd(xhci)->self.controller);
	/*
	 * Some Fresco Logic host controllers advertise MSI, but fail to
	 * generate interrupts.  Don't even try to enable MSI.
	 */
	if (xhci->quirks & XHCI_BROKEN_MSI)
		goto legacy_irq;

	/* unregister the legacy interrupt */
	if (hcd->irq)
		free_irq(hcd->irq, hcd);
	hcd->irq = 0;

	ret = xhci_setup_msix(xhci);
	if (ret)
		/* fall back to msi*/
		ret = xhci_setup_msi(xhci);

	if (!ret)
		/* hcd->irq is 0, we have MSI */
		return 0;

	if (!pdev->irq) {
		xhci_err(xhci, "No msi-x/msi found and no IRQ in BIOS\n");
		return -EINVAL;
	}

 legacy_irq:
	if (!strlen(hcd->irq_descr))
		snprintf(hcd->irq_descr, sizeof(hcd->irq_descr), "%s:usb%d",
			 hcd->driver->description, hcd->self.busnum);

	/* fall back to legacy interrupt*/
	ret = request_irq(pdev->irq, &usb_hcd_irq, IRQF_SHARED,
			hcd->irq_descr, hcd);
	if (ret) {
		xhci_err(xhci, "request interrupt %d failed\n",
				pdev->irq);
		return ret;
	}
	hcd->irq = pdev->irq;
	return 0;
}

#else

static inline int xhci_try_enable_msi(struct usb_hcd *hcd)
{
	return 0;
}

static inline void xhci_cleanup_msix(struct xhci_hcd *xhci)
{
}

static inline void xhci_msix_sync_irqs(struct xhci_hcd *xhci)
{
}

#endif

static void compliance_mode_recovery(unsigned long arg)
{
	struct xhci_hcd *xhci;
	struct usb_hcd *hcd;
	u32 temp;
	int i;

	xhci = (struct xhci_hcd *)arg;

	for (i = 0; i < xhci->num_usb3_ports; i++) {
		temp = readl(xhci->usb3_ports[i]);
		if ((temp & PORT_PLS_MASK) == USB_SS_PORT_LS_COMP_MOD) {
			/*
			 * Compliance Mode Detected. Letting USB Core
			 * handle the Warm Reset
			 */
			xhci_dbg_trace(xhci, trace_xhci_dbg_quirks,
					"Compliance mode detected->port %d",
					i + 1);
			xhci_dbg_trace(xhci, trace_xhci_dbg_quirks,
					"Attempting compliance mode recovery");
			hcd = xhci->shared_hcd;

			if (hcd->state == HC_STATE_SUSPENDED)
				usb_hcd_resume_root_hub(hcd);

			usb_hcd_poll_rh_status(hcd);
		}
	}

	if (xhci->port_status_u0 != ((1 << xhci->num_usb3_ports)-1))
		mod_timer(&xhci->comp_mode_recovery_timer,
			jiffies + msecs_to_jiffies(COMP_MODE_RCVRY_MSECS));
}

/*
 * Quirk to work around issue generated by the SN65LVPE502CP USB3.0 re-driver
 * that causes ports behind that hardware to enter compliance mode sometimes.
 * The quirk creates a timer that polls every 2 seconds the link state of
 * each host controller's port and recovers it by issuing a Warm reset
 * if Compliance mode is detected, otherwise the port will become "dead" (no
 * device connections or disconnections will be detected anymore). Becasue no
 * status event is generated when entering compliance mode (per xhci spec),
 * this quirk is needed on systems that have the failing hardware installed.
 */
static void compliance_mode_recovery_timer_init(struct xhci_hcd *xhci)
{
	xhci->port_status_u0 = 0;
	setup_timer(&xhci->comp_mode_recovery_timer,
		    compliance_mode_recovery, (unsigned long)xhci);
	xhci->comp_mode_recovery_timer.expires = jiffies +
			msecs_to_jiffies(COMP_MODE_RCVRY_MSECS);

	set_timer_slack(&xhci->comp_mode_recovery_timer,
			msecs_to_jiffies(COMP_MODE_RCVRY_MSECS));
	add_timer(&xhci->comp_mode_recovery_timer);
	xhci_dbg_trace(xhci, trace_xhci_dbg_quirks,
			"Compliance mode recovery timer initialized");
}

/*
 * This function identifies the systems that have installed the SN65LVPE502CP
 * USB3.0 re-driver and that need the Compliance Mode Quirk.
 * Systems:
 * Vendor: Hewlett-Packard -> System Models: Z420, Z620 and Z820
 */
static bool xhci_compliance_mode_recovery_timer_quirk_check(void)
{
	const char *dmi_product_name, *dmi_sys_vendor;

	dmi_product_name = dmi_get_system_info(DMI_PRODUCT_NAME);
	dmi_sys_vendor = dmi_get_system_info(DMI_SYS_VENDOR);
	if (!dmi_product_name || !dmi_sys_vendor)
		return false;

	if (!(strstr(dmi_sys_vendor, "Hewlett-Packard")))
		return false;

	if (strstr(dmi_product_name, "Z420") ||
			strstr(dmi_product_name, "Z620") ||
			strstr(dmi_product_name, "Z820") ||
			strstr(dmi_product_name, "Z1 Workstation"))
		return true;

	return false;
}

static int xhci_all_ports_seen_u0(struct xhci_hcd *xhci)
{
	return (xhci->port_status_u0 == ((1 << xhci->num_usb3_ports)-1));
}


/*
 * Initialize memory for HCD and xHC (one-time init).
 *
 * Program the PAGESIZE register, initialize the device context array, create
 * device contexts (?), set up a command ring segment (or two?), create event
 * ring (one for now).
 */
int xhci_init(struct usb_hcd *hcd)
{
	struct xhci_hcd *xhci = hcd_to_xhci(hcd);
	int retval = 0;

	xhci_dbg_trace(xhci, trace_xhci_dbg_init, "xhci_init");
	spin_lock_init(&xhci->lock);
	if (xhci->hci_version == 0x95 && link_quirk) {
		xhci_dbg_trace(xhci, trace_xhci_dbg_quirks,
				"QUIRK: Not clearing Link TRB chain bits.");
		xhci->quirks |= XHCI_LINK_TRB_QUIRK;
	} else {
		xhci_dbg_trace(xhci, trace_xhci_dbg_init,
				"xHCI doesn't need link TRB QUIRK");
	}
	retval = xhci_mem_init(xhci, GFP_KERNEL);
	xhci_dbg_trace(xhci, trace_xhci_dbg_init, "Finished xhci_init");

	/* Initializing Compliance Mode Recovery Data If Needed */
	if (xhci_compliance_mode_recovery_timer_quirk_check()) {
		xhci->quirks |= XHCI_COMP_MODE_QUIRK;
		compliance_mode_recovery_timer_init(xhci);
	}

	return retval;
}

/*-------------------------------------------------------------------------*/


static int xhci_run_finished(struct xhci_hcd *xhci)
{
	if (xhci_start(xhci)) {
		xhci_halt(xhci);
		return -ENODEV;
	}
	xhci->shared_hcd->state = HC_STATE_RUNNING;
	xhci->cmd_ring_state = CMD_RING_STATE_RUNNING;

	if (xhci->quirks & XHCI_NEC_HOST)
		xhci_ring_cmd_db(xhci);

	xhci_dbg_trace(xhci, trace_xhci_dbg_init,
			"Finished xhci_run for USB3 roothub");
	return 0;
}

/*
 * Start the HC after it was halted.
 *
 * This function is called by the USB core when the HC driver is added.
 * Its opposite is xhci_stop().
 *
 * xhci_init() must be called once before this function can be called.
 * Reset the HC, enable device slot contexts, program DCBAAP, and
 * set command ring pointer and event ring pointer.
 *
 * Setup MSI-X vectors and enable interrupts.
 */
int xhci_run(struct usb_hcd *hcd)
{
	u32 temp;
	u64 temp_64;
	int ret;
	struct xhci_hcd *xhci = hcd_to_xhci(hcd);

	/* Start the xHCI host controller running only after the USB 2.0 roothub
	 * is setup.
	 */

	hcd->uses_new_polling = 1;
	if (!usb_hcd_is_primary_hcd(hcd))
		return xhci_run_finished(xhci);

	xhci_dbg_trace(xhci, trace_xhci_dbg_init, "xhci_run");

	ret = xhci_try_enable_msi(hcd);
	if (ret)
		return ret;

	xhci_dbg(xhci, "Command ring memory map follows:\n");
	xhci_debug_ring(xhci, xhci->cmd_ring);
	xhci_dbg_ring_ptrs(xhci, xhci->cmd_ring);
	xhci_dbg_cmd_ptrs(xhci);

	xhci_dbg(xhci, "ERST memory map follows:\n");
	xhci_dbg_erst(xhci, &xhci->erst);
	xhci_dbg(xhci, "Event ring:\n");
	xhci_debug_ring(xhci, xhci->event_ring);
	xhci_dbg_ring_ptrs(xhci, xhci->event_ring);
	temp_64 = xhci_read_64(xhci, &xhci->ir_set->erst_dequeue);
	temp_64 &= ~ERST_PTR_MASK;
	xhci_dbg_trace(xhci, trace_xhci_dbg_init,
			"ERST deq = 64'h%0lx", (long unsigned int) temp_64);

	xhci_dbg_trace(xhci, trace_xhci_dbg_init,
			"// Set the interrupt modulation register");
	temp = readl(&xhci->ir_set->irq_control);
	temp &= ~ER_IRQ_INTERVAL_MASK;
	temp |= (u32) 160;
	writel(temp, &xhci->ir_set->irq_control);

	/* Set the HCD state before we enable the irqs */
	temp = readl(&xhci->op_regs->command);
	temp |= (CMD_EIE);
	xhci_dbg_trace(xhci, trace_xhci_dbg_init,
			"// Enable interrupts, cmd = 0x%x.", temp);
	writel(temp, &xhci->op_regs->command);

	temp = readl(&xhci->ir_set->irq_pending);
	xhci_dbg_trace(xhci, trace_xhci_dbg_init,
			"// Enabling event ring interrupter %pK by writing 0x%x to irq_pending",
			xhci->ir_set, (unsigned int) ER_IRQ_ENABLE(temp));
	writel(ER_IRQ_ENABLE(temp), &xhci->ir_set->irq_pending);
	xhci_print_ir_set(xhci, 0);

	if (xhci->quirks & XHCI_NEC_HOST) {
		struct xhci_command *command;
		command = xhci_alloc_command(xhci, false, false, GFP_KERNEL);
		if (!command)
			return -ENOMEM;
		xhci_queue_vendor_command(xhci, command, 0, 0, 0,
				TRB_TYPE(TRB_NEC_GET_FW));
	}
	xhci_dbg_trace(xhci, trace_xhci_dbg_init,
			"Finished xhci_run for USB2 roothub");
	return 0;
}
EXPORT_SYMBOL_GPL(xhci_run);

/*
 * Stop xHCI driver.
 *
 * This function is called by the USB core when the HC driver is removed.
 * Its opposite is xhci_run().
 *
 * Disable device contexts, disable IRQs, and quiesce the HC.
 * Reset the HC, finish any completed transactions, and cleanup memory.
 */
void xhci_stop(struct usb_hcd *hcd)
{
	u32 temp;
	struct xhci_hcd *xhci = hcd_to_xhci(hcd);

	mutex_lock(&xhci->mutex);

	if (!(xhci->xhc_state & XHCI_STATE_HALTED)) {
		spin_lock_irq(&xhci->lock);

		xhci->xhc_state |= XHCI_STATE_HALTED;
		xhci->cmd_ring_state = CMD_RING_STATE_STOPPED;
		xhci_halt(xhci);
		xhci_reset(xhci);

		spin_unlock_irq(&xhci->lock);
	}

	if (!usb_hcd_is_primary_hcd(hcd)) {
		mutex_unlock(&xhci->mutex);
		return;
	}

	xhci_cleanup_msix(xhci);

	/* Deleting Compliance Mode Recovery Timer */
	if ((xhci->quirks & XHCI_COMP_MODE_QUIRK) &&
			(!(xhci_all_ports_seen_u0(xhci)))) {
		del_timer_sync(&xhci->comp_mode_recovery_timer);
		xhci_dbg_trace(xhci, trace_xhci_dbg_quirks,
				"%s: compliance mode recovery timer deleted",
				__func__);
	}

	if (xhci->quirks & XHCI_AMD_PLL_FIX)
		usb_amd_dev_put();

	xhci_dbg_trace(xhci, trace_xhci_dbg_init,
			"// Disabling event ring interrupts");
	temp = readl(&xhci->op_regs->status);
	writel(temp & ~STS_EINT, &xhci->op_regs->status);
	temp = readl(&xhci->ir_set->irq_pending);
	writel(ER_IRQ_DISABLE(temp), &xhci->ir_set->irq_pending);
	xhci_print_ir_set(xhci, 0);

	xhci_dbg_trace(xhci, trace_xhci_dbg_init, "cleaning up memory");
	xhci_mem_cleanup(xhci);
	xhci_dbg_trace(xhci, trace_xhci_dbg_init,
			"xhci_stop completed - status = %x",
			readl(&xhci->op_regs->status));
	mutex_unlock(&xhci->mutex);
}

/*
 * Shutdown HC (not bus-specific)
 *
 * This is called when the machine is rebooting or halting.  We assume that the
 * machine will be powered off, and the HC's internal state will be reset.
 * Don't bother to free memory.
 *
 * This will only ever be called with the main usb_hcd (the USB3 roothub).
 */
void xhci_shutdown(struct usb_hcd *hcd)
{
	struct xhci_hcd *xhci = hcd_to_xhci(hcd);

	if (xhci->quirks & XHCI_SPURIOUS_REBOOT)
		usb_disable_xhci_ports(to_pci_dev(hcd->self.controller));

	spin_lock_irq(&xhci->lock);
	if (!HCD_HW_ACCESSIBLE(hcd)) {
		spin_unlock_irq(&xhci->lock);
		return;
	}
	xhci_halt(xhci);
	/* Workaround for spurious wakeups at shutdown with HSW */
	if (xhci->quirks & XHCI_SPURIOUS_WAKEUP)
		xhci_reset(xhci);
	spin_unlock_irq(&xhci->lock);

	xhci_cleanup_msix(xhci);

	xhci_dbg_trace(xhci, trace_xhci_dbg_init,
			"xhci_shutdown completed - status = %x",
			readl(&xhci->op_regs->status));

	/* Yet another workaround for spurious wakeups at shutdown with HSW */
	if (xhci->quirks & XHCI_SPURIOUS_WAKEUP)
		pci_set_power_state(to_pci_dev(hcd->self.controller), PCI_D3hot);
}

#ifdef CONFIG_PM
static void xhci_save_registers(struct xhci_hcd *xhci)
{
	xhci->s3.command = readl(&xhci->op_regs->command);
	xhci->s3.dev_nt = readl(&xhci->op_regs->dev_notification);
	xhci->s3.dcbaa_ptr = xhci_read_64(xhci, &xhci->op_regs->dcbaa_ptr);
	xhci->s3.config_reg = readl(&xhci->op_regs->config_reg);
	xhci->s3.erst_size = readl(&xhci->ir_set->erst_size);
	xhci->s3.erst_base = xhci_read_64(xhci, &xhci->ir_set->erst_base);
	xhci->s3.erst_dequeue = xhci_read_64(xhci, &xhci->ir_set->erst_dequeue);
	xhci->s3.irq_pending = readl(&xhci->ir_set->irq_pending);
	xhci->s3.irq_control = readl(&xhci->ir_set->irq_control);
}

static void xhci_restore_registers(struct xhci_hcd *xhci)
{
	writel(xhci->s3.command, &xhci->op_regs->command);
	writel(xhci->s3.dev_nt, &xhci->op_regs->dev_notification);
	xhci_write_64(xhci, xhci->s3.dcbaa_ptr, &xhci->op_regs->dcbaa_ptr);
	writel(xhci->s3.config_reg, &xhci->op_regs->config_reg);
	writel(xhci->s3.erst_size, &xhci->ir_set->erst_size);
	xhci_write_64(xhci, xhci->s3.erst_base, &xhci->ir_set->erst_base);
	xhci_write_64(xhci, xhci->s3.erst_dequeue, &xhci->ir_set->erst_dequeue);
	writel(xhci->s3.irq_pending, &xhci->ir_set->irq_pending);
	writel(xhci->s3.irq_control, &xhci->ir_set->irq_control);
}

static void xhci_set_cmd_ring_deq(struct xhci_hcd *xhci)
{
	u64	val_64;

	/* step 2: initialize command ring buffer */
	val_64 = xhci_read_64(xhci, &xhci->op_regs->cmd_ring);
	val_64 = (val_64 & (u64) CMD_RING_RSVD_BITS) |
		(xhci_trb_virt_to_dma(xhci->cmd_ring->deq_seg,
				      xhci->cmd_ring->dequeue) &
		 (u64) ~CMD_RING_RSVD_BITS) |
		xhci->cmd_ring->cycle_state;
	xhci_dbg_trace(xhci, trace_xhci_dbg_init,
			"// Setting command ring address to 0x%llx",
			(long unsigned long) val_64);
	xhci_write_64(xhci, val_64, &xhci->op_regs->cmd_ring);
}

/*
 * The whole command ring must be cleared to zero when we suspend the host.
 *
 * The host doesn't save the command ring pointer in the suspend well, so we
 * need to re-program it on resume.  Unfortunately, the pointer must be 64-byte
 * aligned, because of the reserved bits in the command ring dequeue pointer
 * register.  Therefore, we can't just set the dequeue pointer back in the
 * middle of the ring (TRBs are 16-byte aligned).
 */
static void xhci_clear_command_ring(struct xhci_hcd *xhci)
{
	struct xhci_ring *ring;
	struct xhci_segment *seg;

	ring = xhci->cmd_ring;
	seg = ring->deq_seg;
	do {
		memset(seg->trbs, 0,
			sizeof(union xhci_trb) * (TRBS_PER_SEGMENT - 1));
		seg->trbs[TRBS_PER_SEGMENT - 1].link.control &=
			cpu_to_le32(~TRB_CYCLE);
		seg = seg->next;
	} while (seg != ring->deq_seg);

	/* Reset the software enqueue and dequeue pointers */
	ring->deq_seg = ring->first_seg;
	ring->dequeue = ring->first_seg->trbs;
	ring->enq_seg = ring->deq_seg;
	ring->enqueue = ring->dequeue;

	ring->num_trbs_free = ring->num_segs * (TRBS_PER_SEGMENT - 1) - 1;
	/*
	 * Ring is now zeroed, so the HW should look for change of ownership
	 * when the cycle bit is set to 1.
	 */
	ring->cycle_state = 1;

	/*
	 * Reset the hardware dequeue pointer.
	 * Yes, this will need to be re-written after resume, but we're paranoid
	 * and want to make sure the hardware doesn't access bogus memory
	 * because, say, the BIOS or an SMI started the host without changing
	 * the command ring pointers.
	 */
	xhci_set_cmd_ring_deq(xhci);
}

static void xhci_disable_port_wake_on_bits(struct xhci_hcd *xhci)
{
	int port_index;
	__le32 __iomem **port_array;
	unsigned long flags;
	u32 t1, t2;

	spin_lock_irqsave(&xhci->lock, flags);

	/* disble usb3 ports Wake bits*/
	port_index = xhci->num_usb3_ports;
	port_array = xhci->usb3_ports;
	while (port_index--) {
		t1 = readl(port_array[port_index]);
		t1 = xhci_port_state_to_neutral(t1);
		t2 = t1 & ~PORT_WAKE_BITS;
		if (t1 != t2)
			writel(t2, port_array[port_index]);
	}

	/* disble usb2 ports Wake bits*/
	port_index = xhci->num_usb2_ports;
	port_array = xhci->usb2_ports;
	while (port_index--) {
		t1 = readl(port_array[port_index]);
		t1 = xhci_port_state_to_neutral(t1);
		t2 = t1 & ~PORT_WAKE_BITS;
		if (t1 != t2)
			writel(t2, port_array[port_index]);
	}

	spin_unlock_irqrestore(&xhci->lock, flags);
}

static bool xhci_pending_portevent(struct xhci_hcd *xhci)
{
	__le32 __iomem		**port_array;
	int			port_index;
	u32			status;
	u32			portsc;

	status = readl(&xhci->op_regs->status);
	if (status & STS_EINT)
		return true;
	/*
	 * Checking STS_EINT is not enough as there is a lag between a change
	 * bit being set and the Port Status Change Event that it generated
	 * being written to the Event Ring. See note in xhci 1.1 section 4.19.2.
	 */

	port_index = xhci->num_usb2_ports;
	port_array = xhci->usb2_ports;
	while (port_index--) {
		portsc = readl(port_array[port_index]);
		if (portsc & PORT_CHANGE_MASK ||
		    (portsc & PORT_PLS_MASK) == XDEV_RESUME)
			return true;
	}
	port_index = xhci->num_usb3_ports;
	port_array = xhci->usb3_ports;
	while (port_index--) {
		portsc = readl(port_array[port_index]);
		if (portsc & PORT_CHANGE_MASK ||
		    (portsc & PORT_PLS_MASK) == XDEV_RESUME)
			return true;
	}
	return false;
}

/*
 * Stop HC (not bus-specific)
 *
 * This is called when the machine transition into S3/S4 mode.
 *
 */
int xhci_suspend(struct xhci_hcd *xhci, bool do_wakeup)
{
	int			rc = 0;
	unsigned int		delay = XHCI_MAX_HALT_USEC;
	struct usb_hcd		*hcd = xhci_to_hcd(xhci);
	u32			command;

	if (!hcd->state || xhci->suspended)
		return 0;

	if (hcd->state != HC_STATE_SUSPENDED ||
			xhci->shared_hcd->state != HC_STATE_SUSPENDED)
		return -EINVAL;

	/* Clear root port wake on bits if wakeup not allowed. */
	if (!do_wakeup)
		xhci_disable_port_wake_on_bits(xhci);

	/* Don't poll the roothubs on bus suspend. */
	xhci_dbg(xhci, "%s: stopping port polling.\n", __func__);
	clear_bit(HCD_FLAG_POLL_RH, &hcd->flags);
	del_timer_sync(&hcd->rh_timer);
	clear_bit(HCD_FLAG_POLL_RH, &xhci->shared_hcd->flags);
	del_timer_sync(&xhci->shared_hcd->rh_timer);

	spin_lock_irq(&xhci->lock);
	clear_bit(HCD_FLAG_HW_ACCESSIBLE, &hcd->flags);
	clear_bit(HCD_FLAG_HW_ACCESSIBLE, &xhci->shared_hcd->flags);
	/* step 1: stop endpoint */
	/* skipped assuming that port suspend has done */

	/* step 2: clear Run/Stop bit */
	command = readl(&xhci->op_regs->command);
	command &= ~CMD_RUN;
	writel(command, &xhci->op_regs->command);

	/* Some chips from Fresco Logic need an extraordinary delay */
	delay *= (xhci->quirks & XHCI_SLOW_SUSPEND) ? 10 : 1;

	if (xhci_handshake(&xhci->op_regs->status,
		      STS_HALT, STS_HALT, delay)) {
		xhci_warn(xhci, "WARN: xHC CMD_RUN timeout\n");
		spin_unlock_irq(&xhci->lock);
		return -ETIMEDOUT;
	}
	if ((readl_relaxed(&xhci->op_regs->status) & STS_EINT) ||
			(readl_relaxed(&xhci->op_regs->status) & STS_PORT)) {
		xhci_warn(xhci, "WARN: xHC EINT/PCD set status:%x\n",
			readl_relaxed(&xhci->op_regs->status));
		set_bit(HCD_FLAG_HW_ACCESSIBLE, &hcd->flags);
		set_bit(HCD_FLAG_HW_ACCESSIBLE, &xhci->shared_hcd->flags);
		/* step 4: set Run/Stop bit */
		command = readl_relaxed(&xhci->op_regs->command);
		command |= CMD_RUN;
		writel_relaxed(command, &xhci->op_regs->command);
		spin_unlock_irq(&xhci->lock);
		return -EBUSY;
	}
	xhci_clear_command_ring(xhci);

	/* step 3: save registers */
	xhci_save_registers(xhci);

	/* step 4: set CSS flag */
	command = readl(&xhci->op_regs->command);
	command |= CMD_CSS;
	writel(command, &xhci->op_regs->command);
	if (xhci_handshake(&xhci->op_regs->status,
				STS_SAVE, 0, 20 * 1000)) {
		xhci_warn(xhci, "WARN: xHC save state timeout\n");
		spin_unlock_irq(&xhci->lock);
		return -ETIMEDOUT;
	}
	spin_unlock_irq(&xhci->lock);

	/*
	 * Deleting Compliance Mode Recovery Timer because the xHCI Host
	 * is about to be suspended.
	 */
	if ((xhci->quirks & XHCI_COMP_MODE_QUIRK) &&
			(!(xhci_all_ports_seen_u0(xhci)))) {
		del_timer_sync(&xhci->comp_mode_recovery_timer);
		xhci_dbg_trace(xhci, trace_xhci_dbg_quirks,
				"%s: compliance mode recovery timer deleted",
				__func__);
	}

	/* step 5: remove core well power */
	/* synchronize irq when using MSI-X */
	xhci_msix_sync_irqs(xhci);
	xhci->suspended = true;

	return rc;
}
EXPORT_SYMBOL_GPL(xhci_suspend);

/*
 * start xHC (not bus-specific)
 *
 * This is called when the machine transition from S3/S4 mode.
 *
 */
int xhci_resume(struct xhci_hcd *xhci, bool hibernated)
{
	u32			command, temp = 0;
	struct usb_hcd		*hcd = xhci_to_hcd(xhci);
	struct usb_hcd		*secondary_hcd;
	int			retval = 0;
	bool			comp_timer_running = false;

	if (!hcd->state || !xhci->suspended)
		return 0;

	/* Wait a bit if either of the roothubs need to settle from the
	 * transition into bus suspend.
	 */
	if (time_before(jiffies, xhci->bus_state[0].next_statechange) ||
			time_before(jiffies,
				xhci->bus_state[1].next_statechange))
		msleep(100);

	set_bit(HCD_FLAG_HW_ACCESSIBLE, &hcd->flags);
	set_bit(HCD_FLAG_HW_ACCESSIBLE, &xhci->shared_hcd->flags);

	spin_lock_irq(&xhci->lock);
	if (xhci->quirks & XHCI_RESET_ON_RESUME)
		hibernated = true;

	if (!hibernated) {
		/*
		 * Some controllers might lose power during suspend, so wait
		 * for controller not ready bit to clear, just as in xHC init.
		 */
		retval = xhci_handshake(&xhci->op_regs->status,
					STS_CNR, 0, 10 * 1000 * 1000);
		if (retval) {
			xhci_warn(xhci, "Controller not ready at resume %d\n",
				  retval);
			spin_unlock_irq(&xhci->lock);
			return retval;
		}
		/* step 1: restore register */
		xhci_restore_registers(xhci);
		/* step 2: initialize command ring buffer */
		xhci_set_cmd_ring_deq(xhci);
		/* step 3: restore state and start state*/
		/* step 3: set CRS flag */
		command = readl(&xhci->op_regs->command);
		command |= CMD_CRS;
		writel(command, &xhci->op_regs->command);
		/*
		 * Some controllers take up to 55+ ms to complete the controller
		 * restore so setting the timeout to 100ms. Xhci specification
		 * doesn't mention any timeout value.
		 */
		if (xhci_handshake(&xhci->op_regs->status,
			      STS_RESTORE, 0, 100 * 1000)) {
			xhci_warn(xhci, "WARN: xHC restore state timeout\n");
			spin_unlock_irq(&xhci->lock);
			return -ETIMEDOUT;
		}
		temp = readl(&xhci->op_regs->status);
	}

	/* If restore operation fails, re-initialize the HC during resume */
	if ((temp & STS_SRE) || hibernated) {

		if ((xhci->quirks & XHCI_COMP_MODE_QUIRK) &&
				!(xhci_all_ports_seen_u0(xhci))) {
			del_timer_sync(&xhci->comp_mode_recovery_timer);
			xhci_dbg_trace(xhci, trace_xhci_dbg_quirks,
				"Compliance Mode Recovery Timer deleted!");
		}

		/* Let the USB core know _both_ roothubs lost power. */
		usb_root_hub_lost_power(xhci->main_hcd->self.root_hub);
		usb_root_hub_lost_power(xhci->shared_hcd->self.root_hub);

		xhci_dbg(xhci, "Stop HCD\n");
		xhci_halt(xhci);
		xhci_reset(xhci);
		spin_unlock_irq(&xhci->lock);
		xhci_cleanup_msix(xhci);

		xhci_dbg(xhci, "// Disabling event ring interrupts\n");
		temp = readl(&xhci->op_regs->status);
		writel(temp & ~STS_EINT, &xhci->op_regs->status);
		temp = readl(&xhci->ir_set->irq_pending);
		writel(ER_IRQ_DISABLE(temp), &xhci->ir_set->irq_pending);
		xhci_print_ir_set(xhci, 0);

		xhci_dbg(xhci, "cleaning up memory\n");
		xhci_mem_cleanup(xhci);
		xhci_dbg(xhci, "xhci_stop completed - status = %x\n",
			    readl(&xhci->op_regs->status));

		/* USB core calls the PCI reinit and start functions twice:
		 * first with the primary HCD, and then with the secondary HCD.
		 * If we don't do the same, the host will never be started.
		 */
		if (!usb_hcd_is_primary_hcd(hcd))
			secondary_hcd = hcd;
		else
			secondary_hcd = xhci->shared_hcd;

		xhci_dbg(xhci, "Initialize the xhci_hcd\n");
		retval = xhci_init(hcd->primary_hcd);
		if (retval)
			return retval;
		comp_timer_running = true;

		xhci_dbg(xhci, "Start the primary HCD\n");
		retval = xhci_run(hcd->primary_hcd);
		if (!retval) {
			xhci_dbg(xhci, "Start the secondary HCD\n");
			retval = xhci_run(secondary_hcd);
		}
		hcd->state = HC_STATE_SUSPENDED;
		xhci->shared_hcd->state = HC_STATE_SUSPENDED;
		goto done;
	}

	/* step 4: set Run/Stop bit */
	command = readl(&xhci->op_regs->command);
	command |= CMD_RUN;
	writel(command, &xhci->op_regs->command);
	xhci_handshake(&xhci->op_regs->status, STS_HALT,
		  0, 250 * 1000);

	/* step 5: walk topology and initialize portsc,
	 * portpmsc and portli
	 */
	/* this is done in bus_resume */

	/* step 6: restart each of the previously
	 * Running endpoints by ringing their doorbells
	 */

	spin_unlock_irq(&xhci->lock);

 done:
	if (retval == 0) {
		/* Resume root hubs only when have pending events. */
		if (xhci_pending_portevent(xhci)) {
			usb_hcd_resume_root_hub(xhci->shared_hcd);
			usb_hcd_resume_root_hub(hcd);
		}
	}

	/*
	 * If system is subject to the Quirk, Compliance Mode Timer needs to
	 * be re-initialized Always after a system resume. Ports are subject
	 * to suffer the Compliance Mode issue again. It doesn't matter if
	 * ports have entered previously to U0 before system's suspension.
	 */
	if ((xhci->quirks & XHCI_COMP_MODE_QUIRK) && !comp_timer_running)
		compliance_mode_recovery_timer_init(xhci);

	/* Re-enable port polling. */
	xhci_dbg(xhci, "%s: starting port polling.\n", __func__);
	xhci->suspended = false;
	set_bit(HCD_FLAG_POLL_RH, &xhci->shared_hcd->flags);
	usb_hcd_poll_rh_status(xhci->shared_hcd);
	set_bit(HCD_FLAG_POLL_RH, &hcd->flags);
	usb_hcd_poll_rh_status(hcd);

	return retval;
}
EXPORT_SYMBOL_GPL(xhci_resume);
#endif	/* CONFIG_PM */

/*-------------------------------------------------------------------------*/

/**
 * xhci_get_endpoint_index - Used for passing endpoint bitmasks between the core and
 * HCDs.  Find the index for an endpoint given its descriptor.  Use the return
 * value to right shift 1 for the bitmask.
 *
 * Index  = (epnum * 2) + direction - 1,
 * where direction = 0 for OUT, 1 for IN.
 * For control endpoints, the IN index is used (OUT index is unused), so
 * index = (epnum * 2) + direction - 1 = (epnum * 2) + 1 - 1 = (epnum * 2)
 */
unsigned int xhci_get_endpoint_index(struct usb_endpoint_descriptor *desc)
{
	unsigned int index;
	if (usb_endpoint_xfer_control(desc))
		index = (unsigned int) (usb_endpoint_num(desc)*2);
	else
		index = (unsigned int) (usb_endpoint_num(desc)*2) +
			(usb_endpoint_dir_in(desc) ? 1 : 0) - 1;
	return index;
}

/* The reverse operation to xhci_get_endpoint_index. Calculate the USB endpoint
 * address from the XHCI endpoint index.
 */
unsigned int xhci_get_endpoint_address(unsigned int ep_index)
{
	unsigned int number = DIV_ROUND_UP(ep_index, 2);
	unsigned int direction = ep_index % 2 ? USB_DIR_OUT : USB_DIR_IN;
	return direction | number;
}

/* Find the flag for this endpoint (for use in the control context).  Use the
 * endpoint index to create a bitmask.  The slot context is bit 0, endpoint 0 is
 * bit 1, etc.
 */
unsigned int xhci_get_endpoint_flag(struct usb_endpoint_descriptor *desc)
{
	return 1 << (xhci_get_endpoint_index(desc) + 1);
}

/* Find the flag for this endpoint (for use in the control context).  Use the
 * endpoint index to create a bitmask.  The slot context is bit 0, endpoint 0 is
 * bit 1, etc.
 */
unsigned int xhci_get_endpoint_flag_from_index(unsigned int ep_index)
{
	return 1 << (ep_index + 1);
}

/* Compute the last valid endpoint context index.  Basically, this is the
 * endpoint index plus one.  For slot contexts with more than valid endpoint,
 * we find the most significant bit set in the added contexts flags.
 * e.g. ep 1 IN (with epnum 0x81) => added_ctxs = 0b1000
 * fls(0b1000) = 4, but the endpoint context index is 3, so subtract one.
 */
unsigned int xhci_last_valid_endpoint(u32 added_ctxs)
{
	return fls(added_ctxs) - 1;
}

/* Returns 1 if the arguments are OK;
 * returns 0 this is a root hub; returns -EINVAL for NULL pointers.
 */
static int xhci_check_args(struct usb_hcd *hcd, struct usb_device *udev,
		struct usb_host_endpoint *ep, int check_ep, bool check_virt_dev,
		const char *func) {
	struct xhci_hcd	*xhci;
	struct xhci_virt_device	*virt_dev;

	if (!hcd || (check_ep && !ep) || !udev) {
		pr_debug("xHCI %s called with invalid args\n", func);
		return -EINVAL;
	}
	if (!udev->parent) {
		pr_debug("xHCI %s called for root hub\n", func);
		return 0;
	}

	xhci = hcd_to_xhci(hcd);
	if (check_virt_dev) {
		if (!udev->slot_id || !xhci->devs[udev->slot_id]) {
			xhci_dbg(xhci, "xHCI %s called with unaddressed device\n",
					func);
			return -EINVAL;
		}

		virt_dev = xhci->devs[udev->slot_id];
		if (virt_dev->udev != udev) {
			xhci_dbg(xhci, "xHCI %s called with udev and "
					  "virt_dev does not match\n", func);
			return -EINVAL;
		}
	}

	if (xhci->xhc_state & XHCI_STATE_HALTED)
		return -ENODEV;

	return 1;
}

static int xhci_configure_endpoint(struct xhci_hcd *xhci,
		struct usb_device *udev, struct xhci_command *command,
		bool ctx_change, bool must_succeed);

/*
 * Full speed devices may have a max packet size greater than 8 bytes, but the
 * USB core doesn't know that until it reads the first 8 bytes of the
 * descriptor.  If the usb_device's max packet size changes after that point,
 * we need to issue an evaluate context command and wait on it.
 */
static int xhci_check_maxpacket(struct xhci_hcd *xhci, unsigned int slot_id,
		unsigned int ep_index, struct urb *urb)
{
	struct xhci_container_ctx *out_ctx;
	struct xhci_input_control_ctx *ctrl_ctx;
	struct xhci_ep_ctx *ep_ctx;
	struct xhci_command *command;
	int max_packet_size;
	int hw_max_packet_size;
	int ret = 0;

	out_ctx = xhci->devs[slot_id]->out_ctx;
	ep_ctx = xhci_get_ep_ctx(xhci, out_ctx, ep_index);
	hw_max_packet_size = MAX_PACKET_DECODED(le32_to_cpu(ep_ctx->ep_info2));
	max_packet_size = usb_endpoint_maxp(&urb->dev->ep0.desc);
	if (hw_max_packet_size != max_packet_size) {
		xhci_dbg_trace(xhci,  trace_xhci_dbg_context_change,
				"Max Packet Size for ep 0 changed.");
		xhci_dbg_trace(xhci,  trace_xhci_dbg_context_change,
				"Max packet size in usb_device = %d",
				max_packet_size);
		xhci_dbg_trace(xhci,  trace_xhci_dbg_context_change,
				"Max packet size in xHCI HW = %d",
				hw_max_packet_size);
		xhci_dbg_trace(xhci,  trace_xhci_dbg_context_change,
				"Issuing evaluate context command.");

		/* Set up the input context flags for the command */
		/* FIXME: This won't work if a non-default control endpoint
		 * changes max packet sizes.
		 */

		command = xhci_alloc_command(xhci, false, true, GFP_KERNEL);
		if (!command)
			return -ENOMEM;

		command->in_ctx = xhci->devs[slot_id]->in_ctx;
		ctrl_ctx = xhci_get_input_control_ctx(command->in_ctx);
		if (!ctrl_ctx) {
			xhci_warn(xhci, "%s: Could not get input context, bad type.\n",
					__func__);
			ret = -ENOMEM;
			goto command_cleanup;
		}
		/* Set up the modified control endpoint 0 */
		xhci_endpoint_copy(xhci, xhci->devs[slot_id]->in_ctx,
				xhci->devs[slot_id]->out_ctx, ep_index);

		ep_ctx = xhci_get_ep_ctx(xhci, command->in_ctx, ep_index);
		ep_ctx->ep_info2 &= cpu_to_le32(~MAX_PACKET_MASK);
		ep_ctx->ep_info2 |= cpu_to_le32(MAX_PACKET(max_packet_size));

		ctrl_ctx->add_flags = cpu_to_le32(EP0_FLAG);
		ctrl_ctx->drop_flags = 0;

		xhci_dbg(xhci, "Slot %d input context\n", slot_id);
		xhci_dbg_ctx(xhci, command->in_ctx, ep_index);
		xhci_dbg(xhci, "Slot %d output context\n", slot_id);
		xhci_dbg_ctx(xhci, out_ctx, ep_index);

		ret = xhci_configure_endpoint(xhci, urb->dev, command,
				true, false);

		/* Clean up the input context for later use by bandwidth
		 * functions.
		 */
		ctrl_ctx->add_flags = cpu_to_le32(SLOT_FLAG);
command_cleanup:
		kfree(command->completion);
		kfree(command);
	}
	return ret;
}

/*
 * non-error returns are a promise to giveback() the urb later
 * we drop ownership so next owner (or urb unlink) can get it
 */
int xhci_urb_enqueue(struct usb_hcd *hcd, struct urb *urb, gfp_t mem_flags)
{
	struct xhci_hcd *xhci = hcd_to_xhci(hcd);
	struct xhci_td *buffer;
	unsigned long flags;
	int ret = 0;
	unsigned int slot_id, ep_index;
	struct urb_priv	*urb_priv;
	int size, i;

	if (!urb || xhci_check_args(hcd, urb->dev, urb->ep,
					true, true, __func__) <= 0)
		return -EINVAL;

	slot_id = urb->dev->slot_id;
	ep_index = xhci_get_endpoint_index(&urb->ep->desc);

	if (!HCD_HW_ACCESSIBLE(hcd)) {
		if (!in_interrupt())
			xhci_dbg(xhci, "urb submitted during PCI suspend\n");
		ret = -ESHUTDOWN;
		goto exit;
	}

	if (usb_endpoint_xfer_isoc(&urb->ep->desc))
		size = urb->number_of_packets;
	else if (usb_endpoint_is_bulk_out(&urb->ep->desc) &&
	    urb->transfer_buffer_length > 0 &&
	    urb->transfer_flags & URB_ZERO_PACKET &&
	    !(urb->transfer_buffer_length % usb_endpoint_maxp(&urb->ep->desc)))
		size = 2;
	else
		size = 1;

	urb_priv = kzalloc(sizeof(struct urb_priv) +
				  size * sizeof(struct xhci_td *), mem_flags);
	if (!urb_priv)
		return -ENOMEM;

	buffer = kzalloc(size * sizeof(struct xhci_td), mem_flags);
	if (!buffer) {
		kfree(urb_priv);
		return -ENOMEM;
	}

	for (i = 0; i < size; i++) {
		urb_priv->td[i] = buffer;
		buffer++;
	}

	urb_priv->length = size;
	urb_priv->td_cnt = 0;
	urb->hcpriv = urb_priv;

	if (usb_endpoint_xfer_control(&urb->ep->desc)) {
		/* Check to see if the max packet size for the default control
		 * endpoint changed during FS device enumeration
		 */
		if (urb->dev->speed == USB_SPEED_FULL) {
			ret = xhci_check_maxpacket(xhci, slot_id,
					ep_index, urb);
			if (ret < 0) {
				xhci_urb_free_priv(urb_priv);
				urb->hcpriv = NULL;
				return ret;
			}
		}

		/* We have a spinlock and interrupts disabled, so we must pass
		 * atomic context to this function, which may allocate memory.
		 */
		spin_lock_irqsave(&xhci->lock, flags);
		if (xhci->xhc_state & XHCI_STATE_DYING)
			goto dying;
		ret = xhci_queue_ctrl_tx(xhci, GFP_ATOMIC, urb,
				slot_id, ep_index);
		if (ret)
			goto free_priv;
		spin_unlock_irqrestore(&xhci->lock, flags);
	} else if (usb_endpoint_xfer_bulk(&urb->ep->desc)) {
		spin_lock_irqsave(&xhci->lock, flags);
		if (xhci->xhc_state & XHCI_STATE_DYING)
			goto dying;
		if (xhci->devs[slot_id]->eps[ep_index].ep_state &
				EP_GETTING_STREAMS) {
			xhci_warn(xhci, "WARN: Can't enqueue URB while bulk ep "
					"is transitioning to using streams.\n");
			ret = -EINVAL;
		} else if (xhci->devs[slot_id]->eps[ep_index].ep_state &
				EP_GETTING_NO_STREAMS) {
			xhci_warn(xhci, "WARN: Can't enqueue URB while bulk ep "
					"is transitioning to "
					"not having streams.\n");
			ret = -EINVAL;
		} else {
			ret = xhci_queue_bulk_tx(xhci, GFP_ATOMIC, urb,
					slot_id, ep_index);
		}
		if (ret)
			goto free_priv;
		spin_unlock_irqrestore(&xhci->lock, flags);
	} else if (usb_endpoint_xfer_int(&urb->ep->desc)) {
		spin_lock_irqsave(&xhci->lock, flags);
		if (xhci->xhc_state & XHCI_STATE_DYING)
			goto dying;
		ret = xhci_queue_intr_tx(xhci, GFP_ATOMIC, urb,
				slot_id, ep_index);
		if (ret)
			goto free_priv;
		spin_unlock_irqrestore(&xhci->lock, flags);
	} else {
		spin_lock_irqsave(&xhci->lock, flags);
		if (xhci->xhc_state & XHCI_STATE_DYING)
			goto dying;
		ret = xhci_queue_isoc_tx_prepare(xhci, GFP_ATOMIC, urb,
				slot_id, ep_index);
		if (ret)
			goto free_priv;
		spin_unlock_irqrestore(&xhci->lock, flags);
	}
exit:
	return ret;
dying:
	xhci_dbg(xhci, "Ep 0x%x: URB %pK submitted for "
			"non-responsive xHCI host.\n",
			urb->ep->desc.bEndpointAddress, urb);
	ret = -ESHUTDOWN;
free_priv:
	xhci_urb_free_priv(urb_priv);
	urb->hcpriv = NULL;
	spin_unlock_irqrestore(&xhci->lock, flags);
	return ret;
}

/* Get the right ring for the given URB.
 * If the endpoint supports streams, boundary check the URB's stream ID.
 * If the endpoint doesn't support streams, return the singular endpoint ring.
 */
static struct xhci_ring *xhci_urb_to_transfer_ring(struct xhci_hcd *xhci,
		struct urb *urb)
{
	unsigned int slot_id;
	unsigned int ep_index;
	unsigned int stream_id;
	struct xhci_virt_ep *ep;

	slot_id = urb->dev->slot_id;
	ep_index = xhci_get_endpoint_index(&urb->ep->desc);
	stream_id = urb->stream_id;
	ep = &xhci->devs[slot_id]->eps[ep_index];
	/* Common case: no streams */
	if (!(ep->ep_state & EP_HAS_STREAMS))
		return ep->ring;

	if (stream_id == 0) {
		xhci_warn(xhci,
				"WARN: Slot ID %u, ep index %u has streams, "
				"but URB has no stream ID.\n",
				slot_id, ep_index);
		return NULL;
	}

	if (stream_id < ep->stream_info->num_streams)
		return ep->stream_info->stream_rings[stream_id];

	xhci_warn(xhci,
			"WARN: Slot ID %u, ep index %u has "
			"stream IDs 1 to %u allocated, "
			"but stream ID %u is requested.\n",
			slot_id, ep_index,
			ep->stream_info->num_streams - 1,
			stream_id);
	return NULL;
}

/*
 * Remove the URB's TD from the endpoint ring.  This may cause the HC to stop
 * USB transfers, potentially stopping in the middle of a TRB buffer.  The HC
 * should pick up where it left off in the TD, unless a Set Transfer Ring
 * Dequeue Pointer is issued.
 *
 * The TRBs that make up the buffers for the canceled URB will be "removed" from
 * the ring.  Since the ring is a contiguous structure, they can't be physically
 * removed.  Instead, there are two options:
 *
 *  1) If the HC is in the middle of processing the URB to be canceled, we
 *     simply move the ring's dequeue pointer past those TRBs using the Set
 *     Transfer Ring Dequeue Pointer command.  This will be the common case,
 *     when drivers timeout on the last submitted URB and attempt to cancel.
 *
 *  2) If the HC is in the middle of a different TD, we turn the TRBs into a
 *     series of 1-TRB transfer no-op TDs.  (No-ops shouldn't be chained.)  The
 *     HC will need to invalidate the any TRBs it has cached after the stop
 *     endpoint command, as noted in the xHCI 0.95 errata.
 *
 *  3) The TD may have completed by the time the Stop Endpoint Command
 *     completes, so software needs to handle that case too.
 *
 * This function should protect against the TD enqueueing code ringing the
 * doorbell while this code is waiting for a Stop Endpoint command to complete.
 * It also needs to account for multiple cancellations on happening at the same
 * time for the same endpoint.
 *
 * Note that this function can be called in any context, or so says
 * usb_hcd_unlink_urb()
 */
int xhci_urb_dequeue(struct usb_hcd *hcd, struct urb *urb, int status)
{
	unsigned long flags;
	int ret, i;
	u32 temp;
	struct xhci_hcd *xhci;
	struct urb_priv	*urb_priv;
	struct xhci_td *td;
	unsigned int ep_index;
	struct xhci_ring *ep_ring;
	struct xhci_virt_ep *ep;
	struct xhci_command *command;

	xhci = hcd_to_xhci(hcd);
	spin_lock_irqsave(&xhci->lock, flags);
	/* Make sure the URB hasn't completed or been unlinked already */
	ret = usb_hcd_check_unlink_urb(hcd, urb, status);
	if (ret || !urb->hcpriv)
		goto done;
	temp = readl(&xhci->op_regs->status);
	if (temp == 0xffffffff || (xhci->xhc_state & XHCI_STATE_HALTED)) {
		xhci_dbg_trace(xhci, trace_xhci_dbg_cancel_urb,
				"HW died, freeing TD.");
		urb_priv = urb->hcpriv;
		for (i = urb_priv->td_cnt;
		     i < urb_priv->length && xhci->devs[urb->dev->slot_id];
		     i++) {
			td = urb_priv->td[i];
			if (!list_empty(&td->td_list))
				list_del_init(&td->td_list);
			if (!list_empty(&td->cancelled_td_list))
				list_del_init(&td->cancelled_td_list);
		}

		usb_hcd_unlink_urb_from_ep(hcd, urb);
		spin_unlock_irqrestore(&xhci->lock, flags);
		usb_hcd_giveback_urb(hcd, urb, -ESHUTDOWN);
		xhci_urb_free_priv(urb_priv);
		return ret;
	}

	ep_index = xhci_get_endpoint_index(&urb->ep->desc);
	ep = &xhci->devs[urb->dev->slot_id]->eps[ep_index];
	ep_ring = xhci_urb_to_transfer_ring(xhci, urb);
	if (!ep_ring) {
		ret = -EINVAL;
		goto done;
	}

	urb_priv = urb->hcpriv;
	i = urb_priv->td_cnt;
	if (i < urb_priv->length)
		xhci_dbg_trace(xhci, trace_xhci_dbg_cancel_urb,
				"Cancel URB %pK, dev %s, ep 0x%x, "
				"starting at offset 0x%llx",
				urb, urb->dev->devpath,
				urb->ep->desc.bEndpointAddress,
				(unsigned long long) xhci_trb_virt_to_dma(
					urb_priv->td[i]->start_seg,
					urb_priv->td[i]->first_trb));

	for (; i < urb_priv->length; i++) {
		td = urb_priv->td[i];
		list_add_tail(&td->cancelled_td_list, &ep->cancelled_td_list);
	}

	/* Queue a stop endpoint command, but only if this is
	 * the first cancellation to be handled.
	 */
	if (!(ep->ep_state & EP_HALT_PENDING)) {
		command = xhci_alloc_command(xhci, false, false, GFP_ATOMIC);
		if (!command) {
			ret = -ENOMEM;
			goto done;
		}
		ep->ep_state |= EP_HALT_PENDING;
		ep->stop_cmds_pending++;
		ep->stop_cmd_timer.expires = jiffies +
			XHCI_STOP_EP_CMD_TIMEOUT * HZ;
		add_timer(&ep->stop_cmd_timer);
		xhci_queue_stop_endpoint(xhci, command, urb->dev->slot_id,
					 ep_index, 0);
		xhci_ring_cmd_db(xhci);
	}
done:
	spin_unlock_irqrestore(&xhci->lock, flags);
	return ret;
}

/* Drop an endpoint from a new bandwidth configuration for this device.
 * Only one call to this function is allowed per endpoint before
 * check_bandwidth() or reset_bandwidth() must be called.
 * A call to xhci_drop_endpoint() followed by a call to xhci_add_endpoint() will
 * add the endpoint to the schedule with possibly new parameters denoted by a
 * different endpoint descriptor in usb_host_endpoint.
 * A call to xhci_add_endpoint() followed by a call to xhci_drop_endpoint() is
 * not allowed.
 *
 * The USB core will not allow URBs to be queued to an endpoint that is being
 * disabled, so there's no need for mutual exclusion to protect
 * the xhci->devs[slot_id] structure.
 */
int xhci_drop_endpoint(struct usb_hcd *hcd, struct usb_device *udev,
		struct usb_host_endpoint *ep)
{
	struct xhci_hcd *xhci;
	struct xhci_container_ctx *in_ctx, *out_ctx;
	struct xhci_input_control_ctx *ctrl_ctx;
	unsigned int ep_index;
	struct xhci_ep_ctx *ep_ctx;
	u32 drop_flag;
	u32 new_add_flags, new_drop_flags;
	int ret;

	ret = xhci_check_args(hcd, udev, ep, 1, true, __func__);
	if (ret <= 0)
		return ret;
	xhci = hcd_to_xhci(hcd);
	if (xhci->xhc_state & XHCI_STATE_DYING)
		return -ENODEV;

	xhci_dbg(xhci, "%s called for udev %pK\n", __func__, udev);
	drop_flag = xhci_get_endpoint_flag(&ep->desc);
	if (drop_flag == SLOT_FLAG || drop_flag == EP0_FLAG) {
		xhci_dbg(xhci, "xHCI %s - can't drop slot or ep 0 %#x\n",
				__func__, drop_flag);
		return 0;
	}

	in_ctx = xhci->devs[udev->slot_id]->in_ctx;
	out_ctx = xhci->devs[udev->slot_id]->out_ctx;
	ctrl_ctx = xhci_get_input_control_ctx(in_ctx);
	if (!ctrl_ctx) {
		xhci_warn(xhci, "%s: Could not get input context, bad type.\n",
				__func__);
		return 0;
	}

	ep_index = xhci_get_endpoint_index(&ep->desc);
	ep_ctx = xhci_get_ep_ctx(xhci, out_ctx, ep_index);
	/* If the HC already knows the endpoint is disabled,
	 * or the HCD has noted it is disabled, ignore this request
	 */
	if (((ep_ctx->ep_info & cpu_to_le32(EP_STATE_MASK)) ==
	     cpu_to_le32(EP_STATE_DISABLED)) ||
	    le32_to_cpu(ctrl_ctx->drop_flags) &
	    xhci_get_endpoint_flag(&ep->desc)) {
		/* Do not warn when called after a usb_device_reset */
		if (xhci->devs[udev->slot_id]->eps[ep_index].ring != NULL)
			xhci_warn(xhci, "xHCI %s called with disabled ep %pK\n",
				  __func__, ep);
		return 0;
	}

	ctrl_ctx->drop_flags |= cpu_to_le32(drop_flag);
	new_drop_flags = le32_to_cpu(ctrl_ctx->drop_flags);

	ctrl_ctx->add_flags &= cpu_to_le32(~drop_flag);
	new_add_flags = le32_to_cpu(ctrl_ctx->add_flags);

	xhci_endpoint_zero(xhci, xhci->devs[udev->slot_id], ep);

	xhci_dbg(xhci, "drop ep 0x%x, slot id %d, new drop flags = %#x, new add flags = %#x\n",
			(unsigned int) ep->desc.bEndpointAddress,
			udev->slot_id,
			(unsigned int) new_drop_flags,
			(unsigned int) new_add_flags);
	return 0;
}

/* Add an endpoint to a new possible bandwidth configuration for this device.
 * Only one call to this function is allowed per endpoint before
 * check_bandwidth() or reset_bandwidth() must be called.
 * A call to xhci_drop_endpoint() followed by a call to xhci_add_endpoint() will
 * add the endpoint to the schedule with possibly new parameters denoted by a
 * different endpoint descriptor in usb_host_endpoint.
 * A call to xhci_add_endpoint() followed by a call to xhci_drop_endpoint() is
 * not allowed.
 *
 * The USB core will not allow URBs to be queued to an endpoint until the
 * configuration or alt setting is installed in the device, so there's no need
 * for mutual exclusion to protect the xhci->devs[slot_id] structure.
 */
int xhci_add_endpoint(struct usb_hcd *hcd, struct usb_device *udev,
		struct usb_host_endpoint *ep)
{
	struct xhci_hcd *xhci;
	struct xhci_container_ctx *in_ctx;
	unsigned int ep_index;
	struct xhci_input_control_ctx *ctrl_ctx;
	u32 added_ctxs;
	u32 new_add_flags, new_drop_flags;
	struct xhci_virt_device *virt_dev;
	int ret = 0;

	ret = xhci_check_args(hcd, udev, ep, 1, true, __func__);
	if (ret <= 0) {
		/* So we won't queue a reset ep command for a root hub */
		ep->hcpriv = NULL;
		return ret;
	}
	xhci = hcd_to_xhci(hcd);
	if (xhci->xhc_state & XHCI_STATE_DYING)
		return -ENODEV;

	added_ctxs = xhci_get_endpoint_flag(&ep->desc);
	if (added_ctxs == SLOT_FLAG || added_ctxs == EP0_FLAG) {
		/* FIXME when we have to issue an evaluate endpoint command to
		 * deal with ep0 max packet size changing once we get the
		 * descriptors
		 */
		xhci_dbg(xhci, "xHCI %s - can't add slot or ep 0 %#x\n",
				__func__, added_ctxs);
		return 0;
	}

	virt_dev = xhci->devs[udev->slot_id];
	in_ctx = virt_dev->in_ctx;
	ctrl_ctx = xhci_get_input_control_ctx(in_ctx);
	if (!ctrl_ctx) {
		xhci_warn(xhci, "%s: Could not get input context, bad type.\n",
				__func__);
		return 0;
	}

	ep_index = xhci_get_endpoint_index(&ep->desc);
	/* If this endpoint is already in use, and the upper layers are trying
	 * to add it again without dropping it, reject the addition.
	 */
	if (virt_dev->eps[ep_index].ring &&
			!(le32_to_cpu(ctrl_ctx->drop_flags) & added_ctxs)) {
		xhci_warn(xhci, "Trying to add endpoint 0x%x "
				"without dropping it.\n",
				(unsigned int) ep->desc.bEndpointAddress);
		return -EINVAL;
	}

	/* If the HCD has already noted the endpoint is enabled,
	 * ignore this request.
	 */
	if (le32_to_cpu(ctrl_ctx->add_flags) & added_ctxs) {
		xhci_warn(xhci, "xHCI %s called with enabled ep %pK\n",
				__func__, ep);
		return 0;
	}

	/*
	 * Configuration and alternate setting changes must be done in
	 * process context, not interrupt context (or so documenation
	 * for usb_set_interface() and usb_set_configuration() claim).
	 */
	if (xhci_endpoint_init(xhci, virt_dev, udev, ep, GFP_NOIO) < 0) {
		dev_dbg(&udev->dev, "%s - could not initialize ep %#x\n",
				__func__, ep->desc.bEndpointAddress);
		return -ENOMEM;
	}

	ctrl_ctx->add_flags |= cpu_to_le32(added_ctxs);
	new_add_flags = le32_to_cpu(ctrl_ctx->add_flags);

	/* If xhci_endpoint_disable() was called for this endpoint, but the
	 * xHC hasn't been notified yet through the check_bandwidth() call,
	 * this re-adds a new state for the endpoint from the new endpoint
	 * descriptors.  We must drop and re-add this endpoint, so we leave the
	 * drop flags alone.
	 */
	new_drop_flags = le32_to_cpu(ctrl_ctx->drop_flags);

	/* Store the usb_device pointer for later use */
	ep->hcpriv = udev;

	xhci_dbg(xhci, "add ep 0x%x, slot id %d, new drop flags = %#x, new add flags = %#x\n",
			(unsigned int) ep->desc.bEndpointAddress,
			udev->slot_id,
			(unsigned int) new_drop_flags,
			(unsigned int) new_add_flags);
	return 0;
}

static void xhci_zero_in_ctx(struct xhci_hcd *xhci, struct xhci_virt_device *virt_dev)
{
	struct xhci_input_control_ctx *ctrl_ctx;
	struct xhci_ep_ctx *ep_ctx;
	struct xhci_slot_ctx *slot_ctx;
	int i;

	ctrl_ctx = xhci_get_input_control_ctx(virt_dev->in_ctx);
	if (!ctrl_ctx) {
		xhci_warn(xhci, "%s: Could not get input context, bad type.\n",
				__func__);
		return;
	}

	/* When a device's add flag and drop flag are zero, any subsequent
	 * configure endpoint command will leave that endpoint's state
	 * untouched.  Make sure we don't leave any old state in the input
	 * endpoint contexts.
	 */
	ctrl_ctx->drop_flags = 0;
	ctrl_ctx->add_flags = 0;
	slot_ctx = xhci_get_slot_ctx(xhci, virt_dev->in_ctx);
	slot_ctx->dev_info &= cpu_to_le32(~LAST_CTX_MASK);
	/* Endpoint 0 is always valid */
	slot_ctx->dev_info |= cpu_to_le32(LAST_CTX(1));
	for (i = 1; i < 31; ++i) {
		ep_ctx = xhci_get_ep_ctx(xhci, virt_dev->in_ctx, i);
		ep_ctx->ep_info = 0;
		ep_ctx->ep_info2 = 0;
		ep_ctx->deq = 0;
		ep_ctx->tx_info = 0;
	}
}

static int xhci_configure_endpoint_result(struct xhci_hcd *xhci,
		struct usb_device *udev, u32 *cmd_status)
{
	int ret;

	switch (*cmd_status) {
	case COMP_CMD_ABORT:
	case COMP_CMD_STOP:
		xhci_warn(xhci, "Timeout while waiting for configure endpoint command\n");
		ret = -ETIME;
		break;
	case COMP_ENOMEM:
		dev_warn(&udev->dev,
			 "Not enough host controller resources for new device state.\n");
		ret = -ENOMEM;
		/* FIXME: can we allocate more resources for the HC? */
		break;
	case COMP_BW_ERR:
	case COMP_2ND_BW_ERR:
		dev_warn(&udev->dev,
			 "Not enough bandwidth for new device state.\n");
		ret = -ENOSPC;
		/* FIXME: can we go back to the old state? */
		break;
	case COMP_TRB_ERR:
		/* the HCD set up something wrong */
		dev_warn(&udev->dev, "ERROR: Endpoint drop flag = 0, "
				"add flag = 1, "
				"and endpoint is not disabled.\n");
		ret = -EINVAL;
		break;
	case COMP_DEV_ERR:
		dev_warn(&udev->dev,
			 "ERROR: Incompatible device for endpoint configure command.\n");
		ret = -ENODEV;
		break;
	case COMP_SUCCESS:
		xhci_dbg_trace(xhci, trace_xhci_dbg_context_change,
				"Successful Endpoint Configure command");
		ret = 0;
		break;
	default:
		xhci_err(xhci, "ERROR: unexpected command completion code 0x%x.\n",
				*cmd_status);
		ret = -EINVAL;
		break;
	}
	return ret;
}

static int xhci_evaluate_context_result(struct xhci_hcd *xhci,
		struct usb_device *udev, u32 *cmd_status)
{
	int ret;
	struct xhci_virt_device *virt_dev = xhci->devs[udev->slot_id];

	switch (*cmd_status) {
	case COMP_CMD_ABORT:
	case COMP_CMD_STOP:
		xhci_warn(xhci, "Timeout while waiting for evaluate context command\n");
		ret = -ETIME;
		break;
	case COMP_EINVAL:
		dev_warn(&udev->dev,
			 "WARN: xHCI driver setup invalid evaluate context command.\n");
		ret = -EINVAL;
		break;
	case COMP_EBADSLT:
		dev_warn(&udev->dev,
			"WARN: slot not enabled for evaluate context command.\n");
		ret = -EINVAL;
		break;
	case COMP_CTX_STATE:
		dev_warn(&udev->dev,
			"WARN: invalid context state for evaluate context command.\n");
		xhci_dbg_ctx(xhci, virt_dev->out_ctx, 1);
		ret = -EINVAL;
		break;
	case COMP_DEV_ERR:
		dev_warn(&udev->dev,
			"ERROR: Incompatible device for evaluate context command.\n");
		ret = -ENODEV;
		break;
	case COMP_MEL_ERR:
		/* Max Exit Latency too large error */
		dev_warn(&udev->dev, "WARN: Max Exit Latency too large\n");
		ret = -EINVAL;
		break;
	case COMP_SUCCESS:
		xhci_dbg_trace(xhci, trace_xhci_dbg_context_change,
				"Successful evaluate context command");
		ret = 0;
		break;
	default:
		xhci_err(xhci, "ERROR: unexpected command completion code 0x%x.\n",
			*cmd_status);
		ret = -EINVAL;
		break;
	}
	return ret;
}

static u32 xhci_count_num_new_endpoints(struct xhci_hcd *xhci,
		struct xhci_input_control_ctx *ctrl_ctx)
{
	u32 valid_add_flags;
	u32 valid_drop_flags;

	/* Ignore the slot flag (bit 0), and the default control endpoint flag
	 * (bit 1).  The default control endpoint is added during the Address
	 * Device command and is never removed until the slot is disabled.
	 */
	valid_add_flags = le32_to_cpu(ctrl_ctx->add_flags) >> 2;
	valid_drop_flags = le32_to_cpu(ctrl_ctx->drop_flags) >> 2;

	/* Use hweight32 to count the number of ones in the add flags, or
	 * number of endpoints added.  Don't count endpoints that are changed
	 * (both added and dropped).
	 */
	return hweight32(valid_add_flags) -
		hweight32(valid_add_flags & valid_drop_flags);
}

static unsigned int xhci_count_num_dropped_endpoints(struct xhci_hcd *xhci,
		struct xhci_input_control_ctx *ctrl_ctx)
{
	u32 valid_add_flags;
	u32 valid_drop_flags;

	valid_add_flags = le32_to_cpu(ctrl_ctx->add_flags) >> 2;
	valid_drop_flags = le32_to_cpu(ctrl_ctx->drop_flags) >> 2;

	return hweight32(valid_drop_flags) -
		hweight32(valid_add_flags & valid_drop_flags);
}

/*
 * We need to reserve the new number of endpoints before the configure endpoint
 * command completes.  We can't subtract the dropped endpoints from the number
 * of active endpoints until the command completes because we can oversubscribe
 * the host in this case:
 *
 *  - the first configure endpoint command drops more endpoints than it adds
 *  - a second configure endpoint command that adds more endpoints is queued
 *  - the first configure endpoint command fails, so the config is unchanged
 *  - the second command may succeed, even though there isn't enough resources
 *
 * Must be called with xhci->lock held.
 */
static int xhci_reserve_host_resources(struct xhci_hcd *xhci,
		struct xhci_input_control_ctx *ctrl_ctx)
{
	u32 added_eps;

	added_eps = xhci_count_num_new_endpoints(xhci, ctrl_ctx);
	if (xhci->num_active_eps + added_eps > xhci->limit_active_eps) {
		xhci_dbg_trace(xhci, trace_xhci_dbg_quirks,
				"Not enough ep ctxs: "
				"%u active, need to add %u, limit is %u.",
				xhci->num_active_eps, added_eps,
				xhci->limit_active_eps);
		return -ENOMEM;
	}
	xhci->num_active_eps += added_eps;
	xhci_dbg_trace(xhci, trace_xhci_dbg_quirks,
			"Adding %u ep ctxs, %u now active.", added_eps,
			xhci->num_active_eps);
	return 0;
}

/*
 * The configure endpoint was failed by the xHC for some other reason, so we
 * need to revert the resources that failed configuration would have used.
 *
 * Must be called with xhci->lock held.
 */
static void xhci_free_host_resources(struct xhci_hcd *xhci,
		struct xhci_input_control_ctx *ctrl_ctx)
{
	u32 num_failed_eps;

	num_failed_eps = xhci_count_num_new_endpoints(xhci, ctrl_ctx);
	xhci->num_active_eps -= num_failed_eps;
	xhci_dbg_trace(xhci, trace_xhci_dbg_quirks,
			"Removing %u failed ep ctxs, %u now active.",
			num_failed_eps,
			xhci->num_active_eps);
}

/*
 * Now that the command has completed, clean up the active endpoint count by
 * subtracting out the endpoints that were dropped (but not changed).
 *
 * Must be called with xhci->lock held.
 */
static void xhci_finish_resource_reservation(struct xhci_hcd *xhci,
		struct xhci_input_control_ctx *ctrl_ctx)
{
	u32 num_dropped_eps;

	num_dropped_eps = xhci_count_num_dropped_endpoints(xhci, ctrl_ctx);
	xhci->num_active_eps -= num_dropped_eps;
	if (num_dropped_eps)
		xhci_dbg_trace(xhci, trace_xhci_dbg_quirks,
				"Removing %u dropped ep ctxs, %u now active.",
				num_dropped_eps,
				xhci->num_active_eps);
}

static unsigned int xhci_get_block_size(struct usb_device *udev)
{
	switch (udev->speed) {
	case USB_SPEED_LOW:
	case USB_SPEED_FULL:
		return FS_BLOCK;
	case USB_SPEED_HIGH:
		return HS_BLOCK;
	case USB_SPEED_SUPER:
	case USB_SPEED_SUPER_PLUS:
		return SS_BLOCK;
	case USB_SPEED_UNKNOWN:
	case USB_SPEED_WIRELESS:
	default:
		/* Should never happen */
		return 1;
	}
}

static unsigned int
xhci_get_largest_overhead(struct xhci_interval_bw *interval_bw)
{
	if (interval_bw->overhead[LS_OVERHEAD_TYPE])
		return LS_OVERHEAD;
	if (interval_bw->overhead[FS_OVERHEAD_TYPE])
		return FS_OVERHEAD;
	return HS_OVERHEAD;
}

/* If we are changing a LS/FS device under a HS hub,
 * make sure (if we are activating a new TT) that the HS bus has enough
 * bandwidth for this new TT.
 */
static int xhci_check_tt_bw_table(struct xhci_hcd *xhci,
		struct xhci_virt_device *virt_dev,
		int old_active_eps)
{
	struct xhci_interval_bw_table *bw_table;
	struct xhci_tt_bw_info *tt_info;

	/* Find the bandwidth table for the root port this TT is attached to. */
	bw_table = &xhci->rh_bw[virt_dev->real_port - 1].bw_table;
	tt_info = virt_dev->tt_info;
	/* If this TT already had active endpoints, the bandwidth for this TT
	 * has already been added.  Removing all periodic endpoints (and thus
	 * making the TT enactive) will only decrease the bandwidth used.
	 */
	if (old_active_eps)
		return 0;
	if (old_active_eps == 0 && tt_info->active_eps != 0) {
		if (bw_table->bw_used + TT_HS_OVERHEAD > HS_BW_LIMIT)
			return -ENOMEM;
		return 0;
	}
	/* Not sure why we would have no new active endpoints...
	 *
	 * Maybe because of an Evaluate Context change for a hub update or a
	 * control endpoint 0 max packet size change?
	 * FIXME: skip the bandwidth calculation in that case.
	 */
	return 0;
}

static int xhci_check_ss_bw(struct xhci_hcd *xhci,
		struct xhci_virt_device *virt_dev)
{
	unsigned int bw_reserved;

	bw_reserved = DIV_ROUND_UP(SS_BW_RESERVED*SS_BW_LIMIT_IN, 100);
	if (virt_dev->bw_table->ss_bw_in > (SS_BW_LIMIT_IN - bw_reserved))
		return -ENOMEM;

	bw_reserved = DIV_ROUND_UP(SS_BW_RESERVED*SS_BW_LIMIT_OUT, 100);
	if (virt_dev->bw_table->ss_bw_out > (SS_BW_LIMIT_OUT - bw_reserved))
		return -ENOMEM;

	return 0;
}

/*
 * This algorithm is a very conservative estimate of the worst-case scheduling
 * scenario for any one interval.  The hardware dynamically schedules the
 * packets, so we can't tell which microframe could be the limiting factor in
 * the bandwidth scheduling.  This only takes into account periodic endpoints.
 *
 * Obviously, we can't solve an NP complete problem to find the minimum worst
 * case scenario.  Instead, we come up with an estimate that is no less than
 * the worst case bandwidth used for any one microframe, but may be an
 * over-estimate.
 *
 * We walk the requirements for each endpoint by interval, starting with the
 * smallest interval, and place packets in the schedule where there is only one
 * possible way to schedule packets for that interval.  In order to simplify
 * this algorithm, we record the largest max packet size for each interval, and
 * assume all packets will be that size.
 *
 * For interval 0, we obviously must schedule all packets for each interval.
 * The bandwidth for interval 0 is just the amount of data to be transmitted
 * (the sum of all max ESIT payload sizes, plus any overhead per packet times
 * the number of packets).
 *
 * For interval 1, we have two possible microframes to schedule those packets
 * in.  For this algorithm, if we can schedule the same number of packets for
 * each possible scheduling opportunity (each microframe), we will do so.  The
 * remaining number of packets will be saved to be transmitted in the gaps in
 * the next interval's scheduling sequence.
 *
 * As we move those remaining packets to be scheduled with interval 2 packets,
 * we have to double the number of remaining packets to transmit.  This is
 * because the intervals are actually powers of 2, and we would be transmitting
 * the previous interval's packets twice in this interval.  We also have to be
 * sure that when we look at the largest max packet size for this interval, we
 * also look at the largest max packet size for the remaining packets and take
 * the greater of the two.
 *
 * The algorithm continues to evenly distribute packets in each scheduling
 * opportunity, and push the remaining packets out, until we get to the last
 * interval.  Then those packets and their associated overhead are just added
 * to the bandwidth used.
 */
static int xhci_check_bw_table(struct xhci_hcd *xhci,
		struct xhci_virt_device *virt_dev,
		int old_active_eps)
{
	unsigned int bw_reserved;
	unsigned int max_bandwidth;
	unsigned int bw_used;
	unsigned int block_size;
	struct xhci_interval_bw_table *bw_table;
	unsigned int packet_size = 0;
	unsigned int overhead = 0;
	unsigned int packets_transmitted = 0;
	unsigned int packets_remaining = 0;
	unsigned int i;

	if (virt_dev->udev->speed >= USB_SPEED_SUPER)
		return xhci_check_ss_bw(xhci, virt_dev);

	if (virt_dev->udev->speed == USB_SPEED_HIGH) {
		max_bandwidth = HS_BW_LIMIT;
		/* Convert percent of bus BW reserved to blocks reserved */
		bw_reserved = DIV_ROUND_UP(HS_BW_RESERVED * max_bandwidth, 100);
	} else {
		max_bandwidth = FS_BW_LIMIT;
		bw_reserved = DIV_ROUND_UP(FS_BW_RESERVED * max_bandwidth, 100);
	}

	bw_table = virt_dev->bw_table;
	/* We need to translate the max packet size and max ESIT payloads into
	 * the units the hardware uses.
	 */
	block_size = xhci_get_block_size(virt_dev->udev);

	/* If we are manipulating a LS/FS device under a HS hub, double check
	 * that the HS bus has enough bandwidth if we are activing a new TT.
	 */
	if (virt_dev->tt_info) {
		xhci_dbg_trace(xhci, trace_xhci_dbg_quirks,
				"Recalculating BW for rootport %u",
				virt_dev->real_port);
		if (xhci_check_tt_bw_table(xhci, virt_dev, old_active_eps)) {
			xhci_warn(xhci, "Not enough bandwidth on HS bus for "
					"newly activated TT.\n");
			return -ENOMEM;
		}
		xhci_dbg_trace(xhci, trace_xhci_dbg_quirks,
				"Recalculating BW for TT slot %u port %u",
				virt_dev->tt_info->slot_id,
				virt_dev->tt_info->ttport);
	} else {
		xhci_dbg_trace(xhci, trace_xhci_dbg_quirks,
				"Recalculating BW for rootport %u",
				virt_dev->real_port);
	}

	/* Add in how much bandwidth will be used for interval zero, or the
	 * rounded max ESIT payload + number of packets * largest overhead.
	 */
	bw_used = DIV_ROUND_UP(bw_table->interval0_esit_payload, block_size) +
		bw_table->interval_bw[0].num_packets *
		xhci_get_largest_overhead(&bw_table->interval_bw[0]);

	for (i = 1; i < XHCI_MAX_INTERVAL; i++) {
		unsigned int bw_added;
		unsigned int largest_mps;
		unsigned int interval_overhead;

		/*
		 * How many packets could we transmit in this interval?
		 * If packets didn't fit in the previous interval, we will need
		 * to transmit that many packets twice within this interval.
		 */
		packets_remaining = 2 * packets_remaining +
			bw_table->interval_bw[i].num_packets;

		/* Find the largest max packet size of this or the previous
		 * interval.
		 */
		if (list_empty(&bw_table->interval_bw[i].endpoints))
			largest_mps = 0;
		else {
			struct xhci_virt_ep *virt_ep;
			struct list_head *ep_entry;

			ep_entry = bw_table->interval_bw[i].endpoints.next;
			virt_ep = list_entry(ep_entry,
					struct xhci_virt_ep, bw_endpoint_list);
			/* Convert to blocks, rounding up */
			largest_mps = DIV_ROUND_UP(
					virt_ep->bw_info.max_packet_size,
					block_size);
		}
		if (largest_mps > packet_size)
			packet_size = largest_mps;

		/* Use the larger overhead of this or the previous interval. */
		interval_overhead = xhci_get_largest_overhead(
				&bw_table->interval_bw[i]);
		if (interval_overhead > overhead)
			overhead = interval_overhead;

		/* How many packets can we evenly distribute across
		 * (1 << (i + 1)) possible scheduling opportunities?
		 */
		packets_transmitted = packets_remaining >> (i + 1);

		/* Add in the bandwidth used for those scheduled packets */
		bw_added = packets_transmitted * (overhead + packet_size);

		/* How many packets do we have remaining to transmit? */
		packets_remaining = packets_remaining % (1 << (i + 1));

		/* What largest max packet size should those packets have? */
		/* If we've transmitted all packets, don't carry over the
		 * largest packet size.
		 */
		if (packets_remaining == 0) {
			packet_size = 0;
			overhead = 0;
		} else if (packets_transmitted > 0) {
			/* Otherwise if we do have remaining packets, and we've
			 * scheduled some packets in this interval, take the
			 * largest max packet size from endpoints with this
			 * interval.
			 */
			packet_size = largest_mps;
			overhead = interval_overhead;
		}
		/* Otherwise carry over packet_size and overhead from the last
		 * time we had a remainder.
		 */
		bw_used += bw_added;
		if (bw_used > max_bandwidth) {
			xhci_warn(xhci, "Not enough bandwidth. "
					"Proposed: %u, Max: %u\n",
				bw_used, max_bandwidth);
			return -ENOMEM;
		}
	}
	/*
	 * Ok, we know we have some packets left over after even-handedly
	 * scheduling interval 15.  We don't know which microframes they will
	 * fit into, so we over-schedule and say they will be scheduled every
	 * microframe.
	 */
	if (packets_remaining > 0)
		bw_used += overhead + packet_size;

	if (!virt_dev->tt_info && virt_dev->udev->speed == USB_SPEED_HIGH) {
		unsigned int port_index = virt_dev->real_port - 1;

		/* OK, we're manipulating a HS device attached to a
		 * root port bandwidth domain.  Include the number of active TTs
		 * in the bandwidth used.
		 */
		bw_used += TT_HS_OVERHEAD *
			xhci->rh_bw[port_index].num_active_tts;
	}

	xhci_dbg_trace(xhci, trace_xhci_dbg_quirks,
		"Final bandwidth: %u, Limit: %u, Reserved: %u, "
		"Available: %u " "percent",
		bw_used, max_bandwidth, bw_reserved,
		(max_bandwidth - bw_used - bw_reserved) * 100 /
		max_bandwidth);

	bw_used += bw_reserved;
	if (bw_used > max_bandwidth) {
		xhci_warn(xhci, "Not enough bandwidth. Proposed: %u, Max: %u\n",
				bw_used, max_bandwidth);
		return -ENOMEM;
	}

	bw_table->bw_used = bw_used;
	return 0;
}

static bool xhci_is_async_ep(unsigned int ep_type)
{
	return (ep_type != ISOC_OUT_EP && ep_type != INT_OUT_EP &&
					ep_type != ISOC_IN_EP &&
					ep_type != INT_IN_EP);
}

static bool xhci_is_sync_in_ep(unsigned int ep_type)
{
	return (ep_type == ISOC_IN_EP || ep_type == INT_IN_EP);
}

static unsigned int xhci_get_ss_bw_consumed(struct xhci_bw_info *ep_bw)
{
	unsigned int mps = DIV_ROUND_UP(ep_bw->max_packet_size, SS_BLOCK);

	if (ep_bw->ep_interval == 0)
		return SS_OVERHEAD_BURST +
			(ep_bw->mult * ep_bw->num_packets *
					(SS_OVERHEAD + mps));
	return DIV_ROUND_UP(ep_bw->mult * ep_bw->num_packets *
				(SS_OVERHEAD + mps + SS_OVERHEAD_BURST),
				1 << ep_bw->ep_interval);

}

void xhci_drop_ep_from_interval_table(struct xhci_hcd *xhci,
		struct xhci_bw_info *ep_bw,
		struct xhci_interval_bw_table *bw_table,
		struct usb_device *udev,
		struct xhci_virt_ep *virt_ep,
		struct xhci_tt_bw_info *tt_info)
{
	struct xhci_interval_bw	*interval_bw;
	int normalized_interval;

	if (xhci_is_async_ep(ep_bw->type))
		return;

	if (udev->speed >= USB_SPEED_SUPER) {
		if (xhci_is_sync_in_ep(ep_bw->type))
			xhci->devs[udev->slot_id]->bw_table->ss_bw_in -=
				xhci_get_ss_bw_consumed(ep_bw);
		else
			xhci->devs[udev->slot_id]->bw_table->ss_bw_out -=
				xhci_get_ss_bw_consumed(ep_bw);
		return;
	}

	/* SuperSpeed endpoints never get added to intervals in the table, so
	 * this check is only valid for HS/FS/LS devices.
	 */
	if (list_empty(&virt_ep->bw_endpoint_list))
		return;
	/* For LS/FS devices, we need to translate the interval expressed in
	 * microframes to frames.
	 */
	if (udev->speed == USB_SPEED_HIGH)
		normalized_interval = ep_bw->ep_interval;
	else
		normalized_interval = ep_bw->ep_interval - 3;

	if (normalized_interval == 0)
		bw_table->interval0_esit_payload -= ep_bw->max_esit_payload;
	interval_bw = &bw_table->interval_bw[normalized_interval];
	interval_bw->num_packets -= ep_bw->num_packets;
	switch (udev->speed) {
	case USB_SPEED_LOW:
		interval_bw->overhead[LS_OVERHEAD_TYPE] -= 1;
		break;
	case USB_SPEED_FULL:
		interval_bw->overhead[FS_OVERHEAD_TYPE] -= 1;
		break;
	case USB_SPEED_HIGH:
		interval_bw->overhead[HS_OVERHEAD_TYPE] -= 1;
		break;
	case USB_SPEED_SUPER:
	case USB_SPEED_SUPER_PLUS:
	case USB_SPEED_UNKNOWN:
	case USB_SPEED_WIRELESS:
		/* Should never happen because only LS/FS/HS endpoints will get
		 * added to the endpoint list.
		 */
		return;
	}
	if (tt_info)
		tt_info->active_eps -= 1;
	list_del_init(&virt_ep->bw_endpoint_list);
}

static void xhci_add_ep_to_interval_table(struct xhci_hcd *xhci,
		struct xhci_bw_info *ep_bw,
		struct xhci_interval_bw_table *bw_table,
		struct usb_device *udev,
		struct xhci_virt_ep *virt_ep,
		struct xhci_tt_bw_info *tt_info)
{
	struct xhci_interval_bw	*interval_bw;
	struct xhci_virt_ep *smaller_ep;
	int normalized_interval;

	if (xhci_is_async_ep(ep_bw->type))
		return;

	if (udev->speed == USB_SPEED_SUPER) {
		if (xhci_is_sync_in_ep(ep_bw->type))
			xhci->devs[udev->slot_id]->bw_table->ss_bw_in +=
				xhci_get_ss_bw_consumed(ep_bw);
		else
			xhci->devs[udev->slot_id]->bw_table->ss_bw_out +=
				xhci_get_ss_bw_consumed(ep_bw);
		return;
	}

	/* For LS/FS devices, we need to translate the interval expressed in
	 * microframes to frames.
	 */
	if (udev->speed == USB_SPEED_HIGH)
		normalized_interval = ep_bw->ep_interval;
	else
		normalized_interval = ep_bw->ep_interval - 3;

	if (normalized_interval == 0)
		bw_table->interval0_esit_payload += ep_bw->max_esit_payload;
	interval_bw = &bw_table->interval_bw[normalized_interval];
	interval_bw->num_packets += ep_bw->num_packets;
	switch (udev->speed) {
	case USB_SPEED_LOW:
		interval_bw->overhead[LS_OVERHEAD_TYPE] += 1;
		break;
	case USB_SPEED_FULL:
		interval_bw->overhead[FS_OVERHEAD_TYPE] += 1;
		break;
	case USB_SPEED_HIGH:
		interval_bw->overhead[HS_OVERHEAD_TYPE] += 1;
		break;
	case USB_SPEED_SUPER:
	case USB_SPEED_SUPER_PLUS:
	case USB_SPEED_UNKNOWN:
	case USB_SPEED_WIRELESS:
		/* Should never happen because only LS/FS/HS endpoints will get
		 * added to the endpoint list.
		 */
		return;
	}

	if (tt_info)
		tt_info->active_eps += 1;
	/* Insert the endpoint into the list, largest max packet size first. */
	list_for_each_entry(smaller_ep, &interval_bw->endpoints,
			bw_endpoint_list) {
		if (ep_bw->max_packet_size >=
				smaller_ep->bw_info.max_packet_size) {
			/* Add the new ep before the smaller endpoint */
			list_add_tail(&virt_ep->bw_endpoint_list,
					&smaller_ep->bw_endpoint_list);
			return;
		}
	}
	/* Add the new endpoint at the end of the list. */
	list_add_tail(&virt_ep->bw_endpoint_list,
			&interval_bw->endpoints);
}

void xhci_update_tt_active_eps(struct xhci_hcd *xhci,
		struct xhci_virt_device *virt_dev,
		int old_active_eps)
{
	struct xhci_root_port_bw_info *rh_bw_info;
	if (!virt_dev->tt_info)
		return;

	rh_bw_info = &xhci->rh_bw[virt_dev->real_port - 1];
	if (old_active_eps == 0 &&
				virt_dev->tt_info->active_eps != 0) {
		rh_bw_info->num_active_tts += 1;
		rh_bw_info->bw_table.bw_used += TT_HS_OVERHEAD;
	} else if (old_active_eps != 0 &&
				virt_dev->tt_info->active_eps == 0) {
		rh_bw_info->num_active_tts -= 1;
		rh_bw_info->bw_table.bw_used -= TT_HS_OVERHEAD;
	}
}

static int xhci_reserve_bandwidth(struct xhci_hcd *xhci,
		struct xhci_virt_device *virt_dev,
		struct xhci_container_ctx *in_ctx)
{
	struct xhci_bw_info ep_bw_info[31];
	int i;
	struct xhci_input_control_ctx *ctrl_ctx;
	int old_active_eps = 0;

	if (virt_dev->tt_info)
		old_active_eps = virt_dev->tt_info->active_eps;

	ctrl_ctx = xhci_get_input_control_ctx(in_ctx);
	if (!ctrl_ctx) {
		xhci_warn(xhci, "%s: Could not get input context, bad type.\n",
				__func__);
		return -ENOMEM;
	}

	for (i = 0; i < 31; i++) {
		if (!EP_IS_ADDED(ctrl_ctx, i) && !EP_IS_DROPPED(ctrl_ctx, i))
			continue;

		/* Make a copy of the BW info in case we need to revert this */
		memcpy(&ep_bw_info[i], &virt_dev->eps[i].bw_info,
				sizeof(ep_bw_info[i]));
		/* Drop the endpoint from the interval table if the endpoint is
		 * being dropped or changed.
		 */
		if (EP_IS_DROPPED(ctrl_ctx, i))
			xhci_drop_ep_from_interval_table(xhci,
					&virt_dev->eps[i].bw_info,
					virt_dev->bw_table,
					virt_dev->udev,
					&virt_dev->eps[i],
					virt_dev->tt_info);
	}
	/* Overwrite the information stored in the endpoints' bw_info */
	xhci_update_bw_info(xhci, virt_dev->in_ctx, ctrl_ctx, virt_dev);
	for (i = 0; i < 31; i++) {
		/* Add any changed or added endpoints to the interval table */
		if (EP_IS_ADDED(ctrl_ctx, i))
			xhci_add_ep_to_interval_table(xhci,
					&virt_dev->eps[i].bw_info,
					virt_dev->bw_table,
					virt_dev->udev,
					&virt_dev->eps[i],
					virt_dev->tt_info);
	}

	if (!xhci_check_bw_table(xhci, virt_dev, old_active_eps)) {
		/* Ok, this fits in the bandwidth we have.
		 * Update the number of active TTs.
		 */
		xhci_update_tt_active_eps(xhci, virt_dev, old_active_eps);
		return 0;
	}

	/* We don't have enough bandwidth for this, revert the stored info. */
	for (i = 0; i < 31; i++) {
		if (!EP_IS_ADDED(ctrl_ctx, i) && !EP_IS_DROPPED(ctrl_ctx, i))
			continue;

		/* Drop the new copies of any added or changed endpoints from
		 * the interval table.
		 */
		if (EP_IS_ADDED(ctrl_ctx, i)) {
			xhci_drop_ep_from_interval_table(xhci,
					&virt_dev->eps[i].bw_info,
					virt_dev->bw_table,
					virt_dev->udev,
					&virt_dev->eps[i],
					virt_dev->tt_info);
		}
		/* Revert the endpoint back to its old information */
		memcpy(&virt_dev->eps[i].bw_info, &ep_bw_info[i],
				sizeof(ep_bw_info[i]));
		/* Add any changed or dropped endpoints back into the table */
		if (EP_IS_DROPPED(ctrl_ctx, i))
			xhci_add_ep_to_interval_table(xhci,
					&virt_dev->eps[i].bw_info,
					virt_dev->bw_table,
					virt_dev->udev,
					&virt_dev->eps[i],
					virt_dev->tt_info);
	}
	return -ENOMEM;
}


/* Issue a configure endpoint command or evaluate context command
 * and wait for it to finish.
 */
static int xhci_configure_endpoint(struct xhci_hcd *xhci,
		struct usb_device *udev,
		struct xhci_command *command,
		bool ctx_change, bool must_succeed)
{
	int ret;
	unsigned long flags;
	struct xhci_input_control_ctx *ctrl_ctx;
	struct xhci_virt_device *virt_dev;

	if (!command)
		return -EINVAL;

	spin_lock_irqsave(&xhci->lock, flags);
	virt_dev = xhci->devs[udev->slot_id];

	ctrl_ctx = xhci_get_input_control_ctx(command->in_ctx);
	if (!ctrl_ctx) {
		spin_unlock_irqrestore(&xhci->lock, flags);
		xhci_warn(xhci, "%s: Could not get input context, bad type.\n",
				__func__);
		return -ENOMEM;
	}

	if ((xhci->quirks & XHCI_EP_LIMIT_QUIRK) &&
			xhci_reserve_host_resources(xhci, ctrl_ctx)) {
		spin_unlock_irqrestore(&xhci->lock, flags);
		xhci_warn(xhci, "Not enough host resources, "
				"active endpoint contexts = %u\n",
				xhci->num_active_eps);
		return -ENOMEM;
	}
	if ((xhci->quirks & XHCI_SW_BW_CHECKING) &&
	    xhci_reserve_bandwidth(xhci, virt_dev, command->in_ctx)) {
		if ((xhci->quirks & XHCI_EP_LIMIT_QUIRK))
			xhci_free_host_resources(xhci, ctrl_ctx);
		spin_unlock_irqrestore(&xhci->lock, flags);
		xhci_warn(xhci, "Not enough bandwidth\n");
		return -ENOMEM;
	}

	if (!ctx_change)
		ret = xhci_queue_configure_endpoint(xhci, command,
				command->in_ctx->dma,
				udev->slot_id, must_succeed);
	else
		ret = xhci_queue_evaluate_context(xhci, command,
				command->in_ctx->dma,
				udev->slot_id, must_succeed);
	if (ret < 0) {
		if ((xhci->quirks & XHCI_EP_LIMIT_QUIRK))
			xhci_free_host_resources(xhci, ctrl_ctx);
		spin_unlock_irqrestore(&xhci->lock, flags);
		xhci_dbg_trace(xhci,  trace_xhci_dbg_context_change,
				"FIXME allocate a new ring segment");
		return -ENOMEM;
	}
	xhci_ring_cmd_db(xhci);
	spin_unlock_irqrestore(&xhci->lock, flags);

	/* Wait for the configure endpoint command to complete */
	wait_for_completion(command->completion);

	if (!ctx_change)
		ret = xhci_configure_endpoint_result(xhci, udev,
						     &command->status);
	else
		ret = xhci_evaluate_context_result(xhci, udev,
						   &command->status);

	if ((xhci->quirks & XHCI_EP_LIMIT_QUIRK)) {
		spin_lock_irqsave(&xhci->lock, flags);
		/* If the command failed, remove the reserved resources.
		 * Otherwise, clean up the estimate to include dropped eps.
		 */
		if (ret)
			xhci_free_host_resources(xhci, ctrl_ctx);
		else
			xhci_finish_resource_reservation(xhci, ctrl_ctx);
		spin_unlock_irqrestore(&xhci->lock, flags);
	}
	return ret;
}

static void xhci_check_bw_drop_ep_streams(struct xhci_hcd *xhci,
	struct xhci_virt_device *vdev, int i)
{
	struct xhci_virt_ep *ep = &vdev->eps[i];

	if (ep->ep_state & EP_HAS_STREAMS) {
		xhci_warn(xhci, "WARN: endpoint 0x%02x has streams on set_interface, freeing streams.\n",
				xhci_get_endpoint_address(i));
		xhci_free_stream_info(xhci, ep->stream_info);
		ep->stream_info = NULL;
		ep->ep_state &= ~EP_HAS_STREAMS;
	}
}

/* Called after one or more calls to xhci_add_endpoint() or
 * xhci_drop_endpoint().  If this call fails, the USB core is expected
 * to call xhci_reset_bandwidth().
 *
 * Since we are in the middle of changing either configuration or
 * installing a new alt setting, the USB core won't allow URBs to be
 * enqueued for any endpoint on the old config or interface.  Nothing
 * else should be touching the xhci->devs[slot_id] structure, so we
 * don't need to take the xhci->lock for manipulating that.
 */
int xhci_check_bandwidth(struct usb_hcd *hcd, struct usb_device *udev)
{
	int i;
	int ret = 0;
	struct xhci_hcd *xhci;
	struct xhci_virt_device	*virt_dev;
	struct xhci_input_control_ctx *ctrl_ctx;
	struct xhci_slot_ctx *slot_ctx;
	struct xhci_command *command;

	ret = xhci_check_args(hcd, udev, NULL, 0, true, __func__);
	if (ret <= 0)
		return ret;
	xhci = hcd_to_xhci(hcd);
	if ((xhci->xhc_state & XHCI_STATE_DYING) ||
		(xhci->xhc_state & XHCI_STATE_REMOVING))
		return -ENODEV;

	xhci_dbg(xhci, "%s called for udev %pK\n", __func__, udev);
	virt_dev = xhci->devs[udev->slot_id];

	command = xhci_alloc_command(xhci, false, true, GFP_KERNEL);
	if (!command)
		return -ENOMEM;

	command->in_ctx = virt_dev->in_ctx;

	/* See section 4.6.6 - A0 = 1; A1 = D0 = D1 = 0 */
	ctrl_ctx = xhci_get_input_control_ctx(command->in_ctx);
	if (!ctrl_ctx) {
		xhci_warn(xhci, "%s: Could not get input context, bad type.\n",
				__func__);
		ret = -ENOMEM;
		goto command_cleanup;
	}
	ctrl_ctx->add_flags |= cpu_to_le32(SLOT_FLAG);
	ctrl_ctx->add_flags &= cpu_to_le32(~EP0_FLAG);
	ctrl_ctx->drop_flags &= cpu_to_le32(~(SLOT_FLAG | EP0_FLAG));

	/* Don't issue the command if there's no endpoints to update. */
	if (ctrl_ctx->add_flags == cpu_to_le32(SLOT_FLAG) &&
	    ctrl_ctx->drop_flags == 0) {
		ret = 0;
		goto command_cleanup;
	}
	/* Fix up Context Entries field. Minimum value is EP0 == BIT(1). */
	slot_ctx = xhci_get_slot_ctx(xhci, virt_dev->in_ctx);
	for (i = 31; i >= 1; i--) {
		__le32 le32 = cpu_to_le32(BIT(i));

		if ((virt_dev->eps[i-1].ring && !(ctrl_ctx->drop_flags & le32))
		    || (ctrl_ctx->add_flags & le32) || i == 1) {
			slot_ctx->dev_info &= cpu_to_le32(~LAST_CTX_MASK);
			slot_ctx->dev_info |= cpu_to_le32(LAST_CTX(i));
			break;
		}
	}
	xhci_dbg(xhci, "New Input Control Context:\n");
	xhci_dbg_ctx(xhci, virt_dev->in_ctx,
		     LAST_CTX_TO_EP_NUM(le32_to_cpu(slot_ctx->dev_info)));

	if (hcd->state == HC_STATE_QUIESCING) {
		xhci_warn(xhci, "hcd->state:%d\n", hcd->state);
		goto command_cleanup;
	}

	ret = xhci_configure_endpoint(xhci, udev, command,
			false, false);
	if (ret)
		/* Callee should call reset_bandwidth() */
		goto command_cleanup;

	xhci_dbg(xhci, "Output context after successful config ep cmd:\n");
	xhci_dbg_ctx(xhci, virt_dev->out_ctx,
		     LAST_CTX_TO_EP_NUM(le32_to_cpu(slot_ctx->dev_info)));

	/* Free any rings that were dropped, but not changed. */
	for (i = 1; i < 31; ++i) {
		if ((le32_to_cpu(ctrl_ctx->drop_flags) & (1 << (i + 1))) &&
		    !(le32_to_cpu(ctrl_ctx->add_flags) & (1 << (i + 1)))) {
			xhci_free_or_cache_endpoint_ring(xhci, virt_dev, i);
			xhci_check_bw_drop_ep_streams(xhci, virt_dev, i);
		}
	}
	xhci_zero_in_ctx(xhci, virt_dev);
	/*
	 * Install any rings for completely new endpoints or changed endpoints,
	 * and free or cache any old rings from changed endpoints.
	 */
	for (i = 1; i < 31; ++i) {
		if (!virt_dev->eps[i].new_ring)
			continue;
		/* Only cache or free the old ring if it exists.
		 * It may not if this is the first add of an endpoint.
		 */
		if (virt_dev->eps[i].ring) {
			xhci_free_or_cache_endpoint_ring(xhci, virt_dev, i);
		}
		xhci_check_bw_drop_ep_streams(xhci, virt_dev, i);
		virt_dev->eps[i].ring = virt_dev->eps[i].new_ring;
		virt_dev->eps[i].new_ring = NULL;
	}
command_cleanup:
	kfree(command->completion);
	kfree(command);

	return ret;
}

void xhci_reset_bandwidth(struct usb_hcd *hcd, struct usb_device *udev)
{
	struct xhci_hcd *xhci;
	struct xhci_virt_device	*virt_dev;
	int i, ret;

	ret = xhci_check_args(hcd, udev, NULL, 0, true, __func__);
	if (ret <= 0)
		return;
	xhci = hcd_to_xhci(hcd);

	xhci_dbg(xhci, "%s called for udev %pK\n", __func__, udev);
	virt_dev = xhci->devs[udev->slot_id];
	/* Free any rings allocated for added endpoints */
	for (i = 0; i < 31; ++i) {
		if (virt_dev->eps[i].new_ring) {
			xhci_ring_free(xhci, virt_dev->eps[i].new_ring);
			virt_dev->eps[i].new_ring = NULL;
		}
	}
	xhci_zero_in_ctx(xhci, virt_dev);
}

static void xhci_setup_input_ctx_for_config_ep(struct xhci_hcd *xhci,
		struct xhci_container_ctx *in_ctx,
		struct xhci_container_ctx *out_ctx,
		struct xhci_input_control_ctx *ctrl_ctx,
		u32 add_flags, u32 drop_flags)
{
	ctrl_ctx->add_flags = cpu_to_le32(add_flags);
	ctrl_ctx->drop_flags = cpu_to_le32(drop_flags);
	xhci_slot_copy(xhci, in_ctx, out_ctx);
	ctrl_ctx->add_flags |= cpu_to_le32(SLOT_FLAG);

	xhci_dbg(xhci, "Input Context:\n");
	xhci_dbg_ctx(xhci, in_ctx, xhci_last_valid_endpoint(add_flags));
}

static void xhci_setup_input_ctx_for_quirk(struct xhci_hcd *xhci,
		unsigned int slot_id, unsigned int ep_index,
		struct xhci_dequeue_state *deq_state)
{
	struct xhci_input_control_ctx *ctrl_ctx;
	struct xhci_container_ctx *in_ctx;
	struct xhci_ep_ctx *ep_ctx;
	u32 added_ctxs;
	dma_addr_t addr;

	in_ctx = xhci->devs[slot_id]->in_ctx;
	ctrl_ctx = xhci_get_input_control_ctx(in_ctx);
	if (!ctrl_ctx) {
		xhci_warn(xhci, "%s: Could not get input context, bad type.\n",
				__func__);
		return;
	}

	xhci_endpoint_copy(xhci, xhci->devs[slot_id]->in_ctx,
			xhci->devs[slot_id]->out_ctx, ep_index);
	ep_ctx = xhci_get_ep_ctx(xhci, in_ctx, ep_index);
	addr = xhci_trb_virt_to_dma(deq_state->new_deq_seg,
			deq_state->new_deq_ptr);
	if (addr == 0) {
		xhci_warn(xhci, "WARN Cannot submit config ep after "
				"reset ep command\n");
		xhci_warn(xhci, "WARN deq seg = %pK, deq ptr = %pK\n",
				deq_state->new_deq_seg,
				deq_state->new_deq_ptr);
		return;
	}
	ep_ctx->deq = cpu_to_le64(addr | deq_state->new_cycle_state);

	added_ctxs = xhci_get_endpoint_flag_from_index(ep_index);
	xhci_setup_input_ctx_for_config_ep(xhci, xhci->devs[slot_id]->in_ctx,
			xhci->devs[slot_id]->out_ctx, ctrl_ctx,
			added_ctxs, added_ctxs);
}

void xhci_cleanup_stalled_ring(struct xhci_hcd *xhci,
			unsigned int ep_index, struct xhci_td *td)
{
	struct xhci_dequeue_state deq_state;
	struct xhci_virt_ep *ep;
	struct usb_device *udev = td->urb->dev;

	xhci_dbg_trace(xhci, trace_xhci_dbg_reset_ep,
			"Cleaning up stalled endpoint ring");
	ep = &xhci->devs[udev->slot_id]->eps[ep_index];
	/* We need to move the HW's dequeue pointer past this TD,
	 * or it will attempt to resend it on the next doorbell ring.
	 */
	xhci_find_new_dequeue_state(xhci, udev->slot_id,
			ep_index, ep->stopped_stream, td, &deq_state);

	if (!deq_state.new_deq_ptr || !deq_state.new_deq_seg)
		return;

	/* HW with the reset endpoint quirk will use the saved dequeue state to
	 * issue a configure endpoint command later.
	 */
	if (!(xhci->quirks & XHCI_RESET_EP_QUIRK)) {
		xhci_dbg_trace(xhci, trace_xhci_dbg_reset_ep,
				"Queueing new dequeue state");
		xhci_queue_new_dequeue_state(xhci, udev->slot_id,
				ep_index, ep->stopped_stream, &deq_state);
	} else {
		/* Better hope no one uses the input context between now and the
		 * reset endpoint completion!
		 * XXX: No idea how this hardware will react when stream rings
		 * are enabled.
		 */
		xhci_dbg_trace(xhci, trace_xhci_dbg_quirks,
				"Setting up input context for "
				"configure endpoint command");
		xhci_setup_input_ctx_for_quirk(xhci, udev->slot_id,
				ep_index, &deq_state);
	}
}

/* Called when clearing halted device. The core should have sent the control
 * message to clear the device halt condition. The host side of the halt should
 * already be cleared with a reset endpoint command issued when the STALL tx
 * event was received.
 *
 * Context: in_interrupt
 */

void xhci_endpoint_reset(struct usb_hcd *hcd,
		struct usb_host_endpoint *ep)
{
	struct xhci_hcd *xhci;

	xhci = hcd_to_xhci(hcd);

	/*
	 * We might need to implement the config ep cmd in xhci 4.8.1 note:
	 * The Reset Endpoint Command may only be issued to endpoints in the
	 * Halted state. If software wishes reset the Data Toggle or Sequence
	 * Number of an endpoint that isn't in the Halted state, then software
	 * may issue a Configure Endpoint Command with the Drop and Add bits set
	 * for the target endpoint. that is in the Stopped state.
	 */

	/* For now just print debug to follow the situation */
	xhci_dbg(xhci, "Endpoint 0x%x ep reset callback called\n",
		 ep->desc.bEndpointAddress);
}

static int xhci_check_streams_endpoint(struct xhci_hcd *xhci,
		struct usb_device *udev, struct usb_host_endpoint *ep,
		unsigned int slot_id)
{
	int ret;
	unsigned int ep_index;
	unsigned int ep_state;

	if (!ep)
		return -EINVAL;
	ret = xhci_check_args(xhci_to_hcd(xhci), udev, ep, 1, true, __func__);
	if (ret <= 0)
		return -EINVAL;
	if (usb_ss_max_streams(&ep->ss_ep_comp) == 0) {
		xhci_warn(xhci, "WARN: SuperSpeed Endpoint Companion"
				" descriptor for ep 0x%x does not support streams\n",
				ep->desc.bEndpointAddress);
		return -EINVAL;
	}

	ep_index = xhci_get_endpoint_index(&ep->desc);
	ep_state = xhci->devs[slot_id]->eps[ep_index].ep_state;
	if (ep_state & EP_HAS_STREAMS ||
			ep_state & EP_GETTING_STREAMS) {
		xhci_warn(xhci, "WARN: SuperSpeed bulk endpoint 0x%x "
				"already has streams set up.\n",
				ep->desc.bEndpointAddress);
		xhci_warn(xhci, "Send email to xHCI maintainer and ask for "
				"dynamic stream context array reallocation.\n");
		return -EINVAL;
	}
	if (!list_empty(&xhci->devs[slot_id]->eps[ep_index].ring->td_list)) {
		xhci_warn(xhci, "Cannot setup streams for SuperSpeed bulk "
				"endpoint 0x%x; URBs are pending.\n",
				ep->desc.bEndpointAddress);
		return -EINVAL;
	}
	return 0;
}

static void xhci_calculate_streams_entries(struct xhci_hcd *xhci,
		unsigned int *num_streams, unsigned int *num_stream_ctxs)
{
	unsigned int max_streams;

	/* The stream context array size must be a power of two */
	*num_stream_ctxs = roundup_pow_of_two(*num_streams);
	/*
	 * Find out how many primary stream array entries the host controller
	 * supports.  Later we may use secondary stream arrays (similar to 2nd
	 * level page entries), but that's an optional feature for xHCI host
	 * controllers. xHCs must support at least 4 stream IDs.
	 */
	max_streams = HCC_MAX_PSA(xhci->hcc_params);
	if (*num_stream_ctxs > max_streams) {
		xhci_dbg(xhci, "xHCI HW only supports %u stream ctx entries.\n",
				max_streams);
		*num_stream_ctxs = max_streams;
		*num_streams = max_streams;
	}
}

/* Returns an error code if one of the endpoint already has streams.
 * This does not change any data structures, it only checks and gathers
 * information.
 */
static int xhci_calculate_streams_and_bitmask(struct xhci_hcd *xhci,
		struct usb_device *udev,
		struct usb_host_endpoint **eps, unsigned int num_eps,
		unsigned int *num_streams, u32 *changed_ep_bitmask)
{
	unsigned int max_streams;
	unsigned int endpoint_flag;
	int i;
	int ret;

	for (i = 0; i < num_eps; i++) {
		ret = xhci_check_streams_endpoint(xhci, udev,
				eps[i], udev->slot_id);
		if (ret < 0)
			return ret;

		max_streams = usb_ss_max_streams(&eps[i]->ss_ep_comp);
		if (max_streams < (*num_streams - 1)) {
			xhci_dbg(xhci, "Ep 0x%x only supports %u stream IDs.\n",
					eps[i]->desc.bEndpointAddress,
					max_streams);
			*num_streams = max_streams+1;
		}

		endpoint_flag = xhci_get_endpoint_flag(&eps[i]->desc);
		if (*changed_ep_bitmask & endpoint_flag)
			return -EINVAL;
		*changed_ep_bitmask |= endpoint_flag;
	}
	return 0;
}

static u32 xhci_calculate_no_streams_bitmask(struct xhci_hcd *xhci,
		struct usb_device *udev,
		struct usb_host_endpoint **eps, unsigned int num_eps)
{
	u32 changed_ep_bitmask = 0;
	unsigned int slot_id;
	unsigned int ep_index;
	unsigned int ep_state;
	int i;

	slot_id = udev->slot_id;
	if (!xhci->devs[slot_id])
		return 0;

	for (i = 0; i < num_eps; i++) {
		ep_index = xhci_get_endpoint_index(&eps[i]->desc);
		ep_state = xhci->devs[slot_id]->eps[ep_index].ep_state;
		/* Are streams already being freed for the endpoint? */
		if (ep_state & EP_GETTING_NO_STREAMS) {
			xhci_warn(xhci, "WARN Can't disable streams for "
					"endpoint 0x%x, "
					"streams are being disabled already\n",
					eps[i]->desc.bEndpointAddress);
			return 0;
		}
		/* Are there actually any streams to free? */
		if (!(ep_state & EP_HAS_STREAMS) &&
				!(ep_state & EP_GETTING_STREAMS)) {
			xhci_warn(xhci, "WARN Can't disable streams for "
					"endpoint 0x%x, "
					"streams are already disabled!\n",
					eps[i]->desc.bEndpointAddress);
			xhci_warn(xhci, "WARN xhci_free_streams() called "
					"with non-streams endpoint\n");
			return 0;
		}
		changed_ep_bitmask |= xhci_get_endpoint_flag(&eps[i]->desc);
	}
	return changed_ep_bitmask;
}

/*
 * The USB device drivers use this function (through the HCD interface in USB
 * core) to prepare a set of bulk endpoints to use streams.  Streams are used to
 * coordinate mass storage command queueing across multiple endpoints (basically
 * a stream ID == a task ID).
 *
 * Setting up streams involves allocating the same size stream context array
 * for each endpoint and issuing a configure endpoint command for all endpoints.
 *
 * Don't allow the call to succeed if one endpoint only supports one stream
 * (which means it doesn't support streams at all).
 *
 * Drivers may get less stream IDs than they asked for, if the host controller
 * hardware or endpoints claim they can't support the number of requested
 * stream IDs.
 */
int xhci_alloc_streams(struct usb_hcd *hcd, struct usb_device *udev,
		struct usb_host_endpoint **eps, unsigned int num_eps,
		unsigned int num_streams, gfp_t mem_flags)
{
	int i, ret;
	struct xhci_hcd *xhci;
	struct xhci_virt_device *vdev;
	struct xhci_command *config_cmd;
	struct xhci_input_control_ctx *ctrl_ctx;
	unsigned int ep_index;
	unsigned int num_stream_ctxs;
	unsigned long flags;
	u32 changed_ep_bitmask = 0;

	if (!eps)
		return -EINVAL;

	/* Add one to the number of streams requested to account for
	 * stream 0 that is reserved for xHCI usage.
	 */
	num_streams += 1;
	xhci = hcd_to_xhci(hcd);
	xhci_dbg(xhci, "Driver wants %u stream IDs (including stream 0).\n",
			num_streams);

	/* MaxPSASize value 0 (2 streams) means streams are not supported */
	if ((xhci->quirks & XHCI_BROKEN_STREAMS) ||
			HCC_MAX_PSA(xhci->hcc_params) < 4) {
		xhci_dbg(xhci, "xHCI controller does not support streams.\n");
		return -ENOSYS;
	}

	config_cmd = xhci_alloc_command(xhci, true, true, mem_flags);
	if (!config_cmd) {
		xhci_dbg(xhci, "Could not allocate xHCI command structure.\n");
		return -ENOMEM;
	}
	ctrl_ctx = xhci_get_input_control_ctx(config_cmd->in_ctx);
	if (!ctrl_ctx) {
		xhci_warn(xhci, "%s: Could not get input context, bad type.\n",
				__func__);
		xhci_free_command(xhci, config_cmd);
		return -ENOMEM;
	}

	/* Check to make sure all endpoints are not already configured for
	 * streams.  While we're at it, find the maximum number of streams that
	 * all the endpoints will support and check for duplicate endpoints.
	 */
	spin_lock_irqsave(&xhci->lock, flags);
	ret = xhci_calculate_streams_and_bitmask(xhci, udev, eps,
			num_eps, &num_streams, &changed_ep_bitmask);
	if (ret < 0) {
		xhci_free_command(xhci, config_cmd);
		spin_unlock_irqrestore(&xhci->lock, flags);
		return ret;
	}
	if (num_streams <= 1) {
		xhci_warn(xhci, "WARN: endpoints can't handle "
				"more than one stream.\n");
		xhci_free_command(xhci, config_cmd);
		spin_unlock_irqrestore(&xhci->lock, flags);
		return -EINVAL;
	}
	vdev = xhci->devs[udev->slot_id];
	/* Mark each endpoint as being in transition, so
	 * xhci_urb_enqueue() will reject all URBs.
	 */
	for (i = 0; i < num_eps; i++) {
		ep_index = xhci_get_endpoint_index(&eps[i]->desc);
		vdev->eps[ep_index].ep_state |= EP_GETTING_STREAMS;
	}
	spin_unlock_irqrestore(&xhci->lock, flags);

	/* Setup internal data structures and allocate HW data structures for
	 * streams (but don't install the HW structures in the input context
	 * until we're sure all memory allocation succeeded).
	 */
	xhci_calculate_streams_entries(xhci, &num_streams, &num_stream_ctxs);
	xhci_dbg(xhci, "Need %u stream ctx entries for %u stream IDs.\n",
			num_stream_ctxs, num_streams);

	for (i = 0; i < num_eps; i++) {
		ep_index = xhci_get_endpoint_index(&eps[i]->desc);
		vdev->eps[ep_index].stream_info = xhci_alloc_stream_info(xhci,
				num_stream_ctxs,
				num_streams, mem_flags);
		if (!vdev->eps[ep_index].stream_info)
			goto cleanup;
		/* Set maxPstreams in endpoint context and update deq ptr to
		 * point to stream context array. FIXME
		 */
	}

	/* Set up the input context for a configure endpoint command. */
	for (i = 0; i < num_eps; i++) {
		struct xhci_ep_ctx *ep_ctx;

		ep_index = xhci_get_endpoint_index(&eps[i]->desc);
		ep_ctx = xhci_get_ep_ctx(xhci, config_cmd->in_ctx, ep_index);

		xhci_endpoint_copy(xhci, config_cmd->in_ctx,
				vdev->out_ctx, ep_index);
		xhci_setup_streams_ep_input_ctx(xhci, ep_ctx,
				vdev->eps[ep_index].stream_info);
	}
	/* Tell the HW to drop its old copy of the endpoint context info
	 * and add the updated copy from the input context.
	 */
	xhci_setup_input_ctx_for_config_ep(xhci, config_cmd->in_ctx,
			vdev->out_ctx, ctrl_ctx,
			changed_ep_bitmask, changed_ep_bitmask);

	/* Issue and wait for the configure endpoint command */
	ret = xhci_configure_endpoint(xhci, udev, config_cmd,
			false, false);

	/* xHC rejected the configure endpoint command for some reason, so we
	 * leave the old ring intact and free our internal streams data
	 * structure.
	 */
	if (ret < 0)
		goto cleanup;

	spin_lock_irqsave(&xhci->lock, flags);
	for (i = 0; i < num_eps; i++) {
		ep_index = xhci_get_endpoint_index(&eps[i]->desc);
		vdev->eps[ep_index].ep_state &= ~EP_GETTING_STREAMS;
		xhci_dbg(xhci, "Slot %u ep ctx %u now has streams.\n",
			 udev->slot_id, ep_index);
		vdev->eps[ep_index].ep_state |= EP_HAS_STREAMS;
	}
	xhci_free_command(xhci, config_cmd);
	spin_unlock_irqrestore(&xhci->lock, flags);

	/* Subtract 1 for stream 0, which drivers can't use */
	return num_streams - 1;

cleanup:
	/* If it didn't work, free the streams! */
	for (i = 0; i < num_eps; i++) {
		ep_index = xhci_get_endpoint_index(&eps[i]->desc);
		xhci_free_stream_info(xhci, vdev->eps[ep_index].stream_info);
		vdev->eps[ep_index].stream_info = NULL;
		/* FIXME Unset maxPstreams in endpoint context and
		 * update deq ptr to point to normal string ring.
		 */
		vdev->eps[ep_index].ep_state &= ~EP_GETTING_STREAMS;
		vdev->eps[ep_index].ep_state &= ~EP_HAS_STREAMS;
		xhci_endpoint_zero(xhci, vdev, eps[i]);
	}
	xhci_free_command(xhci, config_cmd);
	return -ENOMEM;
}

/* Transition the endpoint from using streams to being a "normal" endpoint
 * without streams.
 *
 * Modify the endpoint context state, submit a configure endpoint command,
 * and free all endpoint rings for streams if that completes successfully.
 */
int xhci_free_streams(struct usb_hcd *hcd, struct usb_device *udev,
		struct usb_host_endpoint **eps, unsigned int num_eps,
		gfp_t mem_flags)
{
	int i, ret;
	struct xhci_hcd *xhci;
	struct xhci_virt_device *vdev;
	struct xhci_command *command;
	struct xhci_input_control_ctx *ctrl_ctx;
	unsigned int ep_index;
	unsigned long flags;
	u32 changed_ep_bitmask;

	xhci = hcd_to_xhci(hcd);
	vdev = xhci->devs[udev->slot_id];

	/* Set up a configure endpoint command to remove the streams rings */
	spin_lock_irqsave(&xhci->lock, flags);
	changed_ep_bitmask = xhci_calculate_no_streams_bitmask(xhci,
			udev, eps, num_eps);
	if (changed_ep_bitmask == 0) {
		spin_unlock_irqrestore(&xhci->lock, flags);
		return -EINVAL;
	}

	/* Use the xhci_command structure from the first endpoint.  We may have
	 * allocated too many, but the driver may call xhci_free_streams() for
	 * each endpoint it grouped into one call to xhci_alloc_streams().
	 */
	ep_index = xhci_get_endpoint_index(&eps[0]->desc);
	command = vdev->eps[ep_index].stream_info->free_streams_command;
	ctrl_ctx = xhci_get_input_control_ctx(command->in_ctx);
	if (!ctrl_ctx) {
		spin_unlock_irqrestore(&xhci->lock, flags);
		xhci_warn(xhci, "%s: Could not get input context, bad type.\n",
				__func__);
		return -EINVAL;
	}

	for (i = 0; i < num_eps; i++) {
		struct xhci_ep_ctx *ep_ctx;

		ep_index = xhci_get_endpoint_index(&eps[i]->desc);
		ep_ctx = xhci_get_ep_ctx(xhci, command->in_ctx, ep_index);
		xhci->devs[udev->slot_id]->eps[ep_index].ep_state |=
			EP_GETTING_NO_STREAMS;

		xhci_endpoint_copy(xhci, command->in_ctx,
				vdev->out_ctx, ep_index);
		xhci_setup_no_streams_ep_input_ctx(ep_ctx,
				&vdev->eps[ep_index]);
	}
	xhci_setup_input_ctx_for_config_ep(xhci, command->in_ctx,
			vdev->out_ctx, ctrl_ctx,
			changed_ep_bitmask, changed_ep_bitmask);
	spin_unlock_irqrestore(&xhci->lock, flags);

	/* Issue and wait for the configure endpoint command,
	 * which must succeed.
	 */
	ret = xhci_configure_endpoint(xhci, udev, command,
			false, true);

	/* xHC rejected the configure endpoint command for some reason, so we
	 * leave the streams rings intact.
	 */
	if (ret < 0)
		return ret;

	spin_lock_irqsave(&xhci->lock, flags);
	for (i = 0; i < num_eps; i++) {
		ep_index = xhci_get_endpoint_index(&eps[i]->desc);
		xhci_free_stream_info(xhci, vdev->eps[ep_index].stream_info);
		vdev->eps[ep_index].stream_info = NULL;
		/* FIXME Unset maxPstreams in endpoint context and
		 * update deq ptr to point to normal string ring.
		 */
		vdev->eps[ep_index].ep_state &= ~EP_GETTING_NO_STREAMS;
		vdev->eps[ep_index].ep_state &= ~EP_HAS_STREAMS;
	}
	spin_unlock_irqrestore(&xhci->lock, flags);

	return 0;
}

/*
 * Deletes endpoint resources for endpoints that were active before a Reset
 * Device command, or a Disable Slot command.  The Reset Device command leaves
 * the control endpoint intact, whereas the Disable Slot command deletes it.
 *
 * Must be called with xhci->lock held.
 */
void xhci_free_device_endpoint_resources(struct xhci_hcd *xhci,
	struct xhci_virt_device *virt_dev, bool drop_control_ep)
{
	int i;
	unsigned int num_dropped_eps = 0;
	unsigned int drop_flags = 0;

	for (i = (drop_control_ep ? 0 : 1); i < 31; i++) {
		if (virt_dev->eps[i].ring) {
			drop_flags |= 1 << i;
			num_dropped_eps++;
		}
	}
	xhci->num_active_eps -= num_dropped_eps;
	if (num_dropped_eps)
		xhci_dbg_trace(xhci, trace_xhci_dbg_quirks,
				"Dropped %u ep ctxs, flags = 0x%x, "
				"%u now active.",
				num_dropped_eps, drop_flags,
				xhci->num_active_eps);
}

/*
 * This submits a Reset Device Command, which will set the device state to 0,
 * set the device address to 0, and disable all the endpoints except the default
 * control endpoint.  The USB core should come back and call
 * xhci_address_device(), and then re-set up the configuration.  If this is
 * called because of a usb_reset_and_verify_device(), then the old alternate
 * settings will be re-installed through the normal bandwidth allocation
 * functions.
 *
 * Wait for the Reset Device command to finish.  Remove all structures
 * associated with the endpoints that were disabled.  Clear the input device
 * structure?  Cache the rings?  Reset the control endpoint 0 max packet size?
 *
 * If the virt_dev to be reset does not exist or does not match the udev,
 * it means the device is lost, possibly due to the xHC restore error and
 * re-initialization during S3/S4. In this case, call xhci_alloc_dev() to
 * re-allocate the device.
 */
int xhci_discover_or_reset_device(struct usb_hcd *hcd, struct usb_device *udev)
{
	int ret, i;
	unsigned long flags;
	struct xhci_hcd *xhci;
	unsigned int slot_id;
	struct xhci_virt_device *virt_dev;
	struct xhci_command *reset_device_cmd;
	int last_freed_endpoint;
	struct xhci_slot_ctx *slot_ctx;
	int old_active_eps = 0;

	ret = xhci_check_args(hcd, udev, NULL, 0, false, __func__);
	if (ret <= 0)
		return ret;
	xhci = hcd_to_xhci(hcd);
	slot_id = udev->slot_id;
	virt_dev = xhci->devs[slot_id];
	if (!virt_dev) {
		xhci_dbg(xhci, "The device to be reset with slot ID %u does "
				"not exist. Re-allocate the device\n", slot_id);
		ret = xhci_alloc_dev(hcd, udev);
		if (ret == 1)
			return 0;
		else
			return -EINVAL;
	}

	if (virt_dev->tt_info)
		old_active_eps = virt_dev->tt_info->active_eps;

	if (virt_dev->udev != udev) {
		/* If the virt_dev and the udev does not match, this virt_dev
		 * may belong to another udev.
		 * Re-allocate the device.
		 */
		xhci_dbg(xhci, "The device to be reset with slot ID %u does "
				"not match the udev. Re-allocate the device\n",
				slot_id);
		ret = xhci_alloc_dev(hcd, udev);
		if (ret == 1)
			return 0;
		else
			return -EINVAL;
	}

	/* If device is not setup, there is no point in resetting it */
	slot_ctx = xhci_get_slot_ctx(xhci, virt_dev->out_ctx);
	if (GET_SLOT_STATE(le32_to_cpu(slot_ctx->dev_state)) ==
						SLOT_STATE_DISABLED)
		return 0;

	xhci_dbg(xhci, "Resetting device with slot ID %u\n", slot_id);
	/* Allocate the command structure that holds the struct completion.
	 * Assume we're in process context, since the normal device reset
	 * process has to wait for the device anyway.  Storage devices are
	 * reset as part of error handling, so use GFP_NOIO instead of
	 * GFP_KERNEL.
	 */
	reset_device_cmd = xhci_alloc_command(xhci, false, true, GFP_NOIO);
	if (!reset_device_cmd) {
		xhci_dbg(xhci, "Couldn't allocate command structure.\n");
		return -ENOMEM;
	}

	/* Attempt to submit the Reset Device command to the command ring */
	spin_lock_irqsave(&xhci->lock, flags);

	ret = xhci_queue_reset_device(xhci, reset_device_cmd, slot_id);
	if (ret) {
		xhci_dbg(xhci, "FIXME: allocate a command ring segment\n");
		spin_unlock_irqrestore(&xhci->lock, flags);
		goto command_cleanup;
	}
	xhci_ring_cmd_db(xhci);
	spin_unlock_irqrestore(&xhci->lock, flags);

	/* Wait for the Reset Device command to finish */
	wait_for_completion(reset_device_cmd->completion);

	/* The Reset Device command can't fail, according to the 0.95/0.96 spec,
	 * unless we tried to reset a slot ID that wasn't enabled,
	 * or the device wasn't in the addressed or configured state.
	 */
	ret = reset_device_cmd->status;
	switch (ret) {
	case COMP_CMD_ABORT:
	case COMP_CMD_STOP:
		xhci_warn(xhci, "Timeout waiting for reset device command\n");
		ret = -ETIME;
		goto command_cleanup;
	case COMP_EBADSLT: /* 0.95 completion code for bad slot ID */
	case COMP_CTX_STATE: /* 0.96 completion code for same thing */
		xhci_dbg(xhci, "Can't reset device (slot ID %u) in %s state\n",
				slot_id,
				xhci_get_slot_state(xhci, virt_dev->out_ctx));
		xhci_dbg(xhci, "Not freeing device rings.\n");
		/* Don't treat this as an error.  May change my mind later. */
		ret = 0;
		goto command_cleanup;
	case COMP_SUCCESS:
		xhci_dbg(xhci, "Successful reset device command.\n");
		break;
	default:
		if (xhci_is_vendor_info_code(xhci, ret))
			break;
		xhci_warn(xhci, "Unknown completion code %u for "
				"reset device command.\n", ret);
		ret = -EINVAL;
		goto command_cleanup;
	}

	/* Free up host controller endpoint resources */
	if ((xhci->quirks & XHCI_EP_LIMIT_QUIRK)) {
		spin_lock_irqsave(&xhci->lock, flags);
		/* Don't delete the default control endpoint resources */
		xhci_free_device_endpoint_resources(xhci, virt_dev, false);
		spin_unlock_irqrestore(&xhci->lock, flags);
	}

	/* Everything but endpoint 0 is disabled, so free or cache the rings. */
	last_freed_endpoint = 1;
	for (i = 1; i < 31; ++i) {
		struct xhci_virt_ep *ep = &virt_dev->eps[i];

		if (ep->ep_state & EP_HAS_STREAMS) {
			xhci_warn(xhci, "WARN: endpoint 0x%02x has streams on device reset, freeing streams.\n",
					xhci_get_endpoint_address(i));
			xhci_free_stream_info(xhci, ep->stream_info);
			ep->stream_info = NULL;
			ep->ep_state &= ~EP_HAS_STREAMS;
		}

		if (ep->ring) {
			xhci_free_or_cache_endpoint_ring(xhci, virt_dev, i);
			last_freed_endpoint = i;
		}
		if (!list_empty(&virt_dev->eps[i].bw_endpoint_list))
			xhci_drop_ep_from_interval_table(xhci,
					&virt_dev->eps[i].bw_info,
					virt_dev->bw_table,
					udev,
					&virt_dev->eps[i],
					virt_dev->tt_info);
		xhci_clear_endpoint_bw_info(&virt_dev->eps[i].bw_info);
	}
	/* If necessary, update the number of active TTs on this root port */
	xhci_update_tt_active_eps(xhci, virt_dev, old_active_eps);

	xhci_dbg(xhci, "Output context after successful reset device cmd:\n");
	xhci_dbg_ctx(xhci, virt_dev->out_ctx, last_freed_endpoint);
	ret = 0;

command_cleanup:
	xhci_free_command(xhci, reset_device_cmd);
	return ret;
}

/*
 * At this point, the struct usb_device is about to go away, the device has
 * disconnected, and all traffic has been stopped and the endpoints have been
 * disabled.  Free any HC data structures associated with that device.
 */
void xhci_free_dev(struct usb_hcd *hcd, struct usb_device *udev)
{
	struct xhci_hcd *xhci = hcd_to_xhci(hcd);
	struct xhci_virt_device *virt_dev;
	unsigned long flags;
	u32 state;
	int i, ret;
	struct xhci_command *command;

	command = xhci_alloc_command(xhci, false, false, GFP_KERNEL);
	if (!command)
		return;

#ifndef CONFIG_USB_DEFAULT_PERSIST
	/*
	 * We called pm_runtime_get_noresume when the device was attached.
	 * Decrement the counter here to allow controller to runtime suspend
	 * if no devices remain.
	 */
	if (xhci->quirks & XHCI_RESET_ON_RESUME)
		pm_runtime_put_noidle(hcd->self.controller);
#endif

	ret = xhci_check_args(hcd, udev, NULL, 0, true, __func__);
	/* If the host is halted due to driver unload, we still need to free the
	 * device.
	 */
	if (ret <= 0 && ret != -ENODEV) {
		kfree(command);
		return;
	}

	virt_dev = xhci->devs[udev->slot_id];

	/* Stop any wayward timer functions (which may grab the lock) */
	for (i = 0; i < 31; ++i) {
		virt_dev->eps[i].ep_state &= ~EP_HALT_PENDING;
		del_timer_sync(&virt_dev->eps[i].stop_cmd_timer);
	}

	virt_dev->udev = NULL;
	spin_lock_irqsave(&xhci->lock, flags);

	virt_dev->udev = NULL;

	/* Don't disable the slot if the host controller is dead. */
	state = readl(&xhci->op_regs->status);
	if (state == 0xffffffff || (xhci->xhc_state & XHCI_STATE_DYING) ||
			(xhci->xhc_state & XHCI_STATE_HALTED)) {
		xhci_free_virt_device(xhci, udev->slot_id);
		spin_unlock_irqrestore(&xhci->lock, flags);
		kfree(command);
		return;
	}

	if (xhci_queue_slot_control(xhci, command, TRB_DISABLE_SLOT,
				    udev->slot_id)) {
		spin_unlock_irqrestore(&xhci->lock, flags);
		xhci_dbg(xhci, "FIXME: allocate a command ring segment\n");
		return;
	}
	xhci_ring_cmd_db(xhci);
	spin_unlock_irqrestore(&xhci->lock, flags);

	/*
	 * Event command completion handler will free any data structures
	 * associated with the slot.  XXX Can free sleep?
	 */
}

/*
 * Checks if we have enough host controller resources for the default control
 * endpoint.
 *
 * Must be called with xhci->lock held.
 */
static int xhci_reserve_host_control_ep_resources(struct xhci_hcd *xhci)
{
	if (xhci->num_active_eps + 1 > xhci->limit_active_eps) {
		xhci_dbg_trace(xhci, trace_xhci_dbg_quirks,
				"Not enough ep ctxs: "
				"%u active, need to add 1, limit is %u.",
				xhci->num_active_eps, xhci->limit_active_eps);
		return -ENOMEM;
	}
	xhci->num_active_eps += 1;
	xhci_dbg_trace(xhci, trace_xhci_dbg_quirks,
			"Adding 1 ep ctx, %u now active.",
			xhci->num_active_eps);
	return 0;
}


/*
 * Returns 0 if the xHC ran out of device slots, the Enable Slot command
 * timed out, or allocating memory failed.  Returns 1 on success.
 */
int xhci_alloc_dev(struct usb_hcd *hcd, struct usb_device *udev)
{
	struct xhci_hcd *xhci = hcd_to_xhci(hcd);
	unsigned long flags;
	int ret, slot_id;
	struct xhci_command *command;

	command = xhci_alloc_command(xhci, false, false, GFP_KERNEL);
	if (!command)
		return 0;

	/* xhci->slot_id and xhci->addr_dev are not thread-safe */
	mutex_lock(&xhci->mutex);
	spin_lock_irqsave(&xhci->lock, flags);
	command->completion = &xhci->addr_dev;
	ret = xhci_queue_slot_control(xhci, command, TRB_ENABLE_SLOT, 0);
	if (ret) {
		spin_unlock_irqrestore(&xhci->lock, flags);
		mutex_unlock(&xhci->mutex);
		xhci_dbg(xhci, "FIXME: allocate a command ring segment\n");
		kfree(command);
		return 0;
	}
	xhci_ring_cmd_db(xhci);
	spin_unlock_irqrestore(&xhci->lock, flags);

	wait_for_completion(command->completion);
	slot_id = xhci->slot_id;
	mutex_unlock(&xhci->mutex);

	if (!slot_id || command->status != COMP_SUCCESS) {
		xhci_err(xhci, "Error while assigning device slot ID\n");
		xhci_err(xhci, "Max number of devices this xHCI host supports is %u.\n",
				HCS_MAX_SLOTS(
					readl(&xhci->cap_regs->hcs_params1)));
		kfree(command);
		return 0;
	}

	if ((xhci->quirks & XHCI_EP_LIMIT_QUIRK)) {
		spin_lock_irqsave(&xhci->lock, flags);
		ret = xhci_reserve_host_control_ep_resources(xhci);
		if (ret) {
			spin_unlock_irqrestore(&xhci->lock, flags);
			xhci_warn(xhci, "Not enough host resources, "
					"active endpoint contexts = %u\n",
					xhci->num_active_eps);
			goto disable_slot;
		}
		spin_unlock_irqrestore(&xhci->lock, flags);
	}
	/* Use GFP_NOIO, since this function can be called from
	 * xhci_discover_or_reset_device(), which may be called as part of
	 * mass storage driver error handling.
	 */
	if (!xhci_alloc_virt_device(xhci, slot_id, udev, GFP_NOIO)) {
		xhci_warn(xhci, "Could not allocate xHCI USB device data structures\n");
		goto disable_slot;
	}
	udev->slot_id = slot_id;

#ifndef CONFIG_USB_DEFAULT_PERSIST
	/*
	 * If resetting upon resume, we can't put the controller into runtime
	 * suspend if there is a device attached.
	 */
	if (xhci->quirks & XHCI_RESET_ON_RESUME)
		pm_runtime_get_noresume(hcd->self.controller);
#endif


	kfree(command);
	/* Is this a LS or FS device under a HS hub? */
	/* Hub or peripherial? */
	return 1;

disable_slot:
	/* Disable slot, if we can do it without mem alloc */
	spin_lock_irqsave(&xhci->lock, flags);
	command->completion = NULL;
	command->status = 0;
	if (!xhci_queue_slot_control(xhci, command, TRB_DISABLE_SLOT,
				     udev->slot_id))
		xhci_ring_cmd_db(xhci);
	spin_unlock_irqrestore(&xhci->lock, flags);
	return 0;
}

/*
 * Issue an Address Device command and optionally send a corresponding
 * SetAddress request to the device.
 */
static int xhci_setup_device(struct usb_hcd *hcd, struct usb_device *udev,
			     enum xhci_setup_dev setup)
{
	const char *act = setup == SETUP_CONTEXT_ONLY ? "context" : "address";
	unsigned long flags;
	struct xhci_virt_device *virt_dev;
	int ret = 0;
	struct xhci_hcd *xhci = hcd_to_xhci(hcd);
	struct xhci_slot_ctx *slot_ctx;
	struct xhci_input_control_ctx *ctrl_ctx;
	u64 temp_64;
	struct xhci_command *command = NULL;

	mutex_lock(&xhci->mutex);

	if (xhci->xhc_state) {	/* dying, removing or halted */
		ret = -ESHUTDOWN;
		goto out;
	}

	if (!udev->slot_id) {
		xhci_dbg_trace(xhci, trace_xhci_dbg_address,
				"Bad Slot ID %d", udev->slot_id);
		ret = -EINVAL;
		goto out;
	}

	virt_dev = xhci->devs[udev->slot_id];

	if (WARN_ON(!virt_dev)) {
		/*
		 * In plug/unplug torture test with an NEC controller,
		 * a zero-dereference was observed once due to virt_dev = 0.
		 * Print useful debug rather than crash if it is observed again!
		 */
		xhci_warn(xhci, "Virt dev invalid for slot_id 0x%x!\n",
			udev->slot_id);
		ret = -EINVAL;
		goto out;
	}

	if (setup == SETUP_CONTEXT_ONLY) {
		slot_ctx = xhci_get_slot_ctx(xhci, virt_dev->out_ctx);
		if (GET_SLOT_STATE(le32_to_cpu(slot_ctx->dev_state)) ==
		    SLOT_STATE_DEFAULT) {
			xhci_dbg(xhci, "Slot already in default state\n");
			goto out;
		}
	}

	command = xhci_alloc_command(xhci, false, false, GFP_KERNEL);
	if (!command) {
		ret = -ENOMEM;
		goto out;
	}

	command->in_ctx = virt_dev->in_ctx;
	command->completion = &xhci->addr_dev;

	slot_ctx = xhci_get_slot_ctx(xhci, virt_dev->in_ctx);
	ctrl_ctx = xhci_get_input_control_ctx(virt_dev->in_ctx);
	if (!ctrl_ctx) {
		xhci_warn(xhci, "%s: Could not get input context, bad type.\n",
				__func__);
		ret = -EINVAL;
		goto out;
	}
	/*
	 * If this is the first Set Address since device plug-in or
	 * virt_device realloaction after a resume with an xHCI power loss,
	 * then set up the slot context.
	 */
	if (!slot_ctx->dev_info)
		xhci_setup_addressable_virt_dev(xhci, udev);
	/* Otherwise, update the control endpoint ring enqueue pointer. */
	else
		xhci_copy_ep0_dequeue_into_input_ctx(xhci, udev);
	ctrl_ctx->add_flags = cpu_to_le32(SLOT_FLAG | EP0_FLAG);
	ctrl_ctx->drop_flags = 0;

	xhci_dbg(xhci, "Slot ID %d Input Context:\n", udev->slot_id);
	xhci_dbg_ctx(xhci, virt_dev->in_ctx, 2);
	trace_xhci_address_ctx(xhci, virt_dev->in_ctx,
				le32_to_cpu(slot_ctx->dev_info) >> 27);

	spin_lock_irqsave(&xhci->lock, flags);
	ret = xhci_queue_address_device(xhci, command, virt_dev->in_ctx->dma,
					udev->slot_id, setup);
	if (ret) {
		spin_unlock_irqrestore(&xhci->lock, flags);
		xhci_dbg_trace(xhci, trace_xhci_dbg_address,
				"FIXME: allocate a command ring segment");
		goto out;
	}
	xhci_ring_cmd_db(xhci);
	spin_unlock_irqrestore(&xhci->lock, flags);

	/* ctrl tx can take up to 5 sec; XXX: need more time for xHC? */
	wait_for_completion(command->completion);

	/* FIXME: From section 4.3.4: "Software shall be responsible for timing
	 * the SetAddress() "recovery interval" required by USB and aborting the
	 * command on a timeout.
	 */
	switch (command->status) {
	case COMP_CMD_ABORT:
	case COMP_CMD_STOP:
		xhci_warn(xhci, "Timeout while waiting for setup device command\n");
		ret = -ETIME;
		break;
	case COMP_CTX_STATE:
	case COMP_EBADSLT:
		xhci_err(xhci, "Setup ERROR: setup %s command for slot %d.\n",
			 act, udev->slot_id);
		ret = -EINVAL;
		break;
	case COMP_TX_ERR:
		dev_warn(&udev->dev, "Device not responding to setup %s.\n", act);
		ret = -EPROTO;
		break;
	case COMP_DEV_ERR:
		dev_warn(&udev->dev,
			 "ERROR: Incompatible device for setup %s command\n", act);
		ret = -ENODEV;
		break;
	case COMP_SUCCESS:
		xhci_dbg_trace(xhci, trace_xhci_dbg_address,
			       "Successful setup %s command", act);
		break;
	default:
		xhci_err(xhci,
			 "ERROR: unexpected setup %s command completion code 0x%x.\n",
			 act, command->status);
		xhci_dbg(xhci, "Slot ID %d Output Context:\n", udev->slot_id);
		xhci_dbg_ctx(xhci, virt_dev->out_ctx, 2);
		trace_xhci_address_ctx(xhci, virt_dev->out_ctx, 1);
		ret = -EINVAL;
		break;
	}
	if (ret)
		goto out;
	temp_64 = xhci_read_64(xhci, &xhci->op_regs->dcbaa_ptr);
	xhci_dbg_trace(xhci, trace_xhci_dbg_address,
			"Op regs DCBAA ptr = %#016llx", temp_64);
	xhci_dbg_trace(xhci, trace_xhci_dbg_address,
		"Slot ID %d dcbaa entry @%pK = %#016llx",
		udev->slot_id,
		&xhci->dcbaa->dev_context_ptrs[udev->slot_id],
		(unsigned long long)
		le64_to_cpu(xhci->dcbaa->dev_context_ptrs[udev->slot_id]));
	xhci_dbg_trace(xhci, trace_xhci_dbg_address,
			"Output Context DMA address = %#08llx",
			(unsigned long long)virt_dev->out_ctx->dma);
	xhci_dbg(xhci, "Slot ID %d Input Context:\n", udev->slot_id);
	xhci_dbg_ctx(xhci, virt_dev->in_ctx, 2);
	trace_xhci_address_ctx(xhci, virt_dev->in_ctx,
				le32_to_cpu(slot_ctx->dev_info) >> 27);
	xhci_dbg(xhci, "Slot ID %d Output Context:\n", udev->slot_id);
	xhci_dbg_ctx(xhci, virt_dev->out_ctx, 2);
	/*
	 * USB core uses address 1 for the roothubs, so we add one to the
	 * address given back to us by the HC.
	 */
	slot_ctx = xhci_get_slot_ctx(xhci, virt_dev->out_ctx);
	trace_xhci_address_ctx(xhci, virt_dev->out_ctx,
				le32_to_cpu(slot_ctx->dev_info) >> 27);
	/* Zero the input context control for later use */
	ctrl_ctx->add_flags = 0;
	ctrl_ctx->drop_flags = 0;

	xhci_dbg_trace(xhci, trace_xhci_dbg_address,
		       "Internal device address = %d",
		       le32_to_cpu(slot_ctx->dev_state) & DEV_ADDR_MASK);
out:
	mutex_unlock(&xhci->mutex);
	kfree(command);
	return ret;
}

int xhci_address_device(struct usb_hcd *hcd, struct usb_device *udev)
{
	return xhci_setup_device(hcd, udev, SETUP_CONTEXT_ADDRESS);
}

int xhci_enable_device(struct usb_hcd *hcd, struct usb_device *udev)
{
	return xhci_setup_device(hcd, udev, SETUP_CONTEXT_ONLY);
}

/*
 * Transfer the port index into real index in the HW port status
 * registers. Caculate offset between the port's PORTSC register
 * and port status base. Divide the number of per port register
 * to get the real index. The raw port number bases 1.
 */
int xhci_find_raw_port_number(struct usb_hcd *hcd, int port1)
{
	struct xhci_hcd *xhci = hcd_to_xhci(hcd);
	__le32 __iomem *base_addr = &xhci->op_regs->port_status_base;
	__le32 __iomem *addr;
	int raw_port;

	if (hcd->speed < HCD_USB3)
		addr = xhci->usb2_ports[port1 - 1];
	else
		addr = xhci->usb3_ports[port1 - 1];

	raw_port = (addr - base_addr)/NUM_PORT_REGS + 1;
	return raw_port;
}

/*
 * Issue an Evaluate Context command to change the Maximum Exit Latency in the
 * slot context.  If that succeeds, store the new MEL in the xhci_virt_device.
 */
static int __maybe_unused xhci_change_max_exit_latency(struct xhci_hcd *xhci,
			struct usb_device *udev, u16 max_exit_latency)
{
	struct xhci_virt_device *virt_dev;
	struct xhci_command *command;
	struct xhci_input_control_ctx *ctrl_ctx;
	struct xhci_slot_ctx *slot_ctx;
	unsigned long flags;
	int ret;

	spin_lock_irqsave(&xhci->lock, flags);

	virt_dev = xhci->devs[udev->slot_id];

	/*
	 * virt_dev might not exists yet if xHC resumed from hibernate (S4) and
	 * xHC was re-initialized. Exit latency will be set later after
	 * hub_port_finish_reset() is done and xhci->devs[] are re-allocated
	 */

	if (!virt_dev || max_exit_latency == virt_dev->current_mel) {
		spin_unlock_irqrestore(&xhci->lock, flags);
		return 0;
	}

	/* Attempt to issue an Evaluate Context command to change the MEL. */
	command = xhci->lpm_command;
	ctrl_ctx = xhci_get_input_control_ctx(command->in_ctx);
	if (!ctrl_ctx) {
		spin_unlock_irqrestore(&xhci->lock, flags);
		xhci_warn(xhci, "%s: Could not get input context, bad type.\n",
				__func__);
		return -ENOMEM;
	}

	xhci_slot_copy(xhci, command->in_ctx, virt_dev->out_ctx);
	spin_unlock_irqrestore(&xhci->lock, flags);

	ctrl_ctx->add_flags |= cpu_to_le32(SLOT_FLAG);
	slot_ctx = xhci_get_slot_ctx(xhci, command->in_ctx);
	slot_ctx->dev_info2 &= cpu_to_le32(~((u32) MAX_EXIT));
	slot_ctx->dev_info2 |= cpu_to_le32(max_exit_latency);
	slot_ctx->dev_state = 0;

	xhci_dbg_trace(xhci, trace_xhci_dbg_context_change,
			"Set up evaluate context for LPM MEL change.");
	xhci_dbg(xhci, "Slot %u Input Context:\n", udev->slot_id);
	xhci_dbg_ctx(xhci, command->in_ctx, 0);

	/* Issue and wait for the evaluate context command. */
	ret = xhci_configure_endpoint(xhci, udev, command,
			true, true);
	xhci_dbg(xhci, "Slot %u Output Context:\n", udev->slot_id);
	xhci_dbg_ctx(xhci, virt_dev->out_ctx, 0);

	if (!ret) {
		spin_lock_irqsave(&xhci->lock, flags);
		virt_dev->current_mel = max_exit_latency;
		spin_unlock_irqrestore(&xhci->lock, flags);
	}
	return ret;
}

#ifdef CONFIG_PM

/* BESL to HIRD Encoding array for USB2 LPM */
static int xhci_besl_encoding[16] = {125, 150, 200, 300, 400, 500, 1000, 2000,
	3000, 4000, 5000, 6000, 7000, 8000, 9000, 10000};

/* Calculate HIRD/BESL for USB2 PORTPMSC*/
static int xhci_calculate_hird_besl(struct xhci_hcd *xhci,
					struct usb_device *udev)
{
	int u2del, besl, besl_host;
	int besl_device = 0;
	u32 field;

	u2del = HCS_U2_LATENCY(xhci->hcs_params3);
	field = le32_to_cpu(udev->bos->ext_cap->bmAttributes);

	if (field & USB_BESL_SUPPORT) {
		for (besl_host = 0; besl_host < 16; besl_host++) {
			if (xhci_besl_encoding[besl_host] >= u2del)
				break;
		}
		/* Use baseline BESL value as default */
		if (field & USB_BESL_BASELINE_VALID)
			besl_device = USB_GET_BESL_BASELINE(field);
		else if (field & USB_BESL_DEEP_VALID)
			besl_device = USB_GET_BESL_DEEP(field);
	} else {
		if (u2del <= 50)
			besl_host = 0;
		else
			besl_host = (u2del - 51) / 75 + 1;
	}

	besl = besl_host + besl_device;
	if (besl > 15)
		besl = 15;

	return besl;
}

/* Calculate BESLD, L1 timeout and HIRDM for USB2 PORTHLPMC */
static int xhci_calculate_usb2_hw_lpm_params(struct usb_device *udev)
{
	u32 field;
	int l1;
	int besld = 0;
	int hirdm = 0;

	field = le32_to_cpu(udev->bos->ext_cap->bmAttributes);

	/* xHCI l1 is set in steps of 256us, xHCI 1.0 section 5.4.11.2 */
	l1 = udev->l1_params.timeout / 256;

	/* device has preferred BESLD */
	if (field & USB_BESL_DEEP_VALID) {
		besld = USB_GET_BESL_DEEP(field);
		hirdm = 1;
	}

	return PORT_BESLD(besld) | PORT_L1_TIMEOUT(l1) | PORT_HIRDM(hirdm);
}

int xhci_set_usb2_hardware_lpm(struct usb_hcd *hcd,
			struct usb_device *udev, int enable)
{
	struct xhci_hcd	*xhci = hcd_to_xhci(hcd);
	__le32 __iomem	**port_array;
	__le32 __iomem	*pm_addr, *hlpm_addr;
	u32		pm_val, hlpm_val, field;
	unsigned int	port_num;
	unsigned long	flags;
	int		hird, exit_latency;
	int		ret;

	if (hcd->speed >= HCD_USB3 || !xhci->hw_lpm_support ||
			!udev->lpm_capable)
		return -EPERM;

	if (!udev->parent || udev->parent->parent ||
			udev->descriptor.bDeviceClass == USB_CLASS_HUB)
		return -EPERM;

	if (udev->usb2_hw_lpm_capable != 1)
		return -EPERM;

	spin_lock_irqsave(&xhci->lock, flags);

	port_array = xhci->usb2_ports;
	port_num = udev->portnum - 1;
	pm_addr = port_array[port_num] + PORTPMSC;
	pm_val = readl(pm_addr);
	hlpm_addr = port_array[port_num] + PORTHLPMC;

	xhci_dbg(xhci, "%s port %d USB2 hardware LPM\n",
			enable ? "enable" : "disable", port_num + 1);

	if (enable) {
		/* Host supports BESL timeout instead of HIRD */
		if (udev->usb2_hw_lpm_besl_capable) {
			/* if device doesn't have a preferred BESL value use a
			 * default one which works with mixed HIRD and BESL
			 * systems. See XHCI_DEFAULT_BESL definition in xhci.h
			 */
			field = le32_to_cpu(udev->bos->ext_cap->bmAttributes);
			if ((field & USB_BESL_SUPPORT) &&
			    (field & USB_BESL_BASELINE_VALID))
				hird = USB_GET_BESL_BASELINE(field);
			else
				hird = udev->l1_params.besl;

			exit_latency = xhci_besl_encoding[hird];
			spin_unlock_irqrestore(&xhci->lock, flags);

			/* USB 3.0 code dedicate one xhci->lpm_command->in_ctx
			 * input context for link powermanagement evaluate
			 * context commands. It is protected by hcd->bandwidth
			 * mutex and is shared by all devices. We need to set
			 * the max ext latency in USB 2 BESL LPM as well, so
			 * use the same mutex and xhci_change_max_exit_latency()
			 */
			mutex_lock(hcd->bandwidth_mutex);
			ret = xhci_change_max_exit_latency(xhci, udev,
							   exit_latency);
			mutex_unlock(hcd->bandwidth_mutex);

			if (ret < 0)
				return ret;
			spin_lock_irqsave(&xhci->lock, flags);

			hlpm_val = xhci_calculate_usb2_hw_lpm_params(udev);
			writel(hlpm_val, hlpm_addr);
			/* flush write */
			readl(hlpm_addr);
		} else {
			hird = xhci_calculate_hird_besl(xhci, udev);
		}

		pm_val &= ~PORT_HIRD_MASK;
		pm_val |= PORT_HIRD(hird) | PORT_RWE | PORT_L1DS(udev->slot_id);
		writel(pm_val, pm_addr);
		pm_val = readl(pm_addr);
		pm_val |= PORT_HLE;
		writel(pm_val, pm_addr);
		/* flush write */
		readl(pm_addr);
	} else {
		pm_val &= ~(PORT_HLE | PORT_RWE | PORT_HIRD_MASK | PORT_L1DS_MASK);
		writel(pm_val, pm_addr);
		/* flush write */
		readl(pm_addr);
		if (udev->usb2_hw_lpm_besl_capable) {
			spin_unlock_irqrestore(&xhci->lock, flags);
			mutex_lock(hcd->bandwidth_mutex);
			xhci_change_max_exit_latency(xhci, udev, 0);
			mutex_unlock(hcd->bandwidth_mutex);
			return 0;
		}
	}

	spin_unlock_irqrestore(&xhci->lock, flags);
	return 0;
}

/* check if a usb2 port supports a given extened capability protocol
 * only USB2 ports extended protocol capability values are cached.
 * Return 1 if capability is supported
 */
static int xhci_check_usb2_port_capability(struct xhci_hcd *xhci, int port,
					   unsigned capability)
{
	u32 port_offset, port_count;
	int i;

	for (i = 0; i < xhci->num_ext_caps; i++) {
		if (xhci->ext_caps[i] & capability) {
			/* port offsets starts at 1 */
			port_offset = XHCI_EXT_PORT_OFF(xhci->ext_caps[i]) - 1;
			port_count = XHCI_EXT_PORT_COUNT(xhci->ext_caps[i]);
			if (port >= port_offset &&
			    port < port_offset + port_count)
				return 1;
		}
	}
	return 0;
}

int xhci_update_device(struct usb_hcd *hcd, struct usb_device *udev)
{
	struct xhci_hcd	*xhci = hcd_to_xhci(hcd);
	int		portnum = udev->portnum - 1;

	if (hcd->speed >= HCD_USB3 || !xhci->sw_lpm_support ||
			!udev->lpm_capable)
		return 0;

	/* we only support lpm for non-hub device connected to root hub yet */
	if (!udev->parent || udev->parent->parent ||
			udev->descriptor.bDeviceClass == USB_CLASS_HUB)
		return 0;

	if (xhci->hw_lpm_support == 1 &&
			xhci_check_usb2_port_capability(
				xhci, portnum, XHCI_HLC)) {
		udev->usb2_hw_lpm_capable = 1;
		udev->l1_params.timeout = XHCI_L1_TIMEOUT;
		udev->l1_params.besl = XHCI_DEFAULT_BESL;
		if (xhci_check_usb2_port_capability(xhci, portnum,
					XHCI_BLC))
			udev->usb2_hw_lpm_besl_capable = 1;
	}

	return 0;
}

/*---------------------- USB 3.0 Link PM functions ------------------------*/

/* Service interval in nanoseconds = 2^(bInterval - 1) * 125us * 1000ns / 1us */
static unsigned long long xhci_service_interval_to_ns(
		struct usb_endpoint_descriptor *desc)
{
	return (1ULL << (desc->bInterval - 1)) * 125 * 1000;
}

static u16 xhci_get_timeout_no_hub_lpm(struct usb_device *udev,
		enum usb3_link_state state)
{
	unsigned long long sel;
	unsigned long long pel;
	unsigned int max_sel_pel;
	char *state_name;

	switch (state) {
	case USB3_LPM_U1:
		/* Convert SEL and PEL stored in nanoseconds to microseconds */
		sel = DIV_ROUND_UP(udev->u1_params.sel, 1000);
		pel = DIV_ROUND_UP(udev->u1_params.pel, 1000);
		max_sel_pel = USB3_LPM_MAX_U1_SEL_PEL;
		state_name = "U1";
		break;
	case USB3_LPM_U2:
		sel = DIV_ROUND_UP(udev->u2_params.sel, 1000);
		pel = DIV_ROUND_UP(udev->u2_params.pel, 1000);
		max_sel_pel = USB3_LPM_MAX_U2_SEL_PEL;
		state_name = "U2";
		break;
	default:
		dev_warn(&udev->dev, "%s: Can't get timeout for non-U1 or U2 state.\n",
				__func__);
		return USB3_LPM_DISABLED;
	}

	if (sel <= max_sel_pel && pel <= max_sel_pel)
		return USB3_LPM_DEVICE_INITIATED;

	if (sel > max_sel_pel)
		dev_dbg(&udev->dev, "Device-initiated %s disabled "
				"due to long SEL %llu ms\n",
				state_name, sel);
	else
		dev_dbg(&udev->dev, "Device-initiated %s disabled "
				"due to long PEL %llu ms\n",
				state_name, pel);
	return USB3_LPM_DISABLED;
}

/* The U1 timeout should be the maximum of the following values:
 *  - For control endpoints, U1 system exit latency (SEL) * 3
 *  - For bulk endpoints, U1 SEL * 5
 *  - For interrupt endpoints:
 *    - Notification EPs, U1 SEL * 3
 *    - Periodic EPs, max(105% of bInterval, U1 SEL * 2)
 *  - For isochronous endpoints, max(105% of bInterval, U1 SEL * 2)
 */
static unsigned long long xhci_calculate_intel_u1_timeout(
		struct usb_device *udev,
		struct usb_endpoint_descriptor *desc)
{
	unsigned long long timeout_ns;
	int ep_type;
	int intr_type;

	ep_type = usb_endpoint_type(desc);
	switch (ep_type) {
	case USB_ENDPOINT_XFER_CONTROL:
		timeout_ns = udev->u1_params.sel * 3;
		break;
	case USB_ENDPOINT_XFER_BULK:
		timeout_ns = udev->u1_params.sel * 5;
		break;
	case USB_ENDPOINT_XFER_INT:
		intr_type = usb_endpoint_interrupt_type(desc);
		if (intr_type == USB_ENDPOINT_INTR_NOTIFICATION) {
			timeout_ns = udev->u1_params.sel * 3;
			break;
		}
		/* Otherwise the calculation is the same as isoc eps */
	case USB_ENDPOINT_XFER_ISOC:
		timeout_ns = xhci_service_interval_to_ns(desc);
		timeout_ns = DIV_ROUND_UP_ULL(timeout_ns * 105, 100);
		if (timeout_ns < udev->u1_params.sel * 2)
			timeout_ns = udev->u1_params.sel * 2;
		break;
	default:
		return 0;
	}

	return timeout_ns;
}

/* Returns the hub-encoded U1 timeout value. */
static u16 xhci_calculate_u1_timeout(struct xhci_hcd *xhci,
		struct usb_device *udev,
		struct usb_endpoint_descriptor *desc)
{
	unsigned long long timeout_ns;

	/* Prevent U1 if service interval is shorter than U1 exit latency */
	if (usb_endpoint_xfer_int(desc) || usb_endpoint_xfer_isoc(desc)) {
		if (xhci_service_interval_to_ns(desc) <= udev->u1_params.mel) {
			dev_dbg(&udev->dev, "Disable U1, ESIT shorter than exit latency\n");
			return USB3_LPM_DISABLED;
		}
	}

	if (xhci->quirks & XHCI_INTEL_HOST)
		timeout_ns = xhci_calculate_intel_u1_timeout(udev, desc);
	else
		timeout_ns = udev->u1_params.sel;

	/* The U1 timeout is encoded in 1us intervals.
	 * Don't return a timeout of zero, because that's USB3_LPM_DISABLED.
	 */
	if (timeout_ns == USB3_LPM_DISABLED)
		timeout_ns = 1;
	else
		timeout_ns = DIV_ROUND_UP_ULL(timeout_ns, 1000);

	/* If the necessary timeout value is bigger than what we can set in the
	 * USB 3.0 hub, we have to disable hub-initiated U1.
	 */
	if (timeout_ns <= USB3_LPM_U1_MAX_TIMEOUT)
		return timeout_ns;
	dev_dbg(&udev->dev, "Hub-initiated U1 disabled "
			"due to long timeout %llu ms\n", timeout_ns);
	return xhci_get_timeout_no_hub_lpm(udev, USB3_LPM_U1);
}

/* The U2 timeout should be the maximum of:
 *  - 10 ms (to avoid the bandwidth impact on the scheduler)
 *  - largest bInterval of any active periodic endpoint (to avoid going
 *    into lower power link states between intervals).
 *  - the U2 Exit Latency of the device
 */
static unsigned long long xhci_calculate_intel_u2_timeout(
		struct usb_device *udev,
		struct usb_endpoint_descriptor *desc)
{
	unsigned long long timeout_ns;
	unsigned long long u2_del_ns;

	timeout_ns = 10 * 1000 * 1000;

	if ((usb_endpoint_xfer_int(desc) || usb_endpoint_xfer_isoc(desc)) &&
			(xhci_service_interval_to_ns(desc) > timeout_ns))
		timeout_ns = xhci_service_interval_to_ns(desc);

	u2_del_ns = le16_to_cpu(udev->bos->ss_cap->bU2DevExitLat) * 1000ULL;
	if (u2_del_ns > timeout_ns)
		timeout_ns = u2_del_ns;

	return timeout_ns;
}

/* Returns the hub-encoded U2 timeout value. */
static u16 xhci_calculate_u2_timeout(struct xhci_hcd *xhci,
		struct usb_device *udev,
		struct usb_endpoint_descriptor *desc)
{
	unsigned long long timeout_ns;

	/* Prevent U2 if service interval is shorter than U2 exit latency */
	if (usb_endpoint_xfer_int(desc) || usb_endpoint_xfer_isoc(desc)) {
		if (xhci_service_interval_to_ns(desc) <= udev->u2_params.mel) {
			dev_dbg(&udev->dev, "Disable U2, ESIT shorter than exit latency\n");
			return USB3_LPM_DISABLED;
		}
	}

	if (xhci->quirks & XHCI_INTEL_HOST)
		timeout_ns = xhci_calculate_intel_u2_timeout(udev, desc);
	else
		timeout_ns = udev->u2_params.sel;

	/* The U2 timeout is encoded in 256us intervals */
	timeout_ns = DIV_ROUND_UP_ULL(timeout_ns, 256 * 1000);
	/* If the necessary timeout value is bigger than what we can set in the
	 * USB 3.0 hub, we have to disable hub-initiated U2.
	 */
	if (timeout_ns <= USB3_LPM_U2_MAX_TIMEOUT)
		return timeout_ns;
	dev_dbg(&udev->dev, "Hub-initiated U2 disabled "
			"due to long timeout %llu ms\n", timeout_ns);
	return xhci_get_timeout_no_hub_lpm(udev, USB3_LPM_U2);
}

static u16 xhci_call_host_update_timeout_for_endpoint(struct xhci_hcd *xhci,
		struct usb_device *udev,
		struct usb_endpoint_descriptor *desc,
		enum usb3_link_state state,
		u16 *timeout)
{
	if (state == USB3_LPM_U1)
		return xhci_calculate_u1_timeout(xhci, udev, desc);
	else if (state == USB3_LPM_U2)
		return xhci_calculate_u2_timeout(xhci, udev, desc);

	return USB3_LPM_DISABLED;
}

static int xhci_update_timeout_for_endpoint(struct xhci_hcd *xhci,
		struct usb_device *udev,
		struct usb_endpoint_descriptor *desc,
		enum usb3_link_state state,
		u16 *timeout)
{
	u16 alt_timeout;

	alt_timeout = xhci_call_host_update_timeout_for_endpoint(xhci, udev,
		desc, state, timeout);

	/* If we found we can't enable hub-initiated LPM, and
	 * the U1 or U2 exit latency was too high to allow
	 * device-initiated LPM as well, then we will disable LPM
	 * for this device, so stop searching any further.
	 */
	if (alt_timeout == USB3_LPM_DISABLED) {
		*timeout = alt_timeout;
		return -E2BIG;
	}
	if (alt_timeout > *timeout)
		*timeout = alt_timeout;
	return 0;
}

static int xhci_update_timeout_for_interface(struct xhci_hcd *xhci,
		struct usb_device *udev,
		struct usb_host_interface *alt,
		enum usb3_link_state state,
		u16 *timeout)
{
	int j;

	for (j = 0; j < alt->desc.bNumEndpoints; j++) {
		if (xhci_update_timeout_for_endpoint(xhci, udev,
					&alt->endpoint[j].desc, state, timeout))
			return -E2BIG;
		continue;
	}
	return 0;
}

static int xhci_check_intel_tier_policy(struct usb_device *udev,
		enum usb3_link_state state)
{
	struct usb_device *parent;
	unsigned int num_hubs;

	if (state == USB3_LPM_U2)
		return 0;

	/* Don't enable U1 if the device is on a 2nd tier hub or lower. */
	for (parent = udev->parent, num_hubs = 0; parent->parent;
			parent = parent->parent)
		num_hubs++;

	if (num_hubs < 2)
		return 0;

	dev_dbg(&udev->dev, "Disabling U1 link state for device"
			" below second-tier hub.\n");
	dev_dbg(&udev->dev, "Plug device into first-tier hub "
			"to decrease power consumption.\n");
	return -E2BIG;
}

static int xhci_check_tier_policy(struct xhci_hcd *xhci,
		struct usb_device *udev,
		enum usb3_link_state state)
{
	if (xhci->quirks & XHCI_INTEL_HOST)
		return xhci_check_intel_tier_policy(udev, state);
	else
		return 0;
}

/* Returns the U1 or U2 timeout that should be enabled.
 * If the tier check or timeout setting functions return with a non-zero exit
 * code, that means the timeout value has been finalized and we shouldn't look
 * at any more endpoints.
 */
static u16 xhci_calculate_lpm_timeout(struct usb_hcd *hcd,
			struct usb_device *udev, enum usb3_link_state state)
{
	struct xhci_hcd *xhci = hcd_to_xhci(hcd);
	struct usb_host_config *config;
	char *state_name;
	int i;
	u16 timeout = USB3_LPM_DISABLED;

	if (state == USB3_LPM_U1)
		state_name = "U1";
	else if (state == USB3_LPM_U2)
		state_name = "U2";
	else {
		dev_warn(&udev->dev, "Can't enable unknown link state %i\n",
				state);
		return timeout;
	}

	if (xhci_check_tier_policy(xhci, udev, state) < 0)
		return timeout;

	/* Gather some information about the currently installed configuration
	 * and alternate interface settings.
	 */
	if (xhci_update_timeout_for_endpoint(xhci, udev, &udev->ep0.desc,
			state, &timeout))
		return timeout;

	config = udev->actconfig;
	if (!config)
		return timeout;

	for (i = 0; i < config->desc.bNumInterfaces; i++) {
		struct usb_driver *driver;
		struct usb_interface *intf = config->interface[i];

		if (!intf)
			continue;

		/* Check if any currently bound drivers want hub-initiated LPM
		 * disabled.
		 */
		if (intf->dev.driver) {
			driver = to_usb_driver(intf->dev.driver);
			if (driver && driver->disable_hub_initiated_lpm) {
				dev_dbg(&udev->dev, "Hub-initiated %s disabled at request of driver %s\n",
					state_name, driver->name);
				timeout = xhci_get_timeout_no_hub_lpm(udev,
								      state);
				if (timeout == USB3_LPM_DISABLED)
					return timeout;
			}
		}

		/* Not sure how this could happen... */
		if (!intf->cur_altsetting)
			continue;

		if (xhci_update_timeout_for_interface(xhci, udev,
					intf->cur_altsetting,
					state, &timeout))
			return timeout;
	}
	return timeout;
}

static int calculate_max_exit_latency(struct usb_device *udev,
		enum usb3_link_state state_changed,
		u16 hub_encoded_timeout)
{
	unsigned long long u1_mel_us = 0;
	unsigned long long u2_mel_us = 0;
	unsigned long long mel_us = 0;
	bool disabling_u1;
	bool disabling_u2;
	bool enabling_u1;
	bool enabling_u2;

	disabling_u1 = (state_changed == USB3_LPM_U1 &&
			hub_encoded_timeout == USB3_LPM_DISABLED);
	disabling_u2 = (state_changed == USB3_LPM_U2 &&
			hub_encoded_timeout == USB3_LPM_DISABLED);

	enabling_u1 = (state_changed == USB3_LPM_U1 &&
			hub_encoded_timeout != USB3_LPM_DISABLED);
	enabling_u2 = (state_changed == USB3_LPM_U2 &&
			hub_encoded_timeout != USB3_LPM_DISABLED);

	/* If U1 was already enabled and we're not disabling it,
	 * or we're going to enable U1, account for the U1 max exit latency.
	 */
	if ((udev->u1_params.timeout != USB3_LPM_DISABLED && !disabling_u1) ||
			enabling_u1)
		u1_mel_us = DIV_ROUND_UP(udev->u1_params.mel, 1000);
	if ((udev->u2_params.timeout != USB3_LPM_DISABLED && !disabling_u2) ||
			enabling_u2)
		u2_mel_us = DIV_ROUND_UP(udev->u2_params.mel, 1000);

	if (u1_mel_us > u2_mel_us)
		mel_us = u1_mel_us;
	else
		mel_us = u2_mel_us;
	/* xHCI host controller max exit latency field is only 16 bits wide. */
	if (mel_us > MAX_EXIT) {
		dev_warn(&udev->dev, "Link PM max exit latency of %lluus "
				"is too big.\n", mel_us);
		return -E2BIG;
	}
	return mel_us;
}

/* Returns the USB3 hub-encoded value for the U1/U2 timeout. */
int xhci_enable_usb3_lpm_timeout(struct usb_hcd *hcd,
			struct usb_device *udev, enum usb3_link_state state)
{
	struct xhci_hcd	*xhci;
	u16 hub_encoded_timeout;
	int mel;
	int ret;

	xhci = hcd_to_xhci(hcd);
	/* The LPM timeout values are pretty host-controller specific, so don't
	 * enable hub-initiated timeouts unless the vendor has provided
	 * information about their timeout algorithm.
	 */
	if (!xhci || !(xhci->quirks & XHCI_LPM_SUPPORT) ||
			!xhci->devs[udev->slot_id])
		return USB3_LPM_DISABLED;

	hub_encoded_timeout = xhci_calculate_lpm_timeout(hcd, udev, state);
	mel = calculate_max_exit_latency(udev, state, hub_encoded_timeout);
	if (mel < 0) {
		/* Max Exit Latency is too big, disable LPM. */
		hub_encoded_timeout = USB3_LPM_DISABLED;
		mel = 0;
	}

	ret = xhci_change_max_exit_latency(xhci, udev, mel);
	if (ret)
		return ret;
	return hub_encoded_timeout;
}

int xhci_disable_usb3_lpm_timeout(struct usb_hcd *hcd,
			struct usb_device *udev, enum usb3_link_state state)
{
	struct xhci_hcd	*xhci;
	u16 mel;

	xhci = hcd_to_xhci(hcd);
	if (!xhci || !(xhci->quirks & XHCI_LPM_SUPPORT) ||
			!xhci->devs[udev->slot_id])
		return 0;

	mel = calculate_max_exit_latency(udev, state, USB3_LPM_DISABLED);
	return xhci_change_max_exit_latency(xhci, udev, mel);
}
#else /* CONFIG_PM */

int xhci_set_usb2_hardware_lpm(struct usb_hcd *hcd,
				struct usb_device *udev, int enable)
{
	return 0;
}

int xhci_update_device(struct usb_hcd *hcd, struct usb_device *udev)
{
	return 0;
}

int xhci_enable_usb3_lpm_timeout(struct usb_hcd *hcd,
			struct usb_device *udev, enum usb3_link_state state)
{
	return USB3_LPM_DISABLED;
}

int xhci_disable_usb3_lpm_timeout(struct usb_hcd *hcd,
			struct usb_device *udev, enum usb3_link_state state)
{
	return 0;
}
#endif	/* CONFIG_PM */

/*-------------------------------------------------------------------------*/

/* Once a hub descriptor is fetched for a device, we need to update the xHC's
 * internal data structures for the device.
 */
int xhci_update_hub_device(struct usb_hcd *hcd, struct usb_device *hdev,
			struct usb_tt *tt, gfp_t mem_flags)
{
	struct xhci_hcd *xhci = hcd_to_xhci(hcd);
	struct xhci_virt_device *vdev;
	struct xhci_command *config_cmd;
	struct xhci_input_control_ctx *ctrl_ctx;
	struct xhci_slot_ctx *slot_ctx;
	unsigned long flags;
	unsigned think_time;
	int ret;

	/* Ignore root hubs */
	if (!hdev->parent)
		return 0;

	vdev = xhci->devs[hdev->slot_id];
	if (!vdev) {
		xhci_warn(xhci, "Cannot update hub desc for unknown device.\n");
		return -EINVAL;
	}
	config_cmd = xhci_alloc_command(xhci, true, true, mem_flags);
	if (!config_cmd) {
		xhci_dbg(xhci, "Could not allocate xHCI command structure.\n");
		return -ENOMEM;
	}
	ctrl_ctx = xhci_get_input_control_ctx(config_cmd->in_ctx);
	if (!ctrl_ctx) {
		xhci_warn(xhci, "%s: Could not get input context, bad type.\n",
				__func__);
		xhci_free_command(xhci, config_cmd);
		return -ENOMEM;
	}

	spin_lock_irqsave(&xhci->lock, flags);
	if (hdev->speed == USB_SPEED_HIGH &&
			xhci_alloc_tt_info(xhci, vdev, hdev, tt, GFP_ATOMIC)) {
		xhci_dbg(xhci, "Could not allocate xHCI TT structure.\n");
		xhci_free_command(xhci, config_cmd);
		spin_unlock_irqrestore(&xhci->lock, flags);
		return -ENOMEM;
	}

	xhci_slot_copy(xhci, config_cmd->in_ctx, vdev->out_ctx);
	ctrl_ctx->add_flags |= cpu_to_le32(SLOT_FLAG);
	slot_ctx = xhci_get_slot_ctx(xhci, config_cmd->in_ctx);
	slot_ctx->dev_info |= cpu_to_le32(DEV_HUB);
	/*
	 * refer to section 6.2.2: MTT should be 0 for full speed hub,
	 * but it may be already set to 1 when setup an xHCI virtual
	 * device, so clear it anyway.
	 */
	if (tt->multi)
		slot_ctx->dev_info |= cpu_to_le32(DEV_MTT);
	else if (hdev->speed == USB_SPEED_FULL)
		slot_ctx->dev_info &= cpu_to_le32(~DEV_MTT);

	if (xhci->hci_version > 0x95) {
		xhci_dbg(xhci, "xHCI version %x needs hub "
				"TT think time and number of ports\n",
				(unsigned int) xhci->hci_version);
		slot_ctx->dev_info2 |= cpu_to_le32(XHCI_MAX_PORTS(hdev->maxchild));
		/* Set TT think time - convert from ns to FS bit times.
		 * 0 = 8 FS bit times, 1 = 16 FS bit times,
		 * 2 = 24 FS bit times, 3 = 32 FS bit times.
		 *
		 * xHCI 1.0: this field shall be 0 if the device is not a
		 * High-spped hub.
		 */
		think_time = tt->think_time;
		if (think_time != 0)
			think_time = (think_time / 666) - 1;
		if (xhci->hci_version < 0x100 || hdev->speed == USB_SPEED_HIGH)
			slot_ctx->tt_info |=
				cpu_to_le32(TT_THINK_TIME(think_time));
	} else {
		xhci_dbg(xhci, "xHCI version %x doesn't need hub "
				"TT think time or number of ports\n",
				(unsigned int) xhci->hci_version);
	}
	slot_ctx->dev_state = 0;
	spin_unlock_irqrestore(&xhci->lock, flags);

	xhci_dbg(xhci, "Set up %s for hub device.\n",
			(xhci->hci_version > 0x95) ?
			"configure endpoint" : "evaluate context");
	xhci_dbg(xhci, "Slot %u Input Context:\n", hdev->slot_id);
	xhci_dbg_ctx(xhci, config_cmd->in_ctx, 0);

	/* Issue and wait for the configure endpoint or
	 * evaluate context command.
	 */
	if (xhci->hci_version > 0x95)
		ret = xhci_configure_endpoint(xhci, hdev, config_cmd,
				false, false);
	else
		ret = xhci_configure_endpoint(xhci, hdev, config_cmd,
				true, false);

	xhci_dbg(xhci, "Slot %u Output Context:\n", hdev->slot_id);
	xhci_dbg_ctx(xhci, vdev->out_ctx, 0);

	xhci_free_command(xhci, config_cmd);
	return ret;
}

int xhci_get_frame(struct usb_hcd *hcd)
{
	struct xhci_hcd *xhci = hcd_to_xhci(hcd);
	/* EHCI mods by the periodic size.  Why? */
	return readl(&xhci->run_regs->microframe_index) >> 3;
}

int xhci_gen_setup(struct usb_hcd *hcd, xhci_get_quirks_t get_quirks)
{
	struct xhci_hcd		*xhci;
	struct device		*dev = hcd->self.controller;
	int			retval;

	/* Accept arbitrarily long scatter-gather lists */
	hcd->self.sg_tablesize = ~0;

	/* support to build packet from discontinuous buffers */
	hcd->self.no_sg_constraint = 1;

	/* XHCI controllers don't stop the ep queue on short packets :| */
	hcd->self.no_stop_on_short = 1;

	xhci = hcd_to_xhci(hcd);

	if (usb_hcd_is_primary_hcd(hcd)) {
		xhci->main_hcd = hcd;
		/* Mark the first roothub as being USB 2.0.
		 * The xHCI driver will register the USB 3.0 roothub.
		 */
		hcd->speed = HCD_USB2;
		hcd->self.root_hub->speed = USB_SPEED_HIGH;
		/*
		 * USB 2.0 roothub under xHCI has an integrated TT,
		 * (rate matching hub) as opposed to having an OHCI/UHCI
		 * companion controller.
		 */
		hcd->has_tt = 1;
	} else {
		if (xhci->sbrn == 0x31) {
			xhci_info(xhci, "Host supports USB 3.1 Enhanced SuperSpeed\n");
			hcd->speed = HCD_USB31;
		}
		/* xHCI private pointer was set in xhci_pci_probe for the second
		 * registered roothub.
		 */
		return 0;
	}

	mutex_init(&xhci->mutex);
	xhci->cap_regs = hcd->regs;
	xhci->op_regs = hcd->regs +
		HC_LENGTH(readl(&xhci->cap_regs->hc_capbase));
	xhci->run_regs = hcd->regs +
		(readl(&xhci->cap_regs->run_regs_off) & RTSOFF_MASK);
	/* Cache read-only capability registers */
	xhci->hcs_params1 = readl(&xhci->cap_regs->hcs_params1);
	xhci->hcs_params2 = readl(&xhci->cap_regs->hcs_params2);
	xhci->hcs_params3 = readl(&xhci->cap_regs->hcs_params3);
	xhci->hcc_params = readl(&xhci->cap_regs->hc_capbase);
	xhci->hci_version = HC_VERSION(xhci->hcc_params);
	xhci->hcc_params = readl(&xhci->cap_regs->hcc_params);
	if (xhci->hci_version > 0x100)
		xhci->hcc_params2 = readl(&xhci->cap_regs->hcc_params2);
	xhci_print_registers(xhci);

	xhci->quirks = quirks;

	get_quirks(dev, xhci);

	/* In xhci controllers which follow xhci 1.0 spec gives a spurious
	 * success event after a short transfer. This quirk will ignore such
	 * spurious event.
	 */
	if (xhci->hci_version > 0x96)
		xhci->quirks |= XHCI_SPURIOUS_SUCCESS;

	/* Make sure the HC is halted. */
	retval = xhci_halt(xhci);
	if (retval)
		return retval;

	xhci_dbg(xhci, "Resetting HCD\n");
	/* Reset the internal HC memory state and registers. */
	retval = xhci_reset(xhci);
	if (retval)
		return retval;
	xhci_dbg(xhci, "Reset complete\n");

	/* Set dma_mask and coherent_dma_mask to 64-bits,
	 * if xHC supports 64-bit addressing */
	if (HCC_64BIT_ADDR(xhci->hcc_params) &&
			!dma_set_mask(dev, DMA_BIT_MASK(64))) {
		xhci_dbg(xhci, "Enabling 64-bit DMA addresses.\n");
		dma_set_coherent_mask(dev, DMA_BIT_MASK(64));
	} else {
		/*
		 * This is to avoid error in cases where a 32-bit USB
		 * controller is used on a 64-bit capable system.
		 */
		retval = dma_set_mask(dev, DMA_BIT_MASK(32));
		if (retval)
			return retval;
		xhci_dbg(xhci, "Enabling 32-bit DMA addresses.\n");
		dma_set_coherent_mask(dev, DMA_BIT_MASK(32));
	}

	xhci_dbg(xhci, "Calling HCD init\n");
	/* Initialize HCD and host controller data structures. */
	retval = xhci_init(hcd);
	if (retval)
		return retval;
	xhci_dbg(xhci, "Called HCD init\n");

	xhci_info(xhci, "hcc params 0x%08x hci version 0x%x quirks 0x%08x\n",
		  xhci->hcc_params, xhci->hci_version, xhci->quirks);

	return 0;
}
EXPORT_SYMBOL_GPL(xhci_gen_setup);

dma_addr_t xhci_get_sec_event_ring_dma_addr(struct usb_hcd *hcd,
	unsigned intr_num)
{
	struct xhci_hcd *xhci = hcd_to_xhci(hcd);

	if (intr_num >= xhci->max_interrupters) {
		xhci_err(xhci, "intr num %d >= max intrs %d\n", intr_num,
			xhci->max_interrupters);
		return 0;
	}

	if (!(xhci->xhc_state & XHCI_STATE_HALTED) &&
		xhci->sec_event_ring && xhci->sec_event_ring[intr_num]
		&& xhci->sec_event_ring[intr_num]->first_seg)
		return xhci->sec_event_ring[intr_num]->first_seg->dma;

	return 0;
}

static dma_addr_t xhci_get_dcba_dma_addr(struct usb_hcd *hcd,
	struct usb_device *udev)
{
	struct xhci_hcd *xhci = hcd_to_xhci(hcd);

	if (!(xhci->xhc_state & XHCI_STATE_HALTED) && xhci->dcbaa)
		return xhci->dcbaa->dev_context_ptrs[udev->slot_id];

	return 0;
}

dma_addr_t xhci_get_xfer_ring_dma_addr(struct usb_hcd *hcd,
	struct usb_device *udev, struct usb_host_endpoint *ep)
{
	int ret;
	unsigned int ep_index;
	struct xhci_virt_device *virt_dev;

	struct xhci_hcd *xhci = hcd_to_xhci(hcd);

	ret = xhci_check_args(hcd, udev, ep, 1, true, __func__);
	if (ret <= 0) {
		xhci_err(xhci, "%s: invalid args\n", __func__);
		return 0;
	}

	virt_dev = xhci->devs[udev->slot_id];
	ep_index = xhci_get_endpoint_index(&ep->desc);

	if (virt_dev->eps[ep_index].ring &&
		virt_dev->eps[ep_index].ring->first_seg)
		return virt_dev->eps[ep_index].ring->first_seg->dma;

	return 0;
}

static const struct hc_driver xhci_hc_driver = {
	.description =		"xhci-hcd",
	.product_desc =		"xHCI Host Controller",
	.hcd_priv_size =	sizeof(struct xhci_hcd *),

	/*
	 * generic hardware linkage
	 */
	.irq =			xhci_irq,
	.flags =		HCD_MEMORY | HCD_USB3 | HCD_SHARED,

	/*
	 * basic lifecycle operations
	 */
	.reset =		NULL, /* set in xhci_init_driver() */
	.start =		xhci_run,
	.stop =			xhci_stop,
	.shutdown =		xhci_shutdown,

	/*
	 * managing i/o requests and associated device resources
	 */
	.urb_enqueue =		xhci_urb_enqueue,
	.urb_dequeue =		xhci_urb_dequeue,
	.alloc_dev =		xhci_alloc_dev,
	.free_dev =		xhci_free_dev,
	.alloc_streams =	xhci_alloc_streams,
	.free_streams =		xhci_free_streams,
	.add_endpoint =		xhci_add_endpoint,
	.drop_endpoint =	xhci_drop_endpoint,
	.endpoint_reset =	xhci_endpoint_reset,
	.check_bandwidth =	xhci_check_bandwidth,
	.reset_bandwidth =	xhci_reset_bandwidth,
	.address_device =	xhci_address_device,
	.enable_device =	xhci_enable_device,
	.update_hub_device =	xhci_update_hub_device,
	.reset_device =		xhci_discover_or_reset_device,

	/*
	 * scheduling support
	 */
	.get_frame_number =	xhci_get_frame,

	/*
	 * root hub support
	 */
	.hub_control =		xhci_hub_control,
	.hub_status_data =	xhci_hub_status_data,
	.bus_suspend =		xhci_bus_suspend,
	.bus_resume =		xhci_bus_resume,

	/*
	 * call back when device connected and addressed
	 */
	.update_device =        xhci_update_device,
	.set_usb2_hw_lpm =	xhci_set_usb2_hardware_lpm,
	.enable_usb3_lpm_timeout =	xhci_enable_usb3_lpm_timeout,
	.disable_usb3_lpm_timeout =	xhci_disable_usb3_lpm_timeout,
	.find_raw_port_number =	xhci_find_raw_port_number,
	.sec_event_ring_setup =		xhci_sec_event_ring_setup,
	.sec_event_ring_cleanup =	xhci_sec_event_ring_cleanup,
	.get_sec_event_ring_dma_addr =	xhci_get_sec_event_ring_dma_addr,
	.get_xfer_ring_dma_addr =	xhci_get_xfer_ring_dma_addr,
	.get_dcba_dma_addr =		xhci_get_dcba_dma_addr,
};

void xhci_init_driver(struct hc_driver *drv,
		      const struct xhci_driver_overrides *over)
{
	BUG_ON(!over);

	/* Copy the generic table to drv then apply the overrides */
	*drv = xhci_hc_driver;

	if (over) {
		drv->hcd_priv_size += over->extra_priv_size;
		if (over->reset)
			drv->reset = over->reset;
		if (over->start)
			drv->start = over->start;
	}
}
EXPORT_SYMBOL_GPL(xhci_init_driver);

MODULE_DESCRIPTION(DRIVER_DESC);
MODULE_AUTHOR(DRIVER_AUTHOR);
MODULE_LICENSE("GPL");

static int __init xhci_hcd_init(void)
{
	/*
	 * Check the compiler generated sizes of structures that must be laid
	 * out in specific ways for hardware access.
	 */
	BUILD_BUG_ON(sizeof(struct xhci_doorbell_array) != 256*32/8);
	BUILD_BUG_ON(sizeof(struct xhci_slot_ctx) != 8*32/8);
	BUILD_BUG_ON(sizeof(struct xhci_ep_ctx) != 8*32/8);
	/* xhci_device_control has eight fields, and also
	 * embeds one xhci_slot_ctx and 31 xhci_ep_ctx
	 */
	BUILD_BUG_ON(sizeof(struct xhci_stream_ctx) != 4*32/8);
	BUILD_BUG_ON(sizeof(union xhci_trb) != 4*32/8);
	BUILD_BUG_ON(sizeof(struct xhci_erst_entry) != 4*32/8);
	BUILD_BUG_ON(sizeof(struct xhci_cap_regs) != 8*32/8);
	BUILD_BUG_ON(sizeof(struct xhci_intr_reg) != 8*32/8);
	/* xhci_run_regs has eight fields and embeds 128 xhci_intr_regs */
	BUILD_BUG_ON(sizeof(struct xhci_run_regs) != (8+8*128)*32/8);

	if (usb_disabled())
		return -ENODEV;

	return 0;
}

/*
 * If an init function is provided, an exit function must also be provided
 * to allow module unload.
 */
static void __exit xhci_hcd_fini(void) { }

module_init(xhci_hcd_init);
module_exit(xhci_hcd_fini);<|MERGE_RESOLUTION|>--- conflicted
+++ resolved
@@ -134,14 +134,9 @@
 	if (!ret) {
 		xhci->xhc_state |= XHCI_STATE_HALTED;
 	} else {
-<<<<<<< HEAD
 
 		xhci_warn(xhci, "Host not halted after %u microseconds. ret:%d\n",
 				XHCI_MAX_HALT_USEC, ret);
-=======
-		xhci_warn(xhci, "Host not halted after %u microseconds.\n",
-				XHCI_MAX_HALT_USEC);
->>>>>>> feb565e6
 	}
 
 	xhci->cmd_ring_state = CMD_RING_STATE_STOPPED;
