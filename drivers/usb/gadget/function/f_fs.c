/*
 * f_fs.c -- user mode file system API for USB composite function controllers
 *
 * Copyright (C) 2010 Samsung Electronics
 * Author: Michal Nazarewicz <mina86@mina86.com>
 *
 * Based on inode.c (GadgetFS) which was:
 * Copyright (C) 2003-2004 David Brownell
 * Copyright (C) 2003 Agilent Technologies
 *
 * This program is free software; you can redistribute it and/or modify
 * it under the terms of the GNU General Public License as published by
 * the Free Software Foundation; either version 2 of the License, or
 * (at your option) any later version.
 */


/* #define DEBUG */
/* #define VERBOSE_DEBUG */

#include <linux/blkdev.h>
#include <linux/pagemap.h>
#include <linux/export.h>
#include <linux/hid.h>
#include <linux/module.h>
#include <linux/uio.h>
#include <linux/ipc_logging.h>
#include <asm/unaligned.h>

#include <linux/usb/composite.h>
#include <linux/usb/functionfs.h>

#include <linux/aio.h>
#include <linux/mmu_context.h>
#include <linux/poll.h>
#include <linux/eventfd.h>
#include <linux/pm_qos.h>
#include <linux/hrtimer.h>

#include "u_fs.h"
#include "u_f.h"
#include "u_os_desc.h"
#include "configfs.h"

#define FUNCTIONFS_MAGIC	0xa647361 /* Chosen by a honest dice roll ;) */

#define NUM_PAGES	10 /* # of pages for ipc logging */

#define PM_QOS_REQUEST_SIZE	0xF000 /* > 4096*/
#define ADB_QOS_TIMEOUT		500000
#define ADB_PULL_PUSH_TIMEOUT	1000

static struct pm_qos_request adb_little_cpu_qos;
static struct hrtimer ffs_op_timer;
static bool lpm_flg = true;
static bool ffs_op_flg = true;

static void *ffs_ipc_log;
#define ffs_log(fmt, ...) do { \
	if (ffs_ipc_log)	\
		ipc_log_string(ffs_ipc_log, "%s: " fmt,  __func__, \
			##__VA_ARGS__); \
	pr_debug("%s: " fmt, __func__, ##__VA_ARGS__); \
} while (0)

/* Reference counter handling */
static void ffs_data_get(struct ffs_data *ffs);
static void ffs_data_put(struct ffs_data *ffs);
/* Creates new ffs_data object. */
static struct ffs_data *__must_check ffs_data_new(void) __attribute__((malloc));

/* Opened counter handling. */
static void ffs_data_opened(struct ffs_data *ffs);
static void ffs_data_closed(struct ffs_data *ffs);

/* Called with ffs->mutex held; take over ownership of data. */
static int __must_check
__ffs_data_got_descs(struct ffs_data *ffs, char *data, size_t len);
static int __must_check
__ffs_data_got_strings(struct ffs_data *ffs, char *data, size_t len);

static LIST_HEAD(inst_list);

/* ffs instance status */
#define INST_NAME_SIZE	16

struct ffs_inst_status {
	char inst_name[INST_NAME_SIZE];
	struct list_head list;
	struct mutex ffs_lock;
	bool inst_exist;
	struct f_fs_opts *opts;
	struct ffs_data *ffs_data;
};

/* Free instance structures */
static void ffs_inst_clean(struct f_fs_opts *opts,
		const char *inst_name);
static void ffs_inst_clean_delay(const char *inst_name);
static int ffs_inst_exist_check(const char *inst_name);
static struct ffs_inst_status *name_to_inst_status(
		const char *inst_name, bool create_inst);

/* The function structure ***************************************************/

struct ffs_ep;
static bool first_read_done;

struct ffs_function {
	struct usb_configuration	*conf;
	struct usb_gadget		*gadget;
	struct ffs_data			*ffs;

	struct ffs_ep			*eps;
	u8				eps_revmap[16];
	short				*interfaces_nums;

	struct usb_function		function;
};


static struct ffs_function *ffs_func_from_usb(struct usb_function *f)
{
	return container_of(f, struct ffs_function, function);
}


static inline enum ffs_setup_state
ffs_setup_state_clear_cancelled(struct ffs_data *ffs)
{
	return (enum ffs_setup_state)
		cmpxchg(&ffs->setup_state, FFS_SETUP_CANCELLED, FFS_NO_SETUP);
}


static void ffs_func_eps_disable(struct ffs_function *func);
static int __must_check ffs_func_eps_enable(struct ffs_function *func);

static int ffs_func_bind(struct usb_configuration *,
			 struct usb_function *);
static int ffs_func_set_alt(struct usb_function *, unsigned, unsigned);
static void ffs_func_disable(struct usb_function *);
static int ffs_func_setup(struct usb_function *,
			  const struct usb_ctrlrequest *);
static void ffs_func_suspend(struct usb_function *);
static void ffs_func_resume(struct usb_function *);


static int ffs_func_revmap_ep(struct ffs_function *func, u8 num);
static int ffs_func_revmap_intf(struct ffs_function *func, u8 intf);


/* The endpoints structures *************************************************/

struct ffs_ep {
	struct usb_ep			*ep;	/* P: ffs->eps_lock */
	struct usb_request		*req;	/* P: epfile->mutex */

	/* [0]: full speed, [1]: high speed, [2]: super speed */
	struct usb_endpoint_descriptor	*descs[3];

	u8				num;

	int				status;	/* P: epfile->mutex */
	bool				is_busy;
};

struct ffs_epfile {
	/* Protects ep->ep and ep->req. */
	struct mutex			mutex;
	wait_queue_head_t		wait;
	atomic_t			error;

	struct ffs_data			*ffs;
	struct ffs_ep			*ep;	/* P: ffs->eps_lock */

	struct dentry			*dentry;

	char				name[5];

	unsigned char			in;	/* P: ffs->eps_lock */
	unsigned char			isoc;	/* P: ffs->eps_lock */

	unsigned char			_pad;
	atomic_t			opened;
};

/*  ffs_io_data structure ***************************************************/

struct ffs_io_data {
	bool aio;
	bool read;

	struct kiocb *kiocb;
	struct iov_iter data;
	const void *to_free;
	char *buf;

	struct mm_struct *mm;
	struct work_struct work;

	struct usb_ep *ep;
	struct usb_request *req;

	struct ffs_data *ffs;
};

struct ffs_desc_helper {
	struct ffs_data *ffs;
	unsigned interfaces_count;
	unsigned eps_count;
};

static int  __must_check ffs_epfiles_create(struct ffs_data *ffs);
static void ffs_epfiles_destroy(struct ffs_epfile *epfiles, unsigned count);

static struct dentry *
ffs_sb_create_file(struct super_block *sb, const char *name, void *data,
		   const struct file_operations *fops);

/* Devices management *******************************************************/

DEFINE_MUTEX(ffs_lock);
EXPORT_SYMBOL_GPL(ffs_lock);

static struct ffs_dev *_ffs_find_dev(const char *name);
static struct ffs_dev *_ffs_alloc_dev(void);
static int _ffs_name_dev(struct ffs_dev *dev, const char *name);
static void _ffs_free_dev(struct ffs_dev *dev);
static void *ffs_acquire_dev(const char *dev_name);
static void ffs_release_dev(struct ffs_data *ffs_data);
static int ffs_ready(struct ffs_data *ffs);
static void ffs_closed(struct ffs_data *ffs);

/* Misc helper functions ****************************************************/

static int ffs_mutex_lock(struct mutex *mutex, unsigned nonblock)
	__attribute__((warn_unused_result, nonnull));
static char *ffs_prepare_buffer(const char __user *buf, size_t len)
	__attribute__((warn_unused_result, nonnull));


/* Control file aka ep0 *****************************************************/

static void ffs_ep0_complete(struct usb_ep *ep, struct usb_request *req)
{
	struct ffs_data *ffs = req->context;

	complete_all(&ffs->ep0req_completion);
}

static int __ffs_ep0_queue_wait(struct ffs_data *ffs, char *data, size_t len)
{
	struct usb_request *req = ffs->ep0req;
	int ret;

	req->zero     = len < le16_to_cpu(ffs->ev.setup.wLength);

	spin_unlock_irq(&ffs->ev.waitq.lock);

	ffs_log("enter: state %d setup_state %d flags %lu", ffs->state,
		ffs->setup_state, ffs->flags);

	req->buf      = data;
	req->length   = len;

	/*
	 * UDC layer requires to provide a buffer even for ZLP, but should
	 * not use it at all. Let's provide some poisoned pointer to catch
	 * possible bug in the driver.
	 */
	if (req->buf == NULL)
		req->buf = (void *)0xDEADBABE;

	reinit_completion(&ffs->ep0req_completion);

	ret = usb_ep_queue(ffs->gadget->ep0, req, GFP_ATOMIC);
	if (unlikely(ret < 0))
		return ret;

	ret = wait_for_completion_interruptible(&ffs->ep0req_completion);
	if (unlikely(ret)) {
		usb_ep_dequeue(ffs->gadget->ep0, req);
		return -EINTR;
	}

	ffs->setup_state = FFS_NO_SETUP;

	ffs_log("exit: state %d setup_state %d flags %lu", ffs->state,
		ffs->setup_state, ffs->flags);

	return req->status ? req->status : req->actual;
}

static int __ffs_ep0_stall(struct ffs_data *ffs)
{
	ffs_log("state %d setup_state %d flags %lu can_stall %d", ffs->state,
		ffs->setup_state, ffs->flags, ffs->ev.can_stall);

	if (ffs->ev.can_stall) {
		pr_vdebug("ep0 stall\n");
		usb_ep_set_halt(ffs->gadget->ep0);
		ffs->setup_state = FFS_NO_SETUP;
		return -EL2HLT;
	} else {
		pr_debug("bogus ep0 stall!\n");
		return -ESRCH;
	}
}

static ssize_t ffs_ep0_write(struct file *file, const char __user *buf,
			     size_t len, loff_t *ptr)
{
	struct ffs_data *ffs = file->private_data;
	ssize_t ret;
	char *data;

	ENTER();

	ffs_log("enter:len %zu state %d setup_state %d flags %lu", len,
		ffs->state, ffs->setup_state, ffs->flags);

	ret = ffs_inst_exist_check(ffs->dev_name);
	if (ret < 0)
		return ret;

	/* Fast check if setup was canceled */
	if (ffs_setup_state_clear_cancelled(ffs) == FFS_SETUP_CANCELLED)
		return -EIDRM;

	/* Acquire mutex */
	ret = ffs_mutex_lock(&ffs->mutex, file->f_flags & O_NONBLOCK);
	if (unlikely(ret < 0))
		return ret;

	/* Check state */
	switch (ffs->state) {
	case FFS_READ_DESCRIPTORS:
	case FFS_READ_STRINGS:
		/* Copy data */
		if (unlikely(len < 16)) {
			ret = -EINVAL;
			break;
		}

		data = ffs_prepare_buffer(buf, len);
		if (IS_ERR(data)) {
			ret = PTR_ERR(data);
			break;
		}

		/* Handle data */
		if (ffs->state == FFS_READ_DESCRIPTORS) {
			pr_info("read descriptors\n");
			ret = __ffs_data_got_descs(ffs, data, len);
			if (unlikely(ret < 0))
				break;

			ffs->state = FFS_READ_STRINGS;
			ret = len;
		} else {
			pr_info("read strings\n");
			ret = __ffs_data_got_strings(ffs, data, len);
			if (unlikely(ret < 0))
				break;

			ret = ffs_epfiles_create(ffs);
			if (unlikely(ret)) {
				ffs->state = FFS_CLOSING;
				break;
			}

			ffs->state = FFS_ACTIVE;
			mutex_unlock(&ffs->mutex);

			ret = ffs_ready(ffs);
			if (unlikely(ret < 0)) {
				ffs->state = FFS_CLOSING;
				return ret;
			}

			return len;
		}
		break;

	case FFS_ACTIVE:
		data = NULL;
		/*
		 * We're called from user space, we can use _irq
		 * rather then _irqsave
		 */
		spin_lock_irq(&ffs->ev.waitq.lock);
		switch (ffs_setup_state_clear_cancelled(ffs)) {
		case FFS_SETUP_CANCELLED:
			ret = -EIDRM;
			goto done_spin;

		case FFS_NO_SETUP:
			ret = -ESRCH;
			goto done_spin;

		case FFS_SETUP_PENDING:
			break;
		}

		/* FFS_SETUP_PENDING */
		if (!(ffs->ev.setup.bRequestType & USB_DIR_IN)) {
			spin_unlock_irq(&ffs->ev.waitq.lock);
			ret = __ffs_ep0_stall(ffs);
			break;
		}

		/* FFS_SETUP_PENDING and not stall */
		len = min(len, (size_t)le16_to_cpu(ffs->ev.setup.wLength));

		spin_unlock_irq(&ffs->ev.waitq.lock);

		data = ffs_prepare_buffer(buf, len);
		if (IS_ERR(data)) {
			ret = PTR_ERR(data);
			break;
		}

		spin_lock_irq(&ffs->ev.waitq.lock);

		/*
		 * We are guaranteed to be still in FFS_ACTIVE state
		 * but the state of setup could have changed from
		 * FFS_SETUP_PENDING to FFS_SETUP_CANCELLED so we need
		 * to check for that.  If that happened we copied data
		 * from user space in vain but it's unlikely.
		 *
		 * For sure we are not in FFS_NO_SETUP since this is
		 * the only place FFS_SETUP_PENDING -> FFS_NO_SETUP
		 * transition can be performed and it's protected by
		 * mutex.
		 */
		if (ffs_setup_state_clear_cancelled(ffs) ==
		    FFS_SETUP_CANCELLED) {
			ret = -EIDRM;
done_spin:
			spin_unlock_irq(&ffs->ev.waitq.lock);
		} else {
			/* unlocks spinlock */
			ret = __ffs_ep0_queue_wait(ffs, data, len);
		}
		kfree(data);
		break;

	default:
		ret = -EBADFD;
		break;
	}

	ffs_log("exit:ret %zu state %d setup_state %d flags %lu", ret,
		ffs->state, ffs->setup_state, ffs->flags);

	mutex_unlock(&ffs->mutex);
	return ret;
}

/* Called with ffs->ev.waitq.lock and ffs->mutex held, both released on exit. */
static ssize_t __ffs_ep0_read_events(struct ffs_data *ffs, char __user *buf,
				     size_t n)
{
	/*
	 * n cannot be bigger than ffs->ev.count, which cannot be bigger than
	 * size of ffs->ev.types array (which is four) so that's how much space
	 * we reserve.
	 */
	struct usb_functionfs_event events[ARRAY_SIZE(ffs->ev.types)];
	const size_t size = n * sizeof *events;
	unsigned i = 0;

	memset(events, 0, size);

	do {
		events[i].type = ffs->ev.types[i];
		if (events[i].type == FUNCTIONFS_SETUP) {
			events[i].u.setup = ffs->ev.setup;
			ffs->setup_state = FFS_SETUP_PENDING;
		}
	} while (++i < n);

	ffs->ev.count -= n;
	if (ffs->ev.count)
		memmove(ffs->ev.types, ffs->ev.types + n,
			ffs->ev.count * sizeof *ffs->ev.types);

	spin_unlock_irq(&ffs->ev.waitq.lock);

	ffs_log("state %d setup_state %d flags %lu #evt %zu", ffs->state,
		ffs->setup_state, ffs->flags, n);

	mutex_unlock(&ffs->mutex);

	return unlikely(copy_to_user(buf, events, size)) ? -EFAULT : size;
}

static ssize_t ffs_ep0_read(struct file *file, char __user *buf,
			    size_t len, loff_t *ptr)
{
	struct ffs_data *ffs = file->private_data;
	char *data = NULL;
	size_t n;
	int ret;

	ENTER();

	ffs_log("enter:len %zu state %d setup_state %d flags %lu", len,
		ffs->state, ffs->setup_state, ffs->flags);

	ret = ffs_inst_exist_check(ffs->dev_name);
	if (ret < 0)
		return ret;

	/* Fast check if setup was canceled */
	if (ffs_setup_state_clear_cancelled(ffs) == FFS_SETUP_CANCELLED)
		return -EIDRM;

	/* Acquire mutex */
	ret = ffs_mutex_lock(&ffs->mutex, file->f_flags & O_NONBLOCK);
	if (unlikely(ret < 0))
		return ret;

	/* Check state */
	if (ffs->state != FFS_ACTIVE) {
		ret = -EBADFD;
		goto done_mutex;
	}

	/*
	 * We're called from user space, we can use _irq rather then
	 * _irqsave
	 */
	spin_lock_irq(&ffs->ev.waitq.lock);

	switch (ffs_setup_state_clear_cancelled(ffs)) {
	case FFS_SETUP_CANCELLED:
		ret = -EIDRM;
		break;

	case FFS_NO_SETUP:
		n = len / sizeof(struct usb_functionfs_event);
		if (unlikely(!n)) {
			ret = -EINVAL;
			break;
		}

		if ((file->f_flags & O_NONBLOCK) && !ffs->ev.count) {
			ret = -EAGAIN;
			break;
		}

		if (wait_event_interruptible_exclusive_locked_irq(ffs->ev.waitq,
							ffs->ev.count)) {
			ret = -EINTR;
			break;
		}

		return __ffs_ep0_read_events(ffs, buf,
					     min(n, (size_t)ffs->ev.count));

	case FFS_SETUP_PENDING:
		if (ffs->ev.setup.bRequestType & USB_DIR_IN) {
			spin_unlock_irq(&ffs->ev.waitq.lock);
			ret = __ffs_ep0_stall(ffs);
			goto done_mutex;
		}

		len = min(len, (size_t)le16_to_cpu(ffs->ev.setup.wLength));

		spin_unlock_irq(&ffs->ev.waitq.lock);

		if (likely(len)) {
			data = kmalloc(len, GFP_KERNEL);
			if (unlikely(!data)) {
				ret = -ENOMEM;
				goto done_mutex;
			}
		}

		spin_lock_irq(&ffs->ev.waitq.lock);

		/* See ffs_ep0_write() */
		if (ffs_setup_state_clear_cancelled(ffs) ==
		    FFS_SETUP_CANCELLED) {
			ret = -EIDRM;
			break;
		}

		/* unlocks spinlock */
		ret = __ffs_ep0_queue_wait(ffs, data, len);
		if (likely(ret > 0) && unlikely(copy_to_user(buf, data, len)))
			ret = -EFAULT;
		goto done_mutex;

	default:
		ret = -EBADFD;
		break;
	}

	spin_unlock_irq(&ffs->ev.waitq.lock);
done_mutex:
	ffs_log("exit:ret %d state %d setup_state %d flags %lu", ret,
		ffs->state, ffs->setup_state, ffs->flags);

	mutex_unlock(&ffs->mutex);
	kfree(data);

	return ret;
}

static int ffs_ep0_open(struct inode *inode, struct file *file)
{
	struct ffs_data *ffs = inode->i_private;
	int ret;

	ENTER();

	ffs_log("state %d setup_state %d flags %lu opened %d", ffs->state,
		ffs->setup_state, ffs->flags, atomic_read(&ffs->opened));

	ret = ffs_inst_exist_check(ffs->dev_name);
	if (ret < 0)
		return ret;

	if (unlikely(ffs->state == FFS_CLOSING)) {
		pr_err("FFS_CLOSING!\n");
<<<<<<< HEAD
		return -EBUSY;
	}

	smp_mb__before_atomic();
	if (atomic_read(&ffs->opened)) {
		pr_err("ep0 is already opened!\n");
		return -EBUSY;
	}
=======
		return -EBUSY;
	}

	smp_mb__before_atomic();
	if (atomic_read(&ffs->opened)) {
		pr_err("ep0 is already opened!\n");
		return -EBUSY;
	}
>>>>>>> eb79e2f3

	file->private_data = ffs;
	ffs_data_opened(ffs);
	pr_info("ep0_open success!\n");

	return 0;
}

static int ffs_ep0_release(struct inode *inode, struct file *file)
{
	struct ffs_data *ffs = file->private_data;

	ENTER();

	ffs_log("state %d setup_state %d flags %lu opened %d", ffs->state,
		ffs->setup_state, ffs->flags, atomic_read(&ffs->opened));

	ffs_data_closed(ffs);

	return 0;
}

static long ffs_ep0_ioctl(struct file *file, unsigned code, unsigned long value)
{
	struct ffs_data *ffs = file->private_data;
	struct usb_gadget *gadget = ffs->gadget;
	long ret;

	ENTER();

	ffs_log("state %d setup_state %d flags %lu opened %d", ffs->state,
		ffs->setup_state, ffs->flags, atomic_read(&ffs->opened));

	ret = ffs_inst_exist_check(ffs->dev_name);
	if (ret < 0)
		return ret;

	if (code == FUNCTIONFS_INTERFACE_REVMAP) {
		struct ffs_function *func = ffs->func;
		ret = func ? ffs_func_revmap_intf(func, value) : -ENODEV;
	} else if (gadget && gadget->ops->ioctl) {
		ret = gadget->ops->ioctl(gadget, code, value);
	} else {
		ret = -ENOTTY;
	}

	return ret;
}

static unsigned int ffs_ep0_poll(struct file *file, poll_table *wait)
{
	struct ffs_data *ffs = file->private_data;
	unsigned int mask = POLLWRNORM;
	int ret;

	ffs_log("enter:state %d setup_state %d flags %lu opened %d", ffs->state,
		ffs->setup_state, ffs->flags, atomic_read(&ffs->opened));

	ret = ffs_inst_exist_check(ffs->dev_name);
	if (ret < 0)
		return ret;

	poll_wait(file, &ffs->ev.waitq, wait);

	ret = ffs_mutex_lock(&ffs->mutex, file->f_flags & O_NONBLOCK);
	if (unlikely(ret < 0))
		return mask;

	switch (ffs->state) {
	case FFS_READ_DESCRIPTORS:
	case FFS_READ_STRINGS:
		mask |= POLLOUT;
		break;

	case FFS_ACTIVE:
		switch (ffs->setup_state) {
		case FFS_NO_SETUP:
			if (ffs->ev.count)
				mask |= POLLIN;
			break;

		case FFS_SETUP_PENDING:
		case FFS_SETUP_CANCELLED:
			mask |= (POLLIN | POLLOUT);
			break;
		}
	case FFS_CLOSING:
		break;
	case FFS_DEACTIVATED:
		break;
	}

	ffs_log("exit: mask %u", mask);

	mutex_unlock(&ffs->mutex);

	return mask;
}

static const struct file_operations ffs_ep0_operations = {
	.llseek =	no_llseek,

	.open =		ffs_ep0_open,
	.write =	ffs_ep0_write,
	.read =		ffs_ep0_read,
	.release =	ffs_ep0_release,
	.unlocked_ioctl =	ffs_ep0_ioctl,
	.poll =		ffs_ep0_poll,
};


/* "Normal" endpoints operations ********************************************/

static void ffs_epfile_io_complete(struct usb_ep *_ep, struct usb_request *req)
{
	struct ffs_ep *ep = _ep->driver_data;
	ENTER();

	/* req may be freed during unbind */
	if (ep && ep->req && likely(req->context)) {
		struct ffs_ep *ep = _ep->driver_data;
		ep->status = req->status ? req->status : req->actual;
		/* Set is_busy false to indicate completion of last request */
		ep->is_busy = false;
		ffs_log("ep status %d for req %pK", ep->status, req);
		complete(req->context);
	}
}

static void ffs_user_copy_worker(struct work_struct *work)
{
	struct ffs_io_data *io_data = container_of(work, struct ffs_io_data,
						   work);
	int ret = io_data->req->status ? io_data->req->status :
					 io_data->req->actual;
	bool kiocb_has_eventfd = io_data->kiocb->ki_flags & IOCB_EVENTFD;

	ffs_log("enter: ret %d", ret);

	if (io_data->read && ret > 0) {
		mm_segment_t oldfs = get_fs();

		set_fs(USER_DS);
		use_mm(io_data->mm);
		ret = copy_to_iter(io_data->buf, ret, &io_data->data);
		if (ret != io_data->req->actual && iov_iter_count(&io_data->data))
			ret = -EFAULT;
		unuse_mm(io_data->mm);
		set_fs(oldfs);
	}

	io_data->kiocb->ki_complete(io_data->kiocb, ret, ret);

	if (io_data->ffs->ffs_eventfd && !kiocb_has_eventfd)
		eventfd_signal(io_data->ffs->ffs_eventfd, 1);

	usb_ep_free_request(io_data->ep, io_data->req);

	if (io_data->read)
		kfree(io_data->to_free);
	kfree(io_data->buf);
	kfree(io_data);

	ffs_log("exit");
}

static void ffs_epfile_async_io_complete(struct usb_ep *_ep,
					 struct usb_request *req)
{
	struct ffs_io_data *io_data = req->context;

	ENTER();

	ffs_log("enter");

	INIT_WORK(&io_data->work, ffs_user_copy_worker);
	schedule_work(&io_data->work);

	ffs_log("exit");
}

static ssize_t ffs_epfile_io(struct file *file, struct ffs_io_data *io_data)
{
	struct ffs_epfile *epfile = file->private_data;
	struct ffs_ep *ep;
	struct ffs_data *ffs = epfile->ffs;
	char *data = NULL;
	ssize_t ret, data_len = -EINVAL;
	int halt;

	ffs_log("enter: epfile name %s epfile err %d (%s)", epfile->name,
		atomic_read(&epfile->error), io_data->read ? "READ" : "WRITE");

	ret = ffs_inst_exist_check(epfile->ffs->dev_name);
	if (ret < 0)
		return ret;

	smp_mb__before_atomic();
retry:
	if (atomic_read(&epfile->error))
		return -ENODEV;

	/* Are we still active? */
	if (WARN_ON(epfile->ffs->state != FFS_ACTIVE)) {
		ret = -ENODEV;
		goto error;
	}

	/* Wait for endpoint to be enabled */
	ep = epfile->ep;
	if (!ep) {
		if (file->f_flags & O_NONBLOCK) {
			ret = -EAGAIN;
			goto error;
		}

		/* Don't wait on write if device is offline */
		if (!io_data->read) {
			ret = -EINTR;
			goto error;
		}

		/*
		 * If ep is disabled, this fails all current IOs
		 * and wait for next epfile open to happen.
		 */
		smp_mb__before_atomic();
		if (!atomic_read(&epfile->error)) {
			ret = wait_event_interruptible(epfile->wait,
					(ep = epfile->ep));
			if (ret < 0)
				goto error;
		}

		if (!ep) {
			ret = -ENODEV;
			goto error;
		}
	}

	/* Do we halt? */
	halt = (!io_data->read == !epfile->in);
	if (halt && epfile->isoc) {
		ret = -EINVAL;
		goto error;
	}

	/* Allocate & copy */
	if (!halt) {
		/*
		 * if we _do_ wait above, the epfile->ffs->gadget might be NULL
		 * before the waiting completes, so do not assign to 'gadget' earlier
		 */
		struct usb_gadget *gadget = epfile->ffs->gadget;
		size_t copied;

		spin_lock_irq(&epfile->ffs->eps_lock);
		/* In the meantime, endpoint got disabled or changed. */
		if (epfile->ep != ep) {
			spin_unlock_irq(&epfile->ffs->eps_lock);
			return -ESHUTDOWN;
		}
		data_len = iov_iter_count(&io_data->data);
		/*
		 * Controller may require buffer size to be aligned to
		 * maxpacketsize of an out endpoint.
		 */
		if (io_data->read)
			data_len = usb_ep_align_maybe(gadget, ep->ep, data_len);
		spin_unlock_irq(&epfile->ffs->eps_lock);

		data = kmalloc(data_len, GFP_KERNEL);
		if (unlikely(!data))
			return -ENOMEM;
		if (!io_data->read) {
			copied = copy_from_iter(data, data_len, &io_data->data);
			if (copied != data_len) {
				ret = -EFAULT;
				goto error;
			}
		}
	}

	/* We will be using request */
	ret = ffs_mutex_lock(&epfile->mutex, file->f_flags & O_NONBLOCK);
	if (unlikely(ret))
		goto error;

	spin_lock_irq(&epfile->ffs->eps_lock);

	if (epfile->ep != ep) {
		/* In the meantime, endpoint got disabled or changed. */
		ret = -ESHUTDOWN;
		spin_unlock_irq(&epfile->ffs->eps_lock);
	} else if (halt) {
		/* Halt */
		if (likely(epfile->ep == ep) && !WARN_ON(!ep->ep))
			usb_ep_set_halt(ep->ep);
		spin_unlock_irq(&epfile->ffs->eps_lock);
		ret = -EBADMSG;
	} else {
		/* Fire the request */
		struct usb_request *req;

		/*
		 * Sanity Check: even though data_len can't be used
		 * uninitialized at the time I write this comment, some
		 * compilers complain about this situation.
		 * In order to keep the code clean from warnings, data_len is
		 * being initialized to -EINVAL during its declaration, which
		 * means we can't rely on compiler anymore to warn no future
		 * changes won't result in data_len being used uninitialized.
		 * For such reason, we're adding this redundant sanity check
		 * here.
		 */
		if (unlikely(data_len == -EINVAL)) {
			WARN(1, "%s: data_len == -EINVAL\n", __func__);
			ret = -EINVAL;
			goto error_lock;
		}

		if (io_data->aio) {
			req = usb_ep_alloc_request(ep->ep, GFP_ATOMIC);
			if (unlikely(!req))
				goto error_lock;

			req->buf      = data;
			req->length   = data_len;

			io_data->buf = data;
			io_data->ep = ep->ep;
			io_data->req = req;
			io_data->ffs = epfile->ffs;

			req->context  = io_data;
			req->complete = ffs_epfile_async_io_complete;

			ret = usb_ep_queue(ep->ep, req, GFP_ATOMIC);
			if (unlikely(ret)) {
				usb_ep_free_request(ep->ep, req);
				goto error_lock;
			}
			ret = -EIOCBQUEUED;

			spin_unlock_irq(&epfile->ffs->eps_lock);
		} else {
			struct completion *done;

			req = ep->req;
			req->buf      = data;
			req->length   = data_len;
			ret	      = 0;

			req->complete = ffs_epfile_io_complete;

			if (io_data->read) {
				reinit_completion(&epfile->ffs->epout_completion);
				done = &epfile->ffs->epout_completion;
			} else {
				reinit_completion(&epfile->ffs->epin_completion);
				done = &epfile->ffs->epin_completion;
			}
			req->context = done;

			/*
			 * Don't queue another read request if previous is
			 * still busy.
			 */
			if (!(io_data->read && ep->is_busy)) {
				ep->is_busy = true;
				ret = usb_ep_queue(ep->ep, req, GFP_ATOMIC);
			}

			spin_unlock_irq(&epfile->ffs->eps_lock);

			if (unlikely(ret < 0)) {
				ep->is_busy = false;
				ret = -EIO;
			} else if (unlikely(
				   wait_for_completion_interruptible(done))) {
				spin_lock_irq(&epfile->ffs->eps_lock);
				/*
				 * While we were acquiring lock endpoint got
				 * disabled (disconnect) or changed
				 * (composition switch) ?
				 */
				if (epfile->ep == ep)
					usb_ep_dequeue(ep->ep, req);
				spin_unlock_irq(&epfile->ffs->eps_lock);
				ret = -EINTR;
			} else {
				/*
				 * XXX We may end up silently droping data
				 * here.  Since data_len (i.e. req->length) may
				 * be bigger than len (after being rounded up
				 * to maxpacketsize), we may end up with more
				 * data then user space has space for.
				 */
				spin_lock_irq(&epfile->ffs->eps_lock);
				/*
				 * While we were acquiring lock endpoint got
				 * disabled (disconnect) or changed
				 * (composition switch) ?
				 */
				if (epfile->ep == ep) {
					ret = ep->status;
					if (ret >= 0)
						first_read_done = true;
				} else {
					ret = -ENODEV;
				}

				/* do wait again if func eps are not enabled */
				if (io_data->read && !first_read_done
							&& ret < 0) {
					unsigned short count = ffs->eps_count;

					pr_debug("%s: waiting for the online state\n",
						 __func__);
					ret = 0;
					kfree(data);
					data = NULL;
					data_len = -EINVAL;
					spin_unlock_irq(&epfile->ffs->eps_lock);
					mutex_unlock(&epfile->mutex);
					epfile = ffs->epfiles;
					do {
						atomic_set(&epfile->error, 0);
						++epfile;
					} while (--count);
					epfile = file->private_data;
					goto retry;
				}

				spin_unlock_irq(&epfile->ffs->eps_lock);
				if (io_data->read && ret > 0) {

					if (ret > data_len) {
						ret = -EOVERFLOW;
						pr_err("More data(%zd) received than intended length(%zu)\n",
								ret, data_len);

					} else {
						ret = copy_to_iter(data, ret, &io_data->data);
						pr_debug("copied (%zd) bytes to user space\n", ret);
						if (!ret) {
							pr_err("Fail to copy to user\n");
							ret = -EFAULT;
						}
					}
				}
			}
			kfree(data);
		}
	}

	mutex_unlock(&epfile->mutex);

	ffs_log("exit:ret %zu", ret);

	return ret;

error_lock:
	spin_unlock_irq(&epfile->ffs->eps_lock);
	mutex_unlock(&epfile->mutex);
error:
	kfree(data);

	ffs_log("exit: ret %zu", ret);

	return ret;
}

static enum hrtimer_restart ffs_op_timeout(struct hrtimer *timer)
{
	static int cnt;

	/* wait 5s to close */
	if (!ffs_op_flg)
		cnt = cnt + 1;
	if (cnt > 5) {
		pr_info("ffs_op_timeout, close lpm_disable\n");
		msm_cpuidle_set_sleep_disable(false);
		cnt = 0;
		lpm_flg = false;
		return HRTIMER_NORESTART;
	}

	hrtimer_start(&ffs_op_timer,
		ms_to_ktime(ADB_PULL_PUSH_TIMEOUT),
		HRTIMER_MODE_REL);
	return HRTIMER_RESTART;
}

static int
ffs_epfile_open(struct inode *inode, struct file *file)
{
	struct ffs_epfile *epfile = inode->i_private;
	int ret;

	ENTER();

	ffs_log("enter:state %d setup_state %d flag %lu", epfile->ffs->state,
		epfile->ffs->setup_state, epfile->ffs->flags);

	ret = ffs_inst_exist_check(epfile->ffs->dev_name);
	if (ret < 0)
		return ret;

	if (WARN_ON(epfile->ffs->state != FFS_ACTIVE))
		return -ENODEV;

	smp_mb__before_atomic();
	if (atomic_read(&epfile->opened)) {
		pr_err("%s(): ep(%s) is already opened.\n",
					__func__, epfile->name);
		return -EBUSY;
	}

	smp_mb__before_atomic();
	atomic_set(&epfile->opened, 1);
	file->private_data = epfile;
	ffs_data_opened(epfile->ffs);

	smp_mb__before_atomic();
	atomic_set(&epfile->error, 0);
	first_read_done = false;

	ffs_log("exit:state %d setup_state %d flag %lu", epfile->ffs->state,
		epfile->ffs->setup_state, epfile->ffs->flags);

	return 0;
}

static int ffs_aio_cancel(struct kiocb *kiocb)
{
	struct ffs_io_data *io_data = kiocb->private;
	struct ffs_epfile *epfile = kiocb->ki_filp->private_data;
	unsigned long flags;
	int value;

	ENTER();

	ffs_log("enter:state %d setup_state %d flag %lu", epfile->ffs->state,
		epfile->ffs->setup_state, epfile->ffs->flags);

	spin_lock_irqsave(&epfile->ffs->eps_lock, flags);

	if (likely(io_data && io_data->ep && io_data->req))
		value = usb_ep_dequeue(io_data->ep, io_data->req);
	else
		value = -EINVAL;

	spin_unlock_irqrestore(&epfile->ffs->eps_lock, flags);

	ffs_log("exit: value %d", value);

	return value;
}

static ssize_t ffs_epfile_write_iter(struct kiocb *kiocb, struct iov_iter *from)
{
	struct ffs_io_data io_data, *p = &io_data;
	ssize_t res;
	struct ffs_epfile *epfile = kiocb->ki_filp->private_data;
	bool adb_write_flag = false;

	ENTER();

	ffs_log("enter");

	if (!is_sync_kiocb(kiocb)) {
		p = kzalloc(sizeof(io_data), GFP_KERNEL);
		if (unlikely(!p))
			return -ENOMEM;
		p->aio = true;
	} else {
		memset(p, 0, sizeof(*p));
		p->aio = false;
	}

	p->read = false;
	p->kiocb = kiocb;
	p->data = *from;
	p->mm = current->mm;

	kiocb->private = p;

	if (p->aio) {
		kiocb_set_cancel_fn(kiocb, ffs_aio_cancel);
	} else {
		if ((strcmp(epfile->name, "ep1") == 0)
			|| (strcmp(epfile->name, "ep2") == 0))
			adb_write_flag = true;

		if ((p->data.count & PM_QOS_REQUEST_SIZE) && adb_write_flag) {
			if (!lpm_flg) {
				msm_cpuidle_set_sleep_disable(true);
				hrtimer_start(&ffs_op_timer,
					ms_to_ktime(ADB_PULL_PUSH_TIMEOUT),
					HRTIMER_MODE_REL);
			}
			lpm_flg = true;
			ffs_op_flg = true;
			pm_qos_update_request_timeout(&adb_little_cpu_qos,
				(MAX_CPUFREQ - 4), ADB_QOS_TIMEOUT);
		}
	}

	res = ffs_epfile_io(kiocb->ki_filp, p);
	if (ffs_op_flg)
		ffs_op_flg = false;
	if (res == -EIOCBQUEUED)
		return res;
	if (p->aio)
		kfree(p);
	else
		*from = p->data;

	ffs_log("exit");

	return res;
}

static ssize_t ffs_epfile_read_iter(struct kiocb *kiocb, struct iov_iter *to)
{
	struct ffs_io_data io_data, *p = &io_data;
	ssize_t res;
	struct ffs_epfile *epfile = kiocb->ki_filp->private_data;
	bool adb_read_flag = false;

	ENTER();

	ffs_log("enter");

	if (!is_sync_kiocb(kiocb)) {
		p = kzalloc(sizeof(io_data), GFP_KERNEL);
		if (unlikely(!p))
			return -ENOMEM;
		p->aio = true;
	} else {
		memset(p, 0, sizeof(*p));
		p->aio = false;
	}

	p->read = true;
	p->kiocb = kiocb;
	if (p->aio) {
		p->to_free = dup_iter(&p->data, to, GFP_KERNEL);
		if (!p->to_free) {
			kfree(p);
			return -ENOMEM;
		}
	} else {
		p->data = *to;
		p->to_free = NULL;
	}
	p->mm = current->mm;

	kiocb->private = p;

	if (p->aio) {
		kiocb_set_cancel_fn(kiocb, ffs_aio_cancel);
	} else {
		if ((strcmp(epfile->name, "ep1") == 0)
			|| (strcmp(epfile->name, "ep2") == 0))
			adb_read_flag = true;

		if ((p->data.count & PM_QOS_REQUEST_SIZE)
				&& adb_read_flag) {
			if (!lpm_flg) {
				msm_cpuidle_set_sleep_disable(true);
				hrtimer_start(&ffs_op_timer,
					ms_to_ktime(ADB_PULL_PUSH_TIMEOUT),
					HRTIMER_MODE_REL);
			}
			lpm_flg = true;
			ffs_op_flg = true;
			pm_qos_update_request_timeout(&adb_little_cpu_qos,
				(MAX_CPUFREQ - 4), ADB_QOS_TIMEOUT);
		}
	}

	res = ffs_epfile_io(kiocb->ki_filp, p);
	if (ffs_op_flg)
		ffs_op_flg = false;
	if (res == -EIOCBQUEUED)
		return res;

	if (p->aio) {
		kfree(p->to_free);
		kfree(p);
	} else {
		*to = p->data;
	}

	ffs_log("exit");

	return res;
}

static int
ffs_epfile_release(struct inode *inode, struct file *file)
{
	struct ffs_epfile *epfile = inode->i_private;

	ENTER();

	ffs_log("enter:state %d setup_state %d flag %lu", epfile->ffs->state,
		epfile->ffs->setup_state, epfile->ffs->flags);

	smp_mb__before_atomic();
	atomic_set(&epfile->opened, 0);
	atomic_set(&epfile->error, 1);
	ffs_data_closed(epfile->ffs);
	file->private_data = NULL;

	ffs_log("exit");

	return 0;
}

static long ffs_epfile_ioctl(struct file *file, unsigned code,
			     unsigned long value)
{
	struct ffs_epfile *epfile = file->private_data;
	int ret;

	ENTER();

	ffs_log("enter:state %d setup_state %d flag %lu", epfile->ffs->state,
		epfile->ffs->setup_state, epfile->ffs->flags);

	ret = ffs_inst_exist_check(epfile->ffs->dev_name);
	if (ret < 0)
		return ret;

	if (WARN_ON(epfile->ffs->state != FFS_ACTIVE))
		return -ENODEV;

	spin_lock_irq(&epfile->ffs->eps_lock);
	if (likely(epfile->ep)) {
		switch (code) {
		case FUNCTIONFS_FIFO_STATUS:
			ret = usb_ep_fifo_status(epfile->ep->ep);
			break;
		case FUNCTIONFS_FIFO_FLUSH:
			usb_ep_fifo_flush(epfile->ep->ep);
			ret = 0;
			break;
		case FUNCTIONFS_CLEAR_HALT:
			ret = usb_ep_clear_halt(epfile->ep->ep);
			break;
		case FUNCTIONFS_ENDPOINT_REVMAP:
			ret = epfile->ep->num;
			break;
		case FUNCTIONFS_ENDPOINT_DESC:
		{
			int desc_idx;
			struct usb_endpoint_descriptor *desc;

			switch (epfile->ffs->gadget->speed) {
			case USB_SPEED_SUPER:
				desc_idx = 2;
				break;
			case USB_SPEED_HIGH:
				desc_idx = 1;
				break;
			default:
				desc_idx = 0;
			}
			desc = epfile->ep->descs[desc_idx];

			spin_unlock_irq(&epfile->ffs->eps_lock);
			ret = copy_to_user((void *)value, desc, sizeof(*desc));
			if (ret)
				ret = -EFAULT;
			return ret;
		}
		default:
			ret = -ENOTTY;
		}
	} else {
		ret = -ENODEV;
	}
	spin_unlock_irq(&epfile->ffs->eps_lock);

	ffs_log("exit:ret %d", ret);

	return ret;
}

static const struct file_operations ffs_epfile_operations = {
	.llseek =	no_llseek,

	.open =		ffs_epfile_open,
	.write_iter =	ffs_epfile_write_iter,
	.read_iter =	ffs_epfile_read_iter,
	.release =	ffs_epfile_release,
	.unlocked_ioctl =	ffs_epfile_ioctl,
};


/* File system and super block operations ***********************************/

/*
 * Mounting the file system creates a controller file, used first for
 * function configuration then later for event monitoring.
 */

static struct inode *__must_check
ffs_sb_make_inode(struct super_block *sb, void *data,
		  const struct file_operations *fops,
		  const struct inode_operations *iops,
		  struct ffs_file_perms *perms)
{
	struct inode *inode;

	ENTER();

	ffs_log("enter");

	inode = new_inode(sb);

	if (likely(inode)) {
		struct timespec current_time = CURRENT_TIME;

		inode->i_ino	 = get_next_ino();
		inode->i_mode    = perms->mode;
		inode->i_uid     = perms->uid;
		inode->i_gid     = perms->gid;
		inode->i_atime   = current_time;
		inode->i_mtime   = current_time;
		inode->i_ctime   = current_time;
		inode->i_private = data;
		if (fops)
			inode->i_fop = fops;
		if (iops)
			inode->i_op  = iops;
	}

	ffs_log("exit");

	return inode;
}

/* Create "regular" file */
static struct dentry *ffs_sb_create_file(struct super_block *sb,
					const char *name, void *data,
					const struct file_operations *fops)
{
	struct ffs_data	*ffs = sb->s_fs_info;
	struct dentry	*dentry;
	struct inode	*inode;

	ENTER();

	ffs_log("enter");

	dentry = d_alloc_name(sb->s_root, name);
	if (unlikely(!dentry))
		return NULL;

	inode = ffs_sb_make_inode(sb, data, fops, NULL, &ffs->file_perms);
	if (unlikely(!inode)) {
		dput(dentry);
		return NULL;
	}

	d_add(dentry, inode);

	ffs_log("exit");

	return dentry;
}

/* Super block */
static const struct super_operations ffs_sb_operations = {
	.statfs =	simple_statfs,
	.drop_inode =	generic_delete_inode,
};

struct ffs_sb_fill_data {
	struct ffs_file_perms perms;
	umode_t root_mode;
	const char *dev_name;
	bool no_disconnect;
	struct ffs_data *ffs_data;
};

static int ffs_sb_fill(struct super_block *sb, void *_data, int silent)
{
	struct ffs_sb_fill_data *data = _data;
	struct inode	*inode;
	struct ffs_data	*ffs = data->ffs_data;

	ENTER();

	ffs_log("enter");

	ffs->sb              = sb;
	data->ffs_data       = NULL;
	sb->s_fs_info        = ffs;
	sb->s_blocksize      = PAGE_CACHE_SIZE;
	sb->s_blocksize_bits = PAGE_CACHE_SHIFT;
	sb->s_magic          = FUNCTIONFS_MAGIC;
	sb->s_op             = &ffs_sb_operations;
	sb->s_time_gran      = 1;

	/* Root inode */
	data->perms.mode = data->root_mode;
	inode = ffs_sb_make_inode(sb, NULL,
				  &simple_dir_operations,
				  &simple_dir_inode_operations,
				  &data->perms);
	sb->s_root = d_make_root(inode);
	if (unlikely(!sb->s_root))
		return -ENOMEM;

	/* EP0 file */
	if (unlikely(!ffs_sb_create_file(sb, "ep0", ffs,
					 &ffs_ep0_operations)))
		return -ENOMEM;

	ffs_log("exit");

	return 0;
}

static int ffs_fs_parse_opts(struct ffs_sb_fill_data *data, char *opts)
{
	ENTER();

	ffs_log("enter");

	if (!opts || !*opts)
		return 0;

	for (;;) {
		unsigned long value;
		char *eq, *comma;

		/* Option limit */
		comma = strchr(opts, ',');
		if (comma)
			*comma = 0;

		/* Value limit */
		eq = strchr(opts, '=');
		if (unlikely(!eq)) {
			pr_err("'=' missing in %s\n", opts);
			return -EINVAL;
		}
		*eq = 0;

		/* Parse value */
		if (kstrtoul(eq + 1, 0, &value)) {
			pr_err("%s: invalid value: %s\n", opts, eq + 1);
			return -EINVAL;
		}

		/* Interpret option */
		switch (eq - opts) {
		case 13:
			if (!memcmp(opts, "no_disconnect", 13))
				data->no_disconnect = !!value;
			else
				goto invalid;
			break;
		case 5:
			if (!memcmp(opts, "rmode", 5))
				data->root_mode  = (value & 0555) | S_IFDIR;
			else if (!memcmp(opts, "fmode", 5))
				data->perms.mode = (value & 0666) | S_IFREG;
			else
				goto invalid;
			break;

		case 4:
			if (!memcmp(opts, "mode", 4)) {
				data->root_mode  = (value & 0555) | S_IFDIR;
				data->perms.mode = (value & 0666) | S_IFREG;
			} else {
				goto invalid;
			}
			break;

		case 3:
			if (!memcmp(opts, "uid", 3)) {
				data->perms.uid = make_kuid(current_user_ns(), value);
				if (!uid_valid(data->perms.uid)) {
					pr_err("%s: unmapped value: %lu\n", opts, value);
					return -EINVAL;
				}
			} else if (!memcmp(opts, "gid", 3)) {
				data->perms.gid = make_kgid(current_user_ns(), value);
				if (!gid_valid(data->perms.gid)) {
					pr_err("%s: unmapped value: %lu\n", opts, value);
					return -EINVAL;
				}
			} else {
				goto invalid;
			}
			break;

		default:
invalid:
			pr_err("%s: invalid option\n", opts);
			return -EINVAL;
		}

		/* Next iteration */
		if (!comma)
			break;
		opts = comma + 1;
	}

	ffs_log("exit");

	return 0;
}

/* "mount -t functionfs dev_name /dev/function" ends up here */

static struct dentry *
ffs_fs_mount(struct file_system_type *t, int flags,
	      const char *dev_name, void *opts)
{
	struct ffs_sb_fill_data data = {
		.perms = {
			.mode = S_IFREG | 0600,
			.uid = GLOBAL_ROOT_UID,
			.gid = GLOBAL_ROOT_GID,
		},
		.root_mode = S_IFDIR | 0500,
		.no_disconnect = false,
	};
	struct dentry *rv;
	int ret;
	void *ffs_dev;
	struct ffs_data	*ffs;
	struct ffs_inst_status *inst_status;

	ENTER();

	ffs_log("enter");

	ret = ffs_fs_parse_opts(&data, opts);
	if (unlikely(ret < 0))
		return ERR_PTR(ret);

	ffs = ffs_data_new();
	if (unlikely(!ffs))
		return ERR_PTR(-ENOMEM);
	ffs->file_perms = data.perms;
	ffs->no_disconnect = data.no_disconnect;

	ffs->dev_name = kstrdup(dev_name, GFP_KERNEL);
	if (unlikely(!ffs->dev_name)) {
		ffs_data_put(ffs);
		return ERR_PTR(-ENOMEM);
	}

	ffs_dev = ffs_acquire_dev(dev_name);
	if (IS_ERR(ffs_dev)) {
		ffs_data_put(ffs);
		return ERR_CAST(ffs_dev);
	}
	ffs->private_data = ffs_dev;
	data.ffs_data = ffs;

	inst_status = name_to_inst_status(ffs->dev_name, false);
	if (IS_ERR(inst_status)) {
		ffs_log("failed to find instance (%s)\n",
				ffs->dev_name);
		return ERR_PTR(-EINVAL);
	}

	/* Store ffs to global status structure */
	ffs_dev_lock();
	inst_status->ffs_data = ffs;
	ffs_dev_unlock();

	rv = mount_nodev(t, flags, &data, ffs_sb_fill);
	if (IS_ERR(rv) && data.ffs_data) {
		ffs_release_dev(data.ffs_data);
		ffs_data_put(data.ffs_data);
	}

	ffs_log("exit");

	return rv;
}

static void
ffs_fs_kill_sb(struct super_block *sb)
{
	ENTER();

	ffs_log("enter");

	kill_litter_super(sb);
	if (sb->s_fs_info) {
		ffs_release_dev(sb->s_fs_info);
		ffs_data_closed(sb->s_fs_info);
	}

	ffs_log("exit");
}

static struct file_system_type ffs_fs_type = {
	.owner		= THIS_MODULE,
	.name		= "functionfs",
	.mount		= ffs_fs_mount,
	.kill_sb	= ffs_fs_kill_sb,
};
MODULE_ALIAS_FS("functionfs");


/* Driver's main init/cleanup functions *************************************/

static int functionfs_init(void)
{
	int ret;

	ENTER();

	ret = register_filesystem(&ffs_fs_type);
	if (likely(!ret))
		pr_info("file system registered\n");
	else
		pr_err("failed registering file system (%d)\n", ret);

	return ret;
}

static void functionfs_cleanup(void)
{
	ENTER();

	pr_info("unloading\n");
	unregister_filesystem(&ffs_fs_type);
}

/* ffs_data and ffs_function construction and destruction code **************/

static void ffs_data_clear(struct ffs_data *ffs);
static void ffs_data_reset(struct ffs_data *ffs);

static void ffs_data_get(struct ffs_data *ffs)
{
	ENTER();

	ffs_log("enter");

	smp_mb__before_atomic();
	atomic_inc(&ffs->ref);

	ffs_log("exit");
}

static void ffs_data_opened(struct ffs_data *ffs)
{
	ENTER();

	ffs_log("enter: state %d setup_state %d flag %lu opened %d", ffs->state,
		ffs->setup_state, ffs->flags, atomic_read(&ffs->opened));

	smp_mb__before_atomic();
	atomic_inc(&ffs->ref);
	if (atomic_add_return(1, &ffs->opened) == 1 &&
			ffs->state == FFS_DEACTIVATED) {
		ffs->state = FFS_CLOSING;
		ffs_data_reset(ffs);
	}

	ffs_log("exit: state %d setup_state %d flag %lu", ffs->state,
		ffs->setup_state, ffs->flags);
}

static void ffs_data_put(struct ffs_data *ffs)
{
	struct ffs_inst_status *inst_status;
	const char *dev_name;

	ENTER();

	ffs_log("enter");

	smp_mb__before_atomic();
	if (unlikely(atomic_dec_and_test(&ffs->ref))) {
		pr_info("%s(): freeing\n", __func__);
		/* Clear ffs from global structure */
		inst_status = name_to_inst_status(ffs->dev_name, false);
		if (!IS_ERR(inst_status)) {
			ffs_dev_lock();
			inst_status->ffs_data = NULL;
			ffs_dev_unlock();
		}
		ffs_data_clear(ffs);
		BUG_ON(waitqueue_active(&ffs->ev.waitq) ||
		       waitqueue_active(&ffs->ep0req_completion.wait));
		dev_name = ffs->dev_name;
		kfree(ffs);
		ffs_inst_clean_delay(dev_name);
		kfree(dev_name);
	}

	ffs_log("exit");
}

static void ffs_data_closed(struct ffs_data *ffs)
{
	ENTER();

	ffs_log("enter: state %d setup_state %d flag %lu opened %d", ffs->state,
		ffs->setup_state, ffs->flags, atomic_read(&ffs->opened));

	smp_mb__before_atomic();
	if (atomic_dec_and_test(&ffs->opened)) {
		if (ffs->no_disconnect) {
			ffs->state = FFS_DEACTIVATED;
			if (ffs->epfiles) {
				ffs_epfiles_destroy(ffs->epfiles,
						   ffs->eps_count);
				ffs->epfiles = NULL;
			}
			if (ffs->setup_state == FFS_SETUP_PENDING)
				__ffs_ep0_stall(ffs);
		} else {
			ffs->state = FFS_CLOSING;
			ffs_data_reset(ffs);
		}
	}

	smp_mb__before_atomic();
	if (atomic_read(&ffs->opened) < 0) {
		ffs->state = FFS_CLOSING;
		ffs_data_reset(ffs);
	}

	ffs_log("exit: state %d setup_state %d flag %lu", ffs->state,
		ffs->setup_state, ffs->flags);

	ffs_data_put(ffs);
}

static struct ffs_data *ffs_data_new(void)
{
	struct ffs_data *ffs = kzalloc(sizeof *ffs, GFP_KERNEL);
	if (unlikely(!ffs))
		return NULL;

	ENTER();

	ffs_log("enter");

	atomic_set(&ffs->ref, 1);
	atomic_set(&ffs->opened, 0);
	ffs->state = FFS_READ_DESCRIPTORS;
	mutex_init(&ffs->mutex);
	spin_lock_init(&ffs->eps_lock);
	init_waitqueue_head(&ffs->ev.waitq);
	init_completion(&ffs->ep0req_completion);
	init_completion(&ffs->epout_completion);
	init_completion(&ffs->epin_completion);

	/* XXX REVISIT need to update it in some places, or do we? */
	ffs->ev.can_stall = 1;

	ffs_log("exit");

	return ffs;
}

static void ffs_data_clear(struct ffs_data *ffs)
{
	ENTER();

	ffs_log("enter: state %d setup_state %d flag %lu", ffs->state,
		ffs->setup_state, ffs->flags);

	pr_debug("%s: ffs->gadget= %pK, ffs->flags= %lu\n",
				__func__, ffs->gadget, ffs->flags);
	ffs_closed(ffs);

	if (ffs->gadget)
		pr_err("%s: ffs:%pK ffs->gadget= %pK, ffs->flags= %lu\n",
				__func__, ffs, ffs->gadget, ffs->flags);
	BUG_ON(ffs->gadget);

	if (ffs->epfiles)
		ffs_epfiles_destroy(ffs->epfiles, ffs->eps_count);

	if (ffs->ffs_eventfd)
		eventfd_ctx_put(ffs->ffs_eventfd);

	kfree(ffs->raw_descs_data);
	kfree(ffs->raw_strings);
	kfree(ffs->stringtabs);

	ffs_log("exit: state %d setup_state %d flag %lu", ffs->state,
		ffs->setup_state, ffs->flags);
}

static void ffs_data_reset(struct ffs_data *ffs)
{
	ENTER();

	ffs_log("enter: state %d setup_state %d flag %lu", ffs->state,
		ffs->setup_state, ffs->flags);

	ffs_data_clear(ffs);

	ffs->epfiles = NULL;
	ffs->raw_descs_data = NULL;
	ffs->raw_descs = NULL;
	ffs->raw_strings = NULL;
	ffs->stringtabs = NULL;

	ffs->raw_descs_length = 0;
	ffs->fs_descs_count = 0;
	ffs->hs_descs_count = 0;
	ffs->ss_descs_count = 0;

	ffs->strings_count = 0;
	ffs->interfaces_count = 0;
	ffs->eps_count = 0;

	ffs->ev.count = 0;

	ffs->state = FFS_READ_DESCRIPTORS;
	ffs->setup_state = FFS_NO_SETUP;
	ffs->flags = 0;

	ffs_log("exit: state %d setup_state %d flag %lu", ffs->state,
		ffs->setup_state, ffs->flags);
}


static int functionfs_bind(struct ffs_data *ffs, struct usb_composite_dev *cdev)
{
	struct usb_gadget_strings **lang;
	int first_id;

	ENTER();

	ffs_log("enter: state %d setup_state %d flag %lu", ffs->state,
		ffs->setup_state, ffs->flags);

	if (WARN_ON(ffs->state != FFS_ACTIVE
		 || test_and_set_bit(FFS_FL_BOUND, &ffs->flags)))
		return -EBADFD;

	first_id = usb_string_ids_n(cdev, ffs->strings_count);
	if (unlikely(first_id < 0))
		return first_id;

	ffs->ep0req = usb_ep_alloc_request(cdev->gadget->ep0, GFP_KERNEL);
	if (unlikely(!ffs->ep0req))
		return -ENOMEM;
	ffs->ep0req->complete = ffs_ep0_complete;
	ffs->ep0req->context = ffs;

	lang = ffs->stringtabs;
	if (lang) {
		for (; *lang; ++lang) {
			struct usb_string *str = (*lang)->strings;
			int id = first_id;
			for (; str->s; ++id, ++str)
				str->id = id;
		}
	}

	ffs->gadget = cdev->gadget;

	ffs_log("exit: state %d setup_state %d flag %lu gadget %pK\n",
			ffs->state, ffs->setup_state, ffs->flags, ffs->gadget);

	ffs_data_get(ffs);
	return 0;
}

static void functionfs_unbind(struct ffs_data *ffs)
{
	ENTER();

	if (!WARN_ON(!ffs->gadget)) {
		usb_ep_free_request(ffs->gadget->ep0, ffs->ep0req);
		ffs->ep0req = NULL;
		ffs->gadget = NULL;
		clear_bit(FFS_FL_BOUND, &ffs->flags);
		ffs_log("state %d setup_state %d flag %lu gadget %pK\n",
			ffs->state, ffs->setup_state, ffs->flags, ffs->gadget);
		ffs_data_put(ffs);
	}
}

static int ffs_epfiles_create(struct ffs_data *ffs)
{
	struct ffs_epfile *epfile, *epfiles;
	unsigned i, count;

	ENTER();

	ffs_log("enter: state %d setup_state %d flag %lu", ffs->state,
		ffs->setup_state, ffs->flags);

	count = ffs->eps_count;
	epfiles = kcalloc(count, sizeof(*epfiles), GFP_KERNEL);
	if (!epfiles)
		return -ENOMEM;

	epfile = epfiles;
	for (i = 1; i <= count; ++i, ++epfile) {
		epfile->ffs = ffs;
		mutex_init(&epfile->mutex);
		init_waitqueue_head(&epfile->wait);
		atomic_set(&epfile->opened, 0);
		if (ffs->user_flags & FUNCTIONFS_VIRTUAL_ADDR)
			sprintf(epfile->name, "ep%02x", ffs->eps_addrmap[i]);
		else
			sprintf(epfile->name, "ep%u", i);
		epfile->dentry = ffs_sb_create_file(ffs->sb, epfile->name,
						 epfile,
						 &ffs_epfile_operations);
		if (unlikely(!epfile->dentry)) {
			ffs_epfiles_destroy(epfiles, i - 1);
			return -ENOMEM;
		}
	}

	ffs->epfiles = epfiles;

	pm_qos_add_request(&adb_little_cpu_qos, PM_QOS_C0_CPUFREQ_MIN,
		MIN_CPUFREQ);

	ffs_log("exit: eps_count %u state %d setup_state %d flag %lu",
		count, ffs->state, ffs->setup_state, ffs->flags);

	return 0;
}

static void ffs_epfiles_destroy(struct ffs_epfile *epfiles, unsigned count)
{
	struct ffs_epfile *epfile = epfiles;

	ENTER();

	ffs_log("enter: count %u", count);

	for (; count; --count, ++epfile) {
		BUG_ON(mutex_is_locked(&epfile->mutex) ||
		       waitqueue_active(&epfile->wait));
		if (epfile->dentry) {
			d_delete(epfile->dentry);
			dput(epfile->dentry);
			epfile->dentry = NULL;
		}
	}

	kfree(epfiles);
	pm_qos_remove_request(&adb_little_cpu_qos);

	ffs_log("exit");
}

static void ffs_func_eps_disable(struct ffs_function *func)
{
	struct ffs_ep *ep         = func->eps;
	struct ffs_epfile *epfile = func->ffs->epfiles;
	unsigned count            = func->ffs->eps_count;
	unsigned long flags;

	ffs_log("enter: state %d setup_state %d flag %lu", func->ffs->state,
		func->ffs->setup_state, func->ffs->flags);

	spin_lock_irqsave(&func->ffs->eps_lock, flags);
	do {

		smp_mb__before_atomic();
		if (epfile)
			atomic_set(&epfile->error, 1);

		/* pending requests get nuked */
		if (likely(ep->ep))
			usb_ep_disable(ep->ep);
		++ep;

		if (epfile) {
			atomic_set(&epfile->error, 1);
			epfile->ep = NULL;
			++epfile;
		}
	} while (--count);
	spin_unlock_irqrestore(&func->ffs->eps_lock, flags);

	ffs_log("exit");
}

static int ffs_func_eps_enable(struct ffs_function *func)
{
	struct ffs_data *ffs      = func->ffs;
	struct ffs_ep *ep         = func->eps;
	struct ffs_epfile *epfile = ffs->epfiles;
	unsigned count            = ffs->eps_count;
	unsigned long flags;
	int ret = 0;

	ffs_log("enter: state %d setup_state %d flag %lu", func->ffs->state,
		func->ffs->setup_state, func->ffs->flags);

	spin_lock_irqsave(&func->ffs->eps_lock, flags);
	do {
		struct usb_endpoint_descriptor *ds;
		int desc_idx;

		if (ffs->gadget->speed == USB_SPEED_SUPER)
			desc_idx = 2;
		else if (ffs->gadget->speed == USB_SPEED_HIGH)
			desc_idx = 1;
		else
			desc_idx = 0;

		/* fall-back to lower speed if desc missing for current speed */
		do {
			ds = ep->descs[desc_idx];
		} while (!ds && --desc_idx >= 0);

		if (!ds) {
			ret = -EINVAL;
			break;
		}

		ep->ep->driver_data = ep;
		ep->ep->desc = ds;

		ret = config_ep_by_speed(func->gadget, &func->function, ep->ep);
		if (ret) {
			pr_err("%s(): config_ep_by_speed(%d) err for %s\n",
					__func__, ret, ep->ep->name);
			break;
		}

		ret = usb_ep_enable(ep->ep);
		if (likely(!ret)) {
			epfile->ep = ep;
			epfile->in = usb_endpoint_dir_in(ds);
			epfile->isoc = usb_endpoint_xfer_isoc(ds);
			ffs_log("usb_ep_enable %s", ep->ep->name);
		} else {
			break;
		}

		wake_up(&epfile->wait);

		++ep;
		++epfile;
	} while (--count);
	spin_unlock_irqrestore(&func->ffs->eps_lock, flags);

	ffs_log("exit: ret %d", ret);

	return ret;
}


/* Parsing and building descriptors and strings *****************************/

/*
 * This validates if data pointed by data is a valid USB descriptor as
 * well as record how many interfaces, endpoints and strings are
 * required by given configuration.  Returns address after the
 * descriptor or NULL if data is invalid.
 */

enum ffs_entity_type {
	FFS_DESCRIPTOR, FFS_INTERFACE, FFS_STRING, FFS_ENDPOINT
};

enum ffs_os_desc_type {
	FFS_OS_DESC, FFS_OS_DESC_EXT_COMPAT, FFS_OS_DESC_EXT_PROP
};

typedef int (*ffs_entity_callback)(enum ffs_entity_type entity,
				   u8 *valuep,
				   struct usb_descriptor_header *desc,
				   void *priv);

typedef int (*ffs_os_desc_callback)(enum ffs_os_desc_type entity,
				    struct usb_os_desc_header *h, void *data,
				    unsigned len, void *priv);

static int __must_check ffs_do_single_desc(char *data, unsigned len,
					   ffs_entity_callback entity,
					   void *priv)
{
	struct usb_descriptor_header *_ds = (void *)data;
	u8 length;
	int ret;

	ENTER();

	ffs_log("enter: len %u", len);

	/* At least two bytes are required: length and type */
	if (len < 2) {
		pr_vdebug("descriptor too short\n");
		return -EINVAL;
	}

	/* If we have at least as many bytes as the descriptor takes? */
	length = _ds->bLength;
	if (len < length) {
		pr_vdebug("descriptor longer then available data\n");
		return -EINVAL;
	}

#define __entity_check_INTERFACE(val)  1
#define __entity_check_STRING(val)     (val)
#define __entity_check_ENDPOINT(val)   ((val) & USB_ENDPOINT_NUMBER_MASK)
#define __entity(type, val) do {					\
		pr_vdebug("entity " #type "(%02x)\n", (val));		\
		if (unlikely(!__entity_check_ ##type(val))) {		\
			pr_vdebug("invalid entity's value\n");		\
			return -EINVAL;					\
		}							\
		ret = entity(FFS_ ##type, &val, _ds, priv);		\
		if (unlikely(ret < 0)) {				\
			pr_debug("entity " #type "(%02x); ret = %d\n",	\
				 (val), ret);				\
			return ret;					\
		}							\
	} while (0)

	/* Parse descriptor depending on type. */
	switch (_ds->bDescriptorType) {
	case USB_DT_DEVICE:
	case USB_DT_CONFIG:
	case USB_DT_STRING:
	case USB_DT_DEVICE_QUALIFIER:
		/* function can't have any of those */
		pr_vdebug("descriptor reserved for gadget: %d\n",
		      _ds->bDescriptorType);
		return -EINVAL;

	case USB_DT_INTERFACE: {
		struct usb_interface_descriptor *ds = (void *)_ds;
		pr_vdebug("interface descriptor\n");
		if (length != sizeof *ds)
			goto inv_length;

		__entity(INTERFACE, ds->bInterfaceNumber);
		if (ds->iInterface)
			__entity(STRING, ds->iInterface);
	}
		break;

	case USB_DT_ENDPOINT: {
		struct usb_endpoint_descriptor *ds = (void *)_ds;
		pr_vdebug("endpoint descriptor\n");
		if (length != USB_DT_ENDPOINT_SIZE &&
		    length != USB_DT_ENDPOINT_AUDIO_SIZE)
			goto inv_length;
		__entity(ENDPOINT, ds->bEndpointAddress);
	}
		break;

	case HID_DT_HID:
		pr_vdebug("hid descriptor\n");
		if (length != sizeof(struct hid_descriptor))
			goto inv_length;
		break;

	case USB_DT_OTG:
		if (length != sizeof(struct usb_otg_descriptor))
			goto inv_length;
		break;

	case USB_DT_INTERFACE_ASSOCIATION: {
		struct usb_interface_assoc_descriptor *ds = (void *)_ds;
		pr_vdebug("interface association descriptor\n");
		if (length != sizeof *ds)
			goto inv_length;
		if (ds->iFunction)
			__entity(STRING, ds->iFunction);
	}
		break;

	case USB_DT_SS_ENDPOINT_COMP:
		pr_vdebug("EP SS companion descriptor\n");
		if (length != sizeof(struct usb_ss_ep_comp_descriptor))
			goto inv_length;
		break;

	case USB_DT_OTHER_SPEED_CONFIG:
	case USB_DT_INTERFACE_POWER:
	case USB_DT_DEBUG:
	case USB_DT_SECURITY:
	case USB_DT_CS_RADIO_CONTROL:
		/* TODO */
		pr_vdebug("unimplemented descriptor: %d\n", _ds->bDescriptorType);
		return -EINVAL;

	default:
		/* We should never be here */
		pr_vdebug("unknown descriptor: %d\n", _ds->bDescriptorType);
		return -EINVAL;

inv_length:
		pr_vdebug("invalid length: %d (descriptor %d)\n",
			  _ds->bLength, _ds->bDescriptorType);
		return -EINVAL;
	}

#undef __entity
#undef __entity_check_DESCRIPTOR
#undef __entity_check_INTERFACE
#undef __entity_check_STRING
#undef __entity_check_ENDPOINT

	ffs_log("exit: desc type %d length %d", _ds->bDescriptorType, length);

	return length;
}

static int __must_check ffs_do_descs(unsigned count, char *data, unsigned len,
				     ffs_entity_callback entity, void *priv)
{
	const unsigned _len = len;
	unsigned long num = 0;

	ENTER();

	ffs_log("enter: len %u", len);

	for (;;) {
		int ret;

		if (num == count)
			data = NULL;

		/* Record "descriptor" entity */
		ret = entity(FFS_DESCRIPTOR, (u8 *)num, (void *)data, priv);
		if (unlikely(ret < 0)) {
			pr_debug("entity DESCRIPTOR(%02lx); ret = %d\n",
				 num, ret);
			return ret;
		}

		if (!data)
			return _len - len;

		ret = ffs_do_single_desc(data, len, entity, priv);
		if (unlikely(ret < 0)) {
			pr_debug("%s returns %d\n", __func__, ret);
			return ret;
		}

		len -= ret;
		data += ret;
		++num;
	}

	ffs_log("exit: len %u", len);
}

static int __ffs_data_do_entity(enum ffs_entity_type type,
				u8 *valuep, struct usb_descriptor_header *desc,
				void *priv)
{
	struct ffs_desc_helper *helper = priv;
	struct usb_endpoint_descriptor *d;

	ENTER();

	ffs_log("enter: type %u", type);

	switch (type) {
	case FFS_DESCRIPTOR:
		break;

	case FFS_INTERFACE:
		/*
		 * Interfaces are indexed from zero so if we
		 * encountered interface "n" then there are at least
		 * "n+1" interfaces.
		 */
		if (*valuep >= helper->interfaces_count)
			helper->interfaces_count = *valuep + 1;
		break;

	case FFS_STRING:
		/*
		 * Strings are indexed from 1 (0 is magic ;) reserved
		 * for languages list or some such)
		 */
		if (*valuep > helper->ffs->strings_count)
			helper->ffs->strings_count = *valuep;
		break;

	case FFS_ENDPOINT:
		d = (void *)desc;
		helper->eps_count++;
		if (helper->eps_count >= 15)
			return -EINVAL;
		/* Check if descriptors for any speed were already parsed */
		if (!helper->ffs->eps_count && !helper->ffs->interfaces_count)
			helper->ffs->eps_addrmap[helper->eps_count] =
				d->bEndpointAddress;
		else if (helper->ffs->eps_addrmap[helper->eps_count] !=
				d->bEndpointAddress)
			return -EINVAL;
		break;
	}

	ffs_log("exit");

	return 0;
}

static int __ffs_do_os_desc_header(enum ffs_os_desc_type *next_type,
				   struct usb_os_desc_header *desc)
{
	u16 bcd_version = le16_to_cpu(desc->bcdVersion);
	u16 w_index = le16_to_cpu(desc->wIndex);

	ffs_log("enter");

	if (bcd_version != 1) {
		pr_vdebug("unsupported os descriptors version: %d",
			  bcd_version);
		return -EINVAL;
	}
	switch (w_index) {
	case 0x4:
		*next_type = FFS_OS_DESC_EXT_COMPAT;
		break;
	case 0x5:
		*next_type = FFS_OS_DESC_EXT_PROP;
		break;
	default:
		pr_vdebug("unsupported os descriptor type: %d", w_index);
		return -EINVAL;
	}

	ffs_log("exit: size of desc %zu", sizeof(*desc));

	return sizeof(*desc);
}

/*
 * Process all extended compatibility/extended property descriptors
 * of a feature descriptor
 */
static int __must_check ffs_do_single_os_desc(char *data, unsigned len,
					      enum ffs_os_desc_type type,
					      u16 feature_count,
					      ffs_os_desc_callback entity,
					      void *priv,
					      struct usb_os_desc_header *h)
{
	int ret;
	const unsigned _len = len;

	ENTER();

	ffs_log("enter: len %u os desc type %d", len, type);

	/* loop over all ext compat/ext prop descriptors */
	while (feature_count--) {
		ret = entity(type, h, data, len, priv);
		if (unlikely(ret < 0)) {
			pr_debug("bad OS descriptor, type: %d\n", type);
			return ret;
		}
		data += ret;
		len -= ret;
	}

	ffs_log("exit");

	return _len - len;
}

/* Process a number of complete Feature Descriptors (Ext Compat or Ext Prop) */
static int __must_check ffs_do_os_descs(unsigned count,
					char *data, unsigned len,
					ffs_os_desc_callback entity, void *priv)
{
	const unsigned _len = len;
	unsigned long num = 0;

	ENTER();

	ffs_log("enter: len %u", len);

	for (num = 0; num < count; ++num) {
		int ret;
		enum ffs_os_desc_type type;
		u16 feature_count;
		struct usb_os_desc_header *desc = (void *)data;

		if (len < sizeof(*desc))
			return -EINVAL;

		/*
		 * Record "descriptor" entity.
		 * Process dwLength, bcdVersion, wIndex, get b/wCount.
		 * Move the data pointer to the beginning of extended
		 * compatibilities proper or extended properties proper
		 * portions of the data
		 */
		if (le32_to_cpu(desc->dwLength) > len)
			return -EINVAL;

		ret = __ffs_do_os_desc_header(&type, desc);
		if (unlikely(ret < 0)) {
			pr_debug("entity OS_DESCRIPTOR(%02lx); ret = %d\n",
				 num, ret);
			return ret;
		}
		/*
		 * 16-bit hex "?? 00" Little Endian looks like 8-bit hex "??"
		 */
		feature_count = le16_to_cpu(desc->wCount);
		if (type == FFS_OS_DESC_EXT_COMPAT &&
		    (feature_count > 255 || desc->Reserved))
				return -EINVAL;
		len -= ret;
		data += ret;

		/*
		 * Process all function/property descriptors
		 * of this Feature Descriptor
		 */
		ret = ffs_do_single_os_desc(data, len, type,
					    feature_count, entity, priv, desc);
		if (unlikely(ret < 0)) {
			pr_debug("%s returns %d\n", __func__, ret);
			return ret;
		}

		len -= ret;
		data += ret;
	}

	ffs_log("exit");

	return _len - len;
}

/**
 * Validate contents of the buffer from userspace related to OS descriptors.
 */
static int __ffs_data_do_os_desc(enum ffs_os_desc_type type,
				 struct usb_os_desc_header *h, void *data,
				 unsigned len, void *priv)
{
	struct ffs_data *ffs = priv;
	u8 length;

	ENTER();

	ffs_log("enter: len %u", len);

	switch (type) {
	case FFS_OS_DESC_EXT_COMPAT: {
		struct usb_ext_compat_desc *d = data;
		int i;

		if (len < sizeof(*d) ||
		    d->bFirstInterfaceNumber >= ffs->interfaces_count ||
		    d->Reserved1 != 1) {
			pr_err("%s(): Invalid os_desct_ext_compat\n",
							__func__);
			return -EINVAL;
		}
		for (i = 0; i < ARRAY_SIZE(d->Reserved2); ++i)
			if (d->Reserved2[i]) {
				pr_err("%s(): Invalid Reserved2 of ext_compat\n",
							__func__);
				return -EINVAL;
			}

		length = sizeof(struct usb_ext_compat_desc);
	}
		break;
	case FFS_OS_DESC_EXT_PROP: {
		struct usb_ext_prop_desc *d = data;
		u32 type, pdl;
		u16 pnl;

		if (len < sizeof(*d) || h->interface >= ffs->interfaces_count)
			return -EINVAL;
		length = le32_to_cpu(d->dwSize);
		if (len < length)
			return -EINVAL;
		type = le32_to_cpu(d->dwPropertyDataType);
		if (type < USB_EXT_PROP_UNICODE ||
		    type > USB_EXT_PROP_UNICODE_MULTI) {
			pr_vdebug("unsupported os descriptor property type: %d",
				  type);
			return -EINVAL;
		}
		pnl = le16_to_cpu(d->wPropertyNameLength);
		if (length < 14 + pnl) {
			pr_vdebug("invalid os descriptor length: %d pnl:%d (descriptor %d)\n",
				  length, pnl, type);
			return -EINVAL;
		}
		pdl = le32_to_cpu(*(u32 *)((u8 *)data + 10 + pnl));
		if (length != 14 + pnl + pdl) {
			pr_vdebug("invalid os descriptor length: %d pnl:%d pdl:%d (descriptor %d)\n",
				  length, pnl, pdl, type);
			return -EINVAL;
		}
		++ffs->ms_os_descs_ext_prop_count;
		/* property name reported to the host as "WCHAR"s */
		ffs->ms_os_descs_ext_prop_name_len += pnl * 2;
		ffs->ms_os_descs_ext_prop_data_len += pdl;
	}
		break;
	default:
		pr_vdebug("unknown descriptor: %d\n", type);
		return -EINVAL;
	}

	ffs_log("exit");

	return length;
}

static int __ffs_data_got_descs(struct ffs_data *ffs,
				char *const _data, size_t len)
{
	char *data = _data, *raw_descs;
	unsigned os_descs_count = 0, counts[3], flags;
	int ret = -EINVAL, i;
	struct ffs_desc_helper helper;

	ENTER();

	ffs_log("enter: len %zu", len);

	if (get_unaligned_le32(data + 4) != len)
		goto error;

	switch (get_unaligned_le32(data)) {
	case FUNCTIONFS_DESCRIPTORS_MAGIC:
		flags = FUNCTIONFS_HAS_FS_DESC | FUNCTIONFS_HAS_HS_DESC;
		data += 8;
		len  -= 8;
		break;
	case FUNCTIONFS_DESCRIPTORS_MAGIC_V2:
		flags = get_unaligned_le32(data + 8);
		ffs->user_flags = flags;
		if (flags & ~(FUNCTIONFS_HAS_FS_DESC |
			      FUNCTIONFS_HAS_HS_DESC |
			      FUNCTIONFS_HAS_SS_DESC |
			      FUNCTIONFS_HAS_MS_OS_DESC |
			      FUNCTIONFS_VIRTUAL_ADDR |
			      FUNCTIONFS_EVENTFD)) {
			ret = -ENOSYS;
			goto error;
		}
		data += 12;
		len  -= 12;
		break;
	default:
		goto error;
	}

	if (flags & FUNCTIONFS_EVENTFD) {
		if (len < 4)
			goto error;
		ffs->ffs_eventfd =
			eventfd_ctx_fdget((int)get_unaligned_le32(data));
		if (IS_ERR(ffs->ffs_eventfd)) {
			ret = PTR_ERR(ffs->ffs_eventfd);
			ffs->ffs_eventfd = NULL;
			goto error;
		}
		data += 4;
		len  -= 4;
	}

	/* Read fs_count, hs_count and ss_count (if present) */
	for (i = 0; i < 3; ++i) {
		if (!(flags & (1 << i))) {
			counts[i] = 0;
		} else if (len < 4) {
			goto error;
		} else {
			counts[i] = get_unaligned_le32(data);
			data += 4;
			len  -= 4;
		}
	}
	if (flags & (1 << i)) {
		if (len < 4) {
			goto error;
		}
		os_descs_count = get_unaligned_le32(data);
		data += 4;
		len -= 4;
	};

	/* Read descriptors */
	raw_descs = data;
	helper.ffs = ffs;
	for (i = 0; i < 3; ++i) {
		if (!counts[i])
			continue;
		helper.interfaces_count = 0;
		helper.eps_count = 0;
		ret = ffs_do_descs(counts[i], data, len,
				   __ffs_data_do_entity, &helper);
		if (ret < 0)
			goto error;
		if (!ffs->eps_count && !ffs->interfaces_count) {
			ffs->eps_count = helper.eps_count;
			ffs->interfaces_count = helper.interfaces_count;
		} else {
			if (ffs->eps_count != helper.eps_count) {
				ret = -EINVAL;
				goto error;
			}
			if (ffs->interfaces_count != helper.interfaces_count) {
				ret = -EINVAL;
				goto error;
			}
		}
		data += ret;
		len  -= ret;
	}
	if (os_descs_count) {
		ret = ffs_do_os_descs(os_descs_count, data, len,
				      __ffs_data_do_os_desc, ffs);
		if (ret < 0)
			goto error;
		data += ret;
		len -= ret;
	}

	if (raw_descs == data || len) {
		ret = -EINVAL;
		goto error;
	}

	ffs->raw_descs_data	= _data;
	ffs->raw_descs		= raw_descs;
	ffs->raw_descs_length	= data - raw_descs;
	ffs->fs_descs_count	= counts[0];
	ffs->hs_descs_count	= counts[1];
	ffs->ss_descs_count	= counts[2];
	ffs->ms_os_descs_count	= os_descs_count;

	ffs_log("exit");

	return 0;

error:
	kfree(_data);
	ffs_log("exit: ret %d", ret);
	return ret;
}

static int __ffs_data_got_strings(struct ffs_data *ffs,
				  char *const _data, size_t len)
{
	u32 str_count, needed_count, lang_count;
	struct usb_gadget_strings **stringtabs, *t;
	struct usb_string *strings, *s;
	const char *data = _data;

	ENTER();

	ffs_log("enter: len %zu", len);

	if (unlikely(len < 16 ||
		     get_unaligned_le32(data) != FUNCTIONFS_STRINGS_MAGIC ||
		     get_unaligned_le32(data + 4) != len))
		goto error;
	str_count  = get_unaligned_le32(data + 8);
	lang_count = get_unaligned_le32(data + 12);

	/* if one is zero the other must be zero */
	if (unlikely(!str_count != !lang_count))
		goto error;

	/* Do we have at least as many strings as descriptors need? */
	needed_count = ffs->strings_count;
	if (unlikely(str_count < needed_count))
		goto error;

	/*
	 * If we don't need any strings just return and free all
	 * memory.
	 */
	if (!needed_count) {
		kfree(_data);
		return 0;
	}

	/* Allocate everything in one chunk so there's less maintenance. */
	{
		unsigned i = 0;
		vla_group(d);
		vla_item(d, struct usb_gadget_strings *, stringtabs,
			lang_count + 1);
		vla_item(d, struct usb_gadget_strings, stringtab, lang_count);
		vla_item(d, struct usb_string, strings,
			lang_count*(needed_count+1));

		char *vlabuf = kmalloc(vla_group_size(d), GFP_KERNEL);

		if (unlikely(!vlabuf)) {
			kfree(_data);
			return -ENOMEM;
		}

		/* Initialize the VLA pointers */
		stringtabs = vla_ptr(vlabuf, d, stringtabs);
		t = vla_ptr(vlabuf, d, stringtab);
		i = lang_count;
		do {
			*stringtabs++ = t++;
		} while (--i);
		*stringtabs = NULL;

		/* stringtabs = vlabuf = d_stringtabs for later kfree */
		stringtabs = vla_ptr(vlabuf, d, stringtabs);
		t = vla_ptr(vlabuf, d, stringtab);
		s = vla_ptr(vlabuf, d, strings);
		strings = s;
	}

	/* For each language */
	data += 16;
	len -= 16;

	do { /* lang_count > 0 so we can use do-while */
		unsigned needed = needed_count;

		if (unlikely(len < 3))
			goto error_free;
		t->language = get_unaligned_le16(data);
		t->strings  = s;
		++t;

		data += 2;
		len -= 2;

		/* For each string */
		do { /* str_count > 0 so we can use do-while */
			size_t length = strnlen(data, len);

			if (unlikely(length == len))
				goto error_free;

			/*
			 * User may provide more strings then we need,
			 * if that's the case we simply ignore the
			 * rest
			 */
			if (likely(needed)) {
				/*
				 * s->id will be set while adding
				 * function to configuration so for
				 * now just leave garbage here.
				 */
				s->s = data;
				--needed;
				++s;
			}

			data += length + 1;
			len -= length + 1;
		} while (--str_count);

		s->id = 0;   /* terminator */
		s->s = NULL;
		++s;

	} while (--lang_count);

	/* Some garbage left? */
	if (unlikely(len))
		goto error_free;

	/* Done! */
	ffs->stringtabs = stringtabs;
	ffs->raw_strings = _data;

	ffs_log("exit");
	return 0;

error_free:
	kfree(stringtabs);
error:
	kfree(_data);
	ffs_log("exit: -EINVAL");
	return -EINVAL;
}


/* Events handling and management *******************************************/

static void __ffs_event_add(struct ffs_data *ffs,
			    enum usb_functionfs_event_type type)
{
	enum usb_functionfs_event_type rem_type1, rem_type2 = type;
	int neg = 0;

	ffs_log("enter: type %d state %d setup_state %d flag %lu", type,
		ffs->state, ffs->setup_state, ffs->flags);

	/*
	 * Abort any unhandled setup
	 *
	 * We do not need to worry about some cmpxchg() changing value
	 * of ffs->setup_state without holding the lock because when
	 * state is FFS_SETUP_PENDING cmpxchg() in several places in
	 * the source does nothing.
	 */
	if (ffs->setup_state == FFS_SETUP_PENDING)
		ffs->setup_state = FFS_SETUP_CANCELLED;

	/*
	 * Logic of this function guarantees that there are at most four pending
	 * evens on ffs->ev.types queue.  This is important because the queue
	 * has space for four elements only and __ffs_ep0_read_events function
	 * depends on that limit as well.  If more event types are added, those
	 * limits have to be revisited or guaranteed to still hold.
	 */
	switch (type) {
	case FUNCTIONFS_RESUME:
		rem_type2 = FUNCTIONFS_SUSPEND;
		/* FALL THROUGH */
	case FUNCTIONFS_SUSPEND:
	case FUNCTIONFS_SETUP:
		rem_type1 = type;
		/* Discard all similar events */
		break;

	case FUNCTIONFS_BIND:
	case FUNCTIONFS_UNBIND:
	case FUNCTIONFS_DISABLE:
	case FUNCTIONFS_ENABLE:
		/* Discard everything other then power management. */
		rem_type1 = FUNCTIONFS_SUSPEND;
		rem_type2 = FUNCTIONFS_RESUME;
		neg = 1;
		break;

	default:
		WARN(1, "%d: unknown event, this should not happen\n", type);
		return;
	}

	{
		u8 *ev  = ffs->ev.types, *out = ev;
		unsigned n = ffs->ev.count;
		for (; n; --n, ++ev)
			if ((*ev == rem_type1 || *ev == rem_type2) == neg)
				*out++ = *ev;
			else
				pr_vdebug("purging event %d\n", *ev);
		ffs->ev.count = out - ffs->ev.types;
	}

	pr_vdebug("adding event %d\n", type);
	ffs->ev.types[ffs->ev.count++] = type;
	wake_up_locked(&ffs->ev.waitq);
	if (ffs->ffs_eventfd)
		eventfd_signal(ffs->ffs_eventfd, 1);

	ffs_log("exit: state %d setup_state %d flag %lu", ffs->state,
		ffs->setup_state, ffs->flags);
}

static void ffs_event_add(struct ffs_data *ffs,
			  enum usb_functionfs_event_type type)
{
	unsigned long flags;
	spin_lock_irqsave(&ffs->ev.waitq.lock, flags);
	__ffs_event_add(ffs, type);
	spin_unlock_irqrestore(&ffs->ev.waitq.lock, flags);
}

/* Bind/unbind USB function hooks *******************************************/

static int ffs_ep_addr2idx(struct ffs_data *ffs, u8 endpoint_address)
{
	int i;

	for (i = 1; i < ARRAY_SIZE(ffs->eps_addrmap); ++i)
		if (ffs->eps_addrmap[i] == endpoint_address)
			return i;
	return -ENOENT;
}

static int __ffs_func_bind_do_descs(enum ffs_entity_type type, u8 *valuep,
				    struct usb_descriptor_header *desc,
				    void *priv)
{
	struct usb_endpoint_descriptor *ds = (void *)desc;
	struct ffs_function *func = priv;
	struct ffs_ep *ffs_ep;
	unsigned ep_desc_id;
	int idx;
	static const char *speed_names[] = { "full", "high", "super" };

	ffs_log("enter");

	if (type != FFS_DESCRIPTOR)
		return 0;

	/*
	 * If ss_descriptors is not NULL, we are reading super speed
	 * descriptors; if hs_descriptors is not NULL, we are reading high
	 * speed descriptors; otherwise, we are reading full speed
	 * descriptors.
	 */
	if (func->function.ss_descriptors) {
		ep_desc_id = 2;
		func->function.ss_descriptors[(long)valuep] = desc;
	} else if (func->function.hs_descriptors) {
		ep_desc_id = 1;
		func->function.hs_descriptors[(long)valuep] = desc;
	} else {
		ep_desc_id = 0;
		func->function.fs_descriptors[(long)valuep]    = desc;
	}

	if (!desc || desc->bDescriptorType != USB_DT_ENDPOINT)
		return 0;

	idx = ffs_ep_addr2idx(func->ffs, ds->bEndpointAddress) - 1;
	if (idx < 0)
		return idx;

	ffs_ep = func->eps + idx;

	if (unlikely(ffs_ep->descs[ep_desc_id])) {
		pr_err("two %sspeed descriptors for EP %d\n",
			  speed_names[ep_desc_id],
			  ds->bEndpointAddress & USB_ENDPOINT_NUMBER_MASK);
		return -EINVAL;
	}
	ffs_ep->descs[ep_desc_id] = ds;

	ffs_dump_mem(": Original  ep desc", ds, ds->bLength);
	if (ffs_ep->ep) {
		ds->bEndpointAddress = ffs_ep->descs[0]->bEndpointAddress;
		if (!ds->wMaxPacketSize)
			ds->wMaxPacketSize = ffs_ep->descs[0]->wMaxPacketSize;
	} else {
		struct usb_request *req;
		struct usb_ep *ep;
		u8 bEndpointAddress;

		/*
		 * We back up bEndpointAddress because autoconfig overwrites
		 * it with physical endpoint address.
		 */
		bEndpointAddress = ds->bEndpointAddress;
		pr_vdebug("autoconfig\n");
		ep = usb_ep_autoconfig(func->gadget, ds);
		if (unlikely(!ep))
			return -ENOTSUPP;
		ep->driver_data = func->eps + idx;

		req = usb_ep_alloc_request(ep, GFP_KERNEL);
		if (unlikely(!req))
			return -ENOMEM;

		ffs_ep->ep  = ep;
		ffs_ep->req = req;
		func->eps_revmap[ds->bEndpointAddress &
				 USB_ENDPOINT_NUMBER_MASK] = idx + 1;
		/*
		 * If we use virtual address mapping, we restore
		 * original bEndpointAddress value.
		 */
		if (func->ffs->user_flags & FUNCTIONFS_VIRTUAL_ADDR)
			ds->bEndpointAddress = bEndpointAddress;
	}
	ffs_dump_mem(": Rewritten ep desc", ds, ds->bLength);

	ffs_log("exit");

	return 0;
}

static int __ffs_func_bind_do_nums(enum ffs_entity_type type, u8 *valuep,
				   struct usb_descriptor_header *desc,
				   void *priv)
{
	struct ffs_function *func = priv;
	unsigned idx;
	u8 newValue;

	ffs_log("enter: type %d", type);

	switch (type) {
	default:
	case FFS_DESCRIPTOR:
		/* Handled in previous pass by __ffs_func_bind_do_descs() */
		return 0;

	case FFS_INTERFACE:
		idx = *valuep;
		if (func->interfaces_nums[idx] < 0) {
			int id = usb_interface_id(func->conf, &func->function);
			if (unlikely(id < 0))
				return id;
			func->interfaces_nums[idx] = id;
		}
		newValue = func->interfaces_nums[idx];
		break;

	case FFS_STRING:
		/* String' IDs are allocated when fsf_data is bound to cdev */
		newValue = func->ffs->stringtabs[0]->strings[*valuep - 1].id;
		break;

	case FFS_ENDPOINT:
		/*
		 * USB_DT_ENDPOINT are handled in
		 * __ffs_func_bind_do_descs().
		 */
		if (desc->bDescriptorType == USB_DT_ENDPOINT)
			return 0;

		idx = (*valuep & USB_ENDPOINT_NUMBER_MASK) - 1;
		if (unlikely(!func->eps[idx].ep))
			return -EINVAL;

		{
			struct usb_endpoint_descriptor **descs;
			descs = func->eps[idx].descs;
			newValue = descs[descs[0] ? 0 : 1]->bEndpointAddress;
		}
		break;
	}

	pr_vdebug("%02x -> %02x\n", *valuep, newValue);
	*valuep = newValue;

	ffs_log("exit: newValue %d", newValue);

	return 0;
}

static int __ffs_func_bind_do_os_desc(enum ffs_os_desc_type type,
				      struct usb_os_desc_header *h, void *data,
				      unsigned len, void *priv)
{
	struct ffs_function *func = priv;
	u8 length = 0;

	ffs_log("enter: type %d", type);

	switch (type) {
	case FFS_OS_DESC_EXT_COMPAT: {
		struct usb_ext_compat_desc *desc = data;
		struct usb_os_desc_table *t;

		t = &func->function.os_desc_table[desc->bFirstInterfaceNumber];
		t->if_id = func->interfaces_nums[desc->bFirstInterfaceNumber];
		memcpy(t->os_desc->ext_compat_id, &desc->CompatibleID,
		       ARRAY_SIZE(desc->CompatibleID) +
		       ARRAY_SIZE(desc->SubCompatibleID));
		length = sizeof(*desc);
	}
		break;
	case FFS_OS_DESC_EXT_PROP: {
		struct usb_ext_prop_desc *desc = data;
		struct usb_os_desc_table *t;
		struct usb_os_desc_ext_prop *ext_prop;
		char *ext_prop_name;
		char *ext_prop_data;

		t = &func->function.os_desc_table[h->interface];
		t->if_id = func->interfaces_nums[h->interface];

		ext_prop = func->ffs->ms_os_descs_ext_prop_avail;
		func->ffs->ms_os_descs_ext_prop_avail += sizeof(*ext_prop);

		ext_prop->type = le32_to_cpu(desc->dwPropertyDataType);
		ext_prop->name_len = le16_to_cpu(desc->wPropertyNameLength);
		ext_prop->data_len = le32_to_cpu(*(u32 *)
			usb_ext_prop_data_len_ptr(data, ext_prop->name_len));
		length = ext_prop->name_len + ext_prop->data_len + 14;

		ext_prop_name = func->ffs->ms_os_descs_ext_prop_name_avail;
		func->ffs->ms_os_descs_ext_prop_name_avail +=
			ext_prop->name_len;

		ext_prop_data = func->ffs->ms_os_descs_ext_prop_data_avail;
		func->ffs->ms_os_descs_ext_prop_data_avail +=
			ext_prop->data_len;
		memcpy(ext_prop_data,
		       usb_ext_prop_data_ptr(data, ext_prop->name_len),
		       ext_prop->data_len);
		/* unicode data reported to the host as "WCHAR"s */
		switch (ext_prop->type) {
		case USB_EXT_PROP_UNICODE:
		case USB_EXT_PROP_UNICODE_ENV:
		case USB_EXT_PROP_UNICODE_LINK:
		case USB_EXT_PROP_UNICODE_MULTI:
			ext_prop->data_len *= 2;
			break;
		}
		ext_prop->data = ext_prop_data;

		memcpy(ext_prop_name, usb_ext_prop_name_ptr(data),
		       ext_prop->name_len);
		/* property name reported to the host as "WCHAR"s */
		ext_prop->name_len *= 2;
		ext_prop->name = ext_prop_name;

		t->os_desc->ext_prop_len +=
			ext_prop->name_len + ext_prop->data_len + 14;
		++t->os_desc->ext_prop_count;
		list_add_tail(&ext_prop->entry, &t->os_desc->ext_prop);
	}
		break;
	default:
		pr_vdebug("unknown descriptor: %d\n", type);
	}

	ffs_log("exit");

	return length;
}

static inline struct f_fs_opts *ffs_do_functionfs_bind(struct usb_function *f,
						struct usb_configuration *c)
{
	struct ffs_function *func = ffs_func_from_usb(f);
	struct f_fs_opts *ffs_opts =
		container_of(f->fi, struct f_fs_opts, func_inst);
	int ret;

	ENTER();

	ffs_log("enter");

	/*
	 * Legacy gadget triggers binding in functionfs_ready_callback,
	 * which already uses locking; taking the same lock here would
	 * cause a deadlock.
	 *
	 * Configfs-enabled gadgets however do need ffs_dev_lock.
	 */
	if (!ffs_opts->no_configfs)
		ffs_dev_lock();
	ret = ffs_opts->dev->desc_ready ? 0 : -ENODEV;
	func->ffs = ffs_opts->dev->ffs_data;
	if (!ffs_opts->no_configfs)
		ffs_dev_unlock();
	if (ret)
		return ERR_PTR(ret);

	func->conf = c;
	func->gadget = c->cdev->gadget;

	/*
	 * in drivers/usb/gadget/configfs.c:configfs_composite_bind()
	 * configurations are bound in sequence with list_for_each_entry,
	 * in each configuration its functions are bound in sequence
	 * with list_for_each_entry, so we assume no race condition
	 * with regard to ffs_opts->bound access
	 */
	if (!ffs_opts->refcnt) {
		ret = functionfs_bind(func->ffs, c->cdev);
		if (ret)
			return ERR_PTR(ret);
	}
	ffs_opts->refcnt++;
	func->function.strings = func->ffs->stringtabs;

	ffs_log("exit");

	return ffs_opts;
}

static int _ffs_func_bind(struct usb_configuration *c,
			  struct usb_function *f)
{
	struct ffs_function *func = ffs_func_from_usb(f);
	struct ffs_data *ffs = func->ffs;

	const int full = !!func->ffs->fs_descs_count;
	const int high = !!func->ffs->hs_descs_count;
	const int super = !!func->ffs->ss_descs_count;

	int fs_len, hs_len, ss_len, ret, i;
	struct ffs_ep *eps_ptr;

	/* Make it a single chunk, less management later on */
	vla_group(d);
	vla_item_with_sz(d, struct ffs_ep, eps, ffs->eps_count);
	vla_item_with_sz(d, struct usb_descriptor_header *, fs_descs,
		full ? ffs->fs_descs_count + 1 : 0);
	vla_item_with_sz(d, struct usb_descriptor_header *, hs_descs,
		high ? ffs->hs_descs_count + 1 : 0);
	vla_item_with_sz(d, struct usb_descriptor_header *, ss_descs,
		super ? ffs->ss_descs_count + 1 : 0);
	vla_item_with_sz(d, short, inums, ffs->interfaces_count);
	vla_item_with_sz(d, struct usb_os_desc_table, os_desc_table,
			 c->cdev->use_os_string ? ffs->interfaces_count : 0);
	vla_item_with_sz(d, char[16], ext_compat,
			 c->cdev->use_os_string ? ffs->interfaces_count : 0);
	vla_item_with_sz(d, struct usb_os_desc, os_desc,
			 c->cdev->use_os_string ? ffs->interfaces_count : 0);
	vla_item_with_sz(d, struct usb_os_desc_ext_prop, ext_prop,
			 ffs->ms_os_descs_ext_prop_count);
	vla_item_with_sz(d, char, ext_prop_name,
			 ffs->ms_os_descs_ext_prop_name_len);
	vla_item_with_sz(d, char, ext_prop_data,
			 ffs->ms_os_descs_ext_prop_data_len);
	vla_item_with_sz(d, char, raw_descs, ffs->raw_descs_length);
	char *vlabuf;

	ENTER();

	ffs_log("enter: state %d setup_state %d flag %lu", ffs->state,
		ffs->setup_state, ffs->flags);

	/* Has descriptors only for speeds gadget does not support */
	if (unlikely(!(full | high | super)))
		return -ENOTSUPP;

	/* Allocate a single chunk, less management later on */
	vlabuf = kzalloc(vla_group_size(d), GFP_KERNEL);
	if (unlikely(!vlabuf))
		return -ENOMEM;

	ffs->ms_os_descs_ext_prop_avail = vla_ptr(vlabuf, d, ext_prop);
	ffs->ms_os_descs_ext_prop_name_avail =
		vla_ptr(vlabuf, d, ext_prop_name);
	ffs->ms_os_descs_ext_prop_data_avail =
		vla_ptr(vlabuf, d, ext_prop_data);

	/* Copy descriptors  */
	memcpy(vla_ptr(vlabuf, d, raw_descs), ffs->raw_descs,
	       ffs->raw_descs_length);

	memset(vla_ptr(vlabuf, d, inums), 0xff, d_inums__sz);
	eps_ptr = vla_ptr(vlabuf, d, eps);
	for (i = 0; i < ffs->eps_count; i++)
		eps_ptr[i].num = -1;

	/* Save pointers
	 * d_eps == vlabuf, func->eps used to kfree vlabuf later
	*/
	func->eps             = vla_ptr(vlabuf, d, eps);
	func->interfaces_nums = vla_ptr(vlabuf, d, inums);

	/*
	 * Go through all the endpoint descriptors and allocate
	 * endpoints first, so that later we can rewrite the endpoint
	 * numbers without worrying that it may be described later on.
	 */
	if (likely(full)) {
		func->function.fs_descriptors = vla_ptr(vlabuf, d, fs_descs);
		fs_len = ffs_do_descs(ffs->fs_descs_count,
				      vla_ptr(vlabuf, d, raw_descs),
				      d_raw_descs__sz,
				      __ffs_func_bind_do_descs, func);
		if (unlikely(fs_len < 0)) {
			ret = fs_len;
			goto error;
		}
	} else {
		fs_len = 0;
	}

	if (likely(high)) {
		func->function.hs_descriptors = vla_ptr(vlabuf, d, hs_descs);
		hs_len = ffs_do_descs(ffs->hs_descs_count,
				      vla_ptr(vlabuf, d, raw_descs) + fs_len,
				      d_raw_descs__sz - fs_len,
				      __ffs_func_bind_do_descs, func);
		if (unlikely(hs_len < 0)) {
			ret = hs_len;
			goto error;
		}
	} else {
		hs_len = 0;
	}

	if (likely(super)) {
		func->function.ss_descriptors = vla_ptr(vlabuf, d, ss_descs);
		ss_len = ffs_do_descs(ffs->ss_descs_count,
				vla_ptr(vlabuf, d, raw_descs) + fs_len + hs_len,
				d_raw_descs__sz - fs_len - hs_len,
				__ffs_func_bind_do_descs, func);
		if (unlikely(ss_len < 0)) {
			ret = ss_len;
			goto error;
		}
	} else {
		ss_len = 0;
	}

	/*
	 * Now handle interface numbers allocation and interface and
	 * endpoint numbers rewriting.  We can do that in one go
	 * now.
	 */
	ret = ffs_do_descs(ffs->fs_descs_count +
			   (high ? ffs->hs_descs_count : 0) +
			   (super ? ffs->ss_descs_count : 0),
			   vla_ptr(vlabuf, d, raw_descs), d_raw_descs__sz,
			   __ffs_func_bind_do_nums, func);
	if (unlikely(ret < 0))
		goto error;

	func->function.os_desc_table = vla_ptr(vlabuf, d, os_desc_table);
	if (c->cdev->use_os_string) {
		for (i = 0; i < ffs->interfaces_count; ++i) {
			struct usb_os_desc *desc;

			desc = func->function.os_desc_table[i].os_desc =
				vla_ptr(vlabuf, d, os_desc) +
				i * sizeof(struct usb_os_desc);
			desc->ext_compat_id =
				vla_ptr(vlabuf, d, ext_compat) + i * 16;
			INIT_LIST_HEAD(&desc->ext_prop);
		}
		ret = ffs_do_os_descs(ffs->ms_os_descs_count,
				      vla_ptr(vlabuf, d, raw_descs) +
				      fs_len + hs_len + ss_len,
				      d_raw_descs__sz - fs_len - hs_len -
				      ss_len,
				      __ffs_func_bind_do_os_desc, func);
		if (unlikely(ret < 0))
			goto error;
	}
	func->function.os_desc_n =
		c->cdev->use_os_string ? ffs->interfaces_count : 0;

	/* And we're done */
	ffs_event_add(ffs, FUNCTIONFS_BIND);

	ffs_log("exit: state %d setup_state %d flag %lu", ffs->state,
		ffs->setup_state, ffs->flags);

	return 0;

error:
	/* XXX Do we need to release all claimed endpoints here? */
	ffs_log("exit: ret %d", ret);
	return ret;
}

static int ffs_func_bind(struct usb_configuration *c,
			 struct usb_function *f)
{
	struct f_fs_opts *ffs_opts = ffs_do_functionfs_bind(f, c);
	struct ffs_function *func = ffs_func_from_usb(f);
	int ret;

	ffs_log("enter");

	if (IS_ERR(ffs_opts))
		return PTR_ERR(ffs_opts);

	ret = _ffs_func_bind(c, f);
	if (ret && !--ffs_opts->refcnt)
		functionfs_unbind(func->ffs);

	lpm_flg = false;
	ffs_op_flg = false;
	hrtimer_init(&ffs_op_timer, CLOCK_MONOTONIC, HRTIMER_MODE_REL);
	ffs_op_timer.function = ffs_op_timeout;
	ffs_log("exit: ret %d", ret);

	return ret;
}


/* Other USB function hooks *************************************************/

static void ffs_reset_work(struct work_struct *work)
{
	struct ffs_data *ffs = container_of(work,
		struct ffs_data, reset_work);

	ffs_log("enter");

	ffs_data_reset(ffs);

	ffs_log("exit");
}

static int ffs_func_set_alt(struct usb_function *f,
			    unsigned interface, unsigned alt)
{
	struct ffs_function *func = ffs_func_from_usb(f);
	struct ffs_data *ffs = func->ffs;
	int ret = 0, intf;

	ffs_log("enter");

	if (alt != (unsigned)-1) {
		intf = ffs_func_revmap_intf(func, interface);
		if (unlikely(intf < 0))
			return intf;
	}

	if (ffs->func) {
		ffs_func_eps_disable(ffs->func);
		ffs->func = NULL;
		/* matching put to allow LPM on disconnect */
		usb_gadget_autopm_put_async(ffs->gadget);
	}

	if (ffs->state == FFS_DEACTIVATED) {
		ffs->state = FFS_CLOSING;
		INIT_WORK(&ffs->reset_work, ffs_reset_work);
		schedule_work(&ffs->reset_work);
		return -ENODEV;
	}

	if (ffs->state != FFS_ACTIVE)
		return -ENODEV;

	if (alt == (unsigned)-1) {
		ffs->func = NULL;
		ffs_event_add(ffs, FUNCTIONFS_DISABLE);
		return 0;
	}

	ffs->func = func;
	ret = ffs_func_eps_enable(func);
	if (likely(ret >= 0)) {
		ffs_event_add(ffs, FUNCTIONFS_ENABLE);
		/* Disable USB LPM later on bus_suspend */
		usb_gadget_autopm_get_async(ffs->gadget);
	}

	ffs_log("exit: ret %d", ret);

	return ret;
}

static void ffs_func_disable(struct usb_function *f)
{
	ffs_log("enter");

	ffs_func_set_alt(f, 0, (unsigned)-1);

	ffs_log("exit");
}

static int ffs_func_setup(struct usb_function *f,
			  const struct usb_ctrlrequest *creq)
{
	struct ffs_function *func = ffs_func_from_usb(f);
	struct ffs_data *ffs = func->ffs;
	unsigned long flags;
	int ret;

	ENTER();

	ffs_log("enter");

	pr_vdebug("creq->bRequestType = %02x\n", creq->bRequestType);
	pr_vdebug("creq->bRequest     = %02x\n", creq->bRequest);
	pr_vdebug("creq->wValue       = %04x\n", le16_to_cpu(creq->wValue));
	pr_vdebug("creq->wIndex       = %04x\n", le16_to_cpu(creq->wIndex));
	pr_vdebug("creq->wLength      = %04x\n", le16_to_cpu(creq->wLength));

	/*
	 * Most requests directed to interface go through here
	 * (notable exceptions are set/get interface) so we need to
	 * handle them.  All other either handled by composite or
	 * passed to usb_configuration->setup() (if one is set).  No
	 * matter, we will handle requests directed to endpoint here
	 * as well (as it's straightforward) but what to do with any
	 * other request?
	 */
	if (ffs->state != FFS_ACTIVE)
		return -ENODEV;

	switch (creq->bRequestType & USB_RECIP_MASK) {
	case USB_RECIP_INTERFACE:
		ret = ffs_func_revmap_intf(func, le16_to_cpu(creq->wIndex));
		if (unlikely(ret < 0))
			return ret;
		break;

	case USB_RECIP_ENDPOINT:
		ret = ffs_func_revmap_ep(func, le16_to_cpu(creq->wIndex));
		if (unlikely(ret < 0))
			return ret;
		if (func->ffs->user_flags & FUNCTIONFS_VIRTUAL_ADDR)
			ret = func->ffs->eps_addrmap[ret];
		break;

	default:
		return -EOPNOTSUPP;
	}

	spin_lock_irqsave(&ffs->ev.waitq.lock, flags);
	ffs->ev.setup = *creq;
	ffs->ev.setup.wIndex = cpu_to_le16(ret);
	__ffs_event_add(ffs, FUNCTIONFS_SETUP);
	spin_unlock_irqrestore(&ffs->ev.waitq.lock, flags);

	ffs_log("exit");

	return creq->wLength == 0 ? USB_GADGET_DELAYED_STATUS : 0;
}

static void ffs_func_suspend(struct usb_function *f)
{
	ENTER();

	ffs_log("enter");

	ffs_event_add(ffs_func_from_usb(f)->ffs, FUNCTIONFS_SUSPEND);

	ffs_log("exit");
}

static void ffs_func_resume(struct usb_function *f)
{
	ENTER();

	ffs_log("enter");

	ffs_event_add(ffs_func_from_usb(f)->ffs, FUNCTIONFS_RESUME);

	ffs_log("exit");
}


/* Endpoint and interface numbers reverse mapping ***************************/

static int ffs_func_revmap_ep(struct ffs_function *func, u8 num)
{
	num = func->eps_revmap[num & USB_ENDPOINT_NUMBER_MASK];
	return num ? num : -EDOM;
}

static int ffs_func_revmap_intf(struct ffs_function *func, u8 intf)
{
	short *nums = func->interfaces_nums;
	unsigned count = func->ffs->interfaces_count;

	ffs_log("enter");

	for (; count; --count, ++nums) {
		if (*nums >= 0 && *nums == intf)
			return nums - func->interfaces_nums;
	}

	ffs_log("exit");

	return -EDOM;
}


/* Devices management *******************************************************/

static LIST_HEAD(ffs_devices);

static struct ffs_dev *_ffs_do_find_dev(const char *name)
{
	struct ffs_dev *dev;

	ffs_log("enter");

	list_for_each_entry(dev, &ffs_devices, entry) {
		if (!dev->name || !name)
			continue;
		if (strcmp(dev->name, name) == 0)
			return dev;
	}

	ffs_log("exit");

	return NULL;
}

/*
 * ffs_lock must be taken by the caller of this function
 */
static struct ffs_dev *_ffs_get_single_dev(void)
{
	struct ffs_dev *dev;

	ffs_log("enter");

	if (list_is_singular(&ffs_devices)) {
		dev = list_first_entry(&ffs_devices, struct ffs_dev, entry);
		if (dev->single)
			return dev;
	}

	ffs_log("exit");

	return NULL;
}

/*
 * ffs_lock must be taken by the caller of this function
 */
static struct ffs_dev *_ffs_find_dev(const char *name)
{
	struct ffs_dev *dev;

	ffs_log("enter");

	dev = _ffs_get_single_dev();
	if (dev)
		return dev;

	dev = _ffs_do_find_dev(name);

	ffs_log("exit");

	return dev;
}

/* Configfs support *********************************************************/

static inline struct f_fs_opts *to_ffs_opts(struct config_item *item)
{
	return container_of(to_config_group(item), struct f_fs_opts,
			    func_inst.group);
}

static void ffs_attr_release(struct config_item *item)
{
	struct f_fs_opts *opts = to_ffs_opts(item);

	usb_put_function_instance(&opts->func_inst);
}

static struct configfs_item_operations ffs_item_ops = {
	.release	= ffs_attr_release,
};

static struct config_item_type ffs_func_type = {
	.ct_item_ops	= &ffs_item_ops,
	.ct_owner	= THIS_MODULE,
};


/* Function registration interface ******************************************/

static struct ffs_inst_status *name_to_inst_status(
		const char *inst_name, bool create_inst)
{
	struct ffs_inst_status *inst_status;

	list_for_each_entry(inst_status, &inst_list, list) {
		if (!strncasecmp(inst_status->inst_name,
					inst_name, strlen(inst_name)))
			return inst_status;
	}

	if (!create_inst)
		return ERR_PTR(-ENODEV);

	inst_status = kzalloc(sizeof(struct ffs_inst_status),
					GFP_KERNEL);
	if (!inst_status)
		return ERR_PTR(-ENOMEM);

	mutex_init(&inst_status->ffs_lock);
	snprintf(inst_status->inst_name, INST_NAME_SIZE, inst_name);
	list_add_tail(&inst_status->list, &inst_list);

	return inst_status;
}

static int ffs_inst_exist_check(const char *inst_name)
{
	struct ffs_inst_status *inst_status;

	inst_status = name_to_inst_status(inst_name, false);
	if (IS_ERR(inst_status)) {
		pr_err_ratelimited(
				"%s: failed to find instance (%s)\n",
				__func__, inst_name);
		return -ENODEV;
	}

	mutex_lock(&inst_status->ffs_lock);

	if (unlikely(inst_status->inst_exist == false)) {
		mutex_unlock(&inst_status->ffs_lock);
		pr_err_ratelimited(
				"%s: f_fs instance (%s) has been freed already.\n",
				__func__, inst_name);
		return -ENODEV;
	}

	mutex_unlock(&inst_status->ffs_lock);

	return 0;
}

static void ffs_inst_clean(struct f_fs_opts *opts,
		const char *inst_name)
{
	struct ffs_inst_status *inst_status;

	inst_status = name_to_inst_status(inst_name, false);
	if (IS_ERR(inst_status)) {
		pr_err_ratelimited(
				"%s: failed to find instance (%s)\n",
				__func__, inst_name);
		return;
	}

	inst_status->opts = NULL;

	ffs_dev_lock();
	_ffs_free_dev(opts->dev);
	ffs_dev_unlock();
	kfree(opts);
}

static void ffs_inst_clean_delay(const char *inst_name)
{
	struct ffs_inst_status *inst_status;

	inst_status = name_to_inst_status(inst_name, false);
	if (IS_ERR(inst_status)) {
		pr_err_ratelimited(
				"%s: failed to find (%s) instance\n",
				__func__, inst_name);
		return;
	}

	mutex_lock(&inst_status->ffs_lock);

	if (unlikely(inst_status->inst_exist == false)) {
		if (inst_status->opts) {
			ffs_inst_clean(inst_status->opts, inst_name);
			pr_err_ratelimited("%s: Delayed free memory\n",
					__func__);
		}
		mutex_unlock(&inst_status->ffs_lock);
		return;
	}

	mutex_unlock(&inst_status->ffs_lock);
}

static void ffs_free_inst(struct usb_function_instance *f)
{
	struct f_fs_opts *opts;
	struct ffs_inst_status *inst_status;

	opts = to_f_fs_opts(f);

	inst_status = name_to_inst_status(opts->dev->name, false);
	if (IS_ERR(inst_status)) {
		ffs_log("failed to find (%s) instance\n",
				opts->dev->name);
		return;
	}

	mutex_lock(&inst_status->ffs_lock);
	if (opts->dev->ffs_data
			&& atomic_read(&opts->dev->ffs_data->opened)) {
		inst_status->inst_exist = false;
		mutex_unlock(&inst_status->ffs_lock);
		ffs_log("Dev is open, free mem when dev (%s) close\n",
				opts->dev->name);
		return;
	}

	ffs_inst_clean(opts, opts->dev->name);
	inst_status->inst_exist = false;
	mutex_unlock(&inst_status->ffs_lock);
}

#define MAX_INST_NAME_LEN	40

static int ffs_set_inst_name(struct usb_function_instance *fi, const char *name)
{
	struct f_fs_opts *opts, *opts_prev;
	struct ffs_data *ffs_data_tmp;
	char *ptr;
	const char *tmp;
	int name_len, ret;
	struct ffs_inst_status *inst_status;

	name_len = strlen(name) + 1;
	if (name_len > MAX_INST_NAME_LEN)
		return -ENAMETOOLONG;

	ptr = kstrndup(name, name_len, GFP_KERNEL);
	if (!ptr)
		return -ENOMEM;

	inst_status = name_to_inst_status(ptr, true);
	if (IS_ERR(inst_status)) {
		ffs_log("failed to create status struct for (%s) instance\n",
				ptr);
		return -EINVAL;
	}

	mutex_lock(&inst_status->ffs_lock);
	opts_prev = inst_status->opts;
	if (opts_prev) {
		mutex_unlock(&inst_status->ffs_lock);
		ffs_log("instance (%s): prev inst do not freed yet\n",
				inst_status->inst_name);
		return -EBUSY;
	}
	mutex_unlock(&inst_status->ffs_lock);

	opts = to_f_fs_opts(fi);
	tmp = NULL;

	ffs_dev_lock();

	tmp = opts->dev->name_allocated ? opts->dev->name : NULL;
	ret = _ffs_name_dev(opts->dev, ptr);
	if (ret) {
		kfree(ptr);
		ffs_dev_unlock();
		return ret;
	}
	opts->dev->name_allocated = true;

	/*
	 * If ffs instance is freed and created once, new allocated
	 * opts->dev need to initialize opts->dev->ffs_data, and
	 * ffs_private_data also need to update new allocated opts->dev
	 * address.
	 */
	ffs_data_tmp = inst_status->ffs_data;
	if (ffs_data_tmp)
		opts->dev->ffs_data = ffs_data_tmp;

	if (opts->dev->ffs_data)
		opts->dev->ffs_data->private_data = opts->dev;

	ffs_dev_unlock();

	kfree(tmp);

	mutex_lock(&inst_status->ffs_lock);
	inst_status->inst_exist = true;
	inst_status->opts = opts;
	mutex_unlock(&inst_status->ffs_lock);

	return 0;
}

static struct usb_function_instance *ffs_alloc_inst(void)
{
	struct f_fs_opts *opts;
	struct ffs_dev *dev;

	opts = kzalloc(sizeof(*opts), GFP_KERNEL);
	if (!opts)
		return ERR_PTR(-ENOMEM);

	opts->func_inst.set_inst_name = ffs_set_inst_name;
	opts->func_inst.free_func_inst = ffs_free_inst;
	ffs_dev_lock();
	dev = _ffs_alloc_dev();
	ffs_dev_unlock();
	if (IS_ERR(dev)) {
		kfree(opts);
		return ERR_CAST(dev);
	}
	opts->dev = dev;
	dev->opts = opts;

	config_group_init_type_name(&opts->func_inst.group, "",
				    &ffs_func_type);
	return &opts->func_inst;
}

static void ffs_free(struct usb_function *f)
{
	kfree(ffs_func_from_usb(f));
}

static void ffs_func_unbind(struct usb_configuration *c,
			    struct usb_function *f)
{
	struct ffs_function *func = ffs_func_from_usb(f);
	struct ffs_data *ffs = func->ffs;
	struct f_fs_opts *opts =
		container_of(f->fi, struct f_fs_opts, func_inst);
	struct ffs_ep *ep = func->eps;
	unsigned count = ffs->eps_count;
	unsigned long flags;

	ENTER();

	ffs_log("enter: state %d setup_state %d flag %lu", ffs->state,
		ffs->setup_state, ffs->flags);

	if (ffs->func == func) {
		ffs_func_eps_disable(func);
		ffs->func = NULL;
	}

	if (!--opts->refcnt)
		functionfs_unbind(ffs);

	/* cleanup after autoconfig */
	spin_lock_irqsave(&func->ffs->eps_lock, flags);
	do {
		if (ep->ep && ep->req)
			usb_ep_free_request(ep->ep, ep->req);
		ep->req = NULL;
		ep->ep = NULL;
		++ep;
	} while (--count);
	spin_unlock_irqrestore(&func->ffs->eps_lock, flags);
	kfree(func->eps);
	func->eps = NULL;
	/*
	 * eps, descriptors and interfaces_nums are allocated in the
	 * same chunk so only one free is required.
	 */
	func->function.fs_descriptors = NULL;
	func->function.hs_descriptors = NULL;
	func->function.ss_descriptors = NULL;
	func->interfaces_nums = NULL;

	ffs_event_add(ffs, FUNCTIONFS_UNBIND);
	hrtimer_cancel(&ffs_op_timer);
	if (lpm_flg)
		msm_cpuidle_set_sleep_disable(false);
	lpm_flg = false;
	ffs_op_flg = false;

	ffs_log("exit: state %d setup_state %d flag %lu", ffs->state,
	ffs->setup_state, ffs->flags);
}

static struct usb_function *ffs_alloc(struct usb_function_instance *fi)
{
	struct ffs_function *func;

	ENTER();

	func = kzalloc(sizeof(*func), GFP_KERNEL);
	if (unlikely(!func))
		return ERR_PTR(-ENOMEM);

	func->function.name    = "Function FS Gadget";

	func->function.bind    = ffs_func_bind;
	func->function.unbind  = ffs_func_unbind;
	func->function.set_alt = ffs_func_set_alt;
	func->function.disable = ffs_func_disable;
	func->function.setup   = ffs_func_setup;
	func->function.suspend = ffs_func_suspend;
	func->function.resume  = ffs_func_resume;
	func->function.free_func = ffs_free;

	return &func->function;
}

/*
 * ffs_lock must be taken by the caller of this function
 */
static struct ffs_dev *_ffs_alloc_dev(void)
{
	struct ffs_dev *dev;
	int ret;

	if (_ffs_get_single_dev())
			return ERR_PTR(-EBUSY);

	dev = kzalloc(sizeof(*dev), GFP_KERNEL);
	if (!dev)
		return ERR_PTR(-ENOMEM);

	if (list_empty(&ffs_devices)) {
		ret = functionfs_init();
		if (ret) {
			kfree(dev);
			return ERR_PTR(ret);
		}
	}

	list_add(&dev->entry, &ffs_devices);

	return dev;
}

/*
 * ffs_lock must be taken by the caller of this function
 * The caller is responsible for "name" being available whenever f_fs needs it
 */
static int _ffs_name_dev(struct ffs_dev *dev, const char *name)
{
	struct ffs_dev *existing;

	ffs_log("enter");

	existing = _ffs_do_find_dev(name);
	if (existing)
		return -EBUSY;

	dev->name = name;

	ffs_log("exit");

	return 0;
}

/*
 * The caller is responsible for "name" being available whenever f_fs needs it
 */
int ffs_name_dev(struct ffs_dev *dev, const char *name)
{
	int ret;

	ffs_log("enter");

	ffs_dev_lock();
	ret = _ffs_name_dev(dev, name);
	ffs_dev_unlock();

	ffs_log("exit");

	return ret;
}
EXPORT_SYMBOL_GPL(ffs_name_dev);

int ffs_single_dev(struct ffs_dev *dev)
{
	int ret;

	ffs_log("enter");

	ret = 0;
	ffs_dev_lock();

	if (!list_is_singular(&ffs_devices))
		ret = -EBUSY;
	else
		dev->single = true;

	ffs_dev_unlock();

	ffs_log("exit");

	return ret;
}
EXPORT_SYMBOL_GPL(ffs_single_dev);

/*
 * ffs_lock must be taken by the caller of this function
 */
static void _ffs_free_dev(struct ffs_dev *dev)
{

	ffs_log("enter");

	list_del(&dev->entry);
	if (dev->name_allocated)
		kfree(dev->name);
	kfree(dev);
	if (list_empty(&ffs_devices))
		functionfs_cleanup();

	ffs_log("exit");
}

static void *ffs_acquire_dev(const char *dev_name)
{
	struct ffs_dev *ffs_dev;

	ENTER();

	ffs_log("enter");

	ffs_dev_lock();

	ffs_dev = _ffs_find_dev(dev_name);
	if (!ffs_dev)
		ffs_dev = ERR_PTR(-ENOENT);
	else if (ffs_dev->mounted)
		ffs_dev = ERR_PTR(-EBUSY);
	else if (ffs_dev->ffs_acquire_dev_callback &&
	    ffs_dev->ffs_acquire_dev_callback(ffs_dev))
		ffs_dev = ERR_PTR(-ENOENT);
	else
		ffs_dev->mounted = true;

	ffs_dev_unlock();

	ffs_log("exit");

	return ffs_dev;
}

static void ffs_release_dev(struct ffs_data *ffs_data)
{
	struct ffs_dev *ffs_dev;

	ENTER();

	ffs_log("enter");

	ffs_dev_lock();

	ffs_dev = ffs_data->private_data;
	if (ffs_dev) {
		ffs_dev->mounted = false;

		if (ffs_dev->ffs_release_dev_callback)
			ffs_dev->ffs_release_dev_callback(ffs_dev);
	}

	ffs_dev_unlock();

	ffs_log("exit");
}

static int ffs_ready(struct ffs_data *ffs)
{
	struct ffs_dev *ffs_obj;
	int ret = 0;

	ENTER();

	ffs_log("enter");

	ffs_dev_lock();

	ffs_obj = ffs->private_data;
	if (!ffs_obj) {
		ret = -EINVAL;
		goto done;
	}
	if (WARN_ON(ffs_obj->desc_ready)) {
		ret = -EBUSY;
		goto done;
	}

	ffs_obj->desc_ready = true;
	ffs_obj->ffs_data = ffs;

	if (ffs_obj->ffs_ready_callback) {
		ret = ffs_obj->ffs_ready_callback(ffs);
		if (ret)
			goto done;
	}

	set_bit(FFS_FL_CALL_CLOSED_CALLBACK, &ffs->flags);
done:
	ffs_dev_unlock();

	ffs_log("exit");

	return ret;
}

static void ffs_closed(struct ffs_data *ffs)
{
	struct ffs_dev *ffs_obj;
	struct f_fs_opts *opts;

	ENTER();

	ffs_log("enter");

	ffs_dev_lock();

	ffs_obj = ffs->private_data;
	if (!ffs_obj) {
		ffs_dev_unlock();
		goto done;
	}

	ffs_obj->desc_ready = false;

	if (test_and_clear_bit(FFS_FL_CALL_CLOSED_CALLBACK, &ffs->flags) &&
	    ffs_obj->ffs_closed_callback)
		ffs_obj->ffs_closed_callback(ffs);

	if (ffs_obj->opts) {
		opts = ffs_obj->opts;
	} else {
		ffs_dev_unlock();
		goto done;
	}

	smp_mb__before_atomic();
	if (opts->no_configfs || !opts->func_inst.group.cg_item.ci_parent
	    || !atomic_read(&opts->func_inst.group.cg_item.ci_kref.refcount)) {
		ffs_dev_unlock();
		goto done;
	}

	ffs_dev_unlock();

	if (test_bit(FFS_FL_BOUND, &ffs->flags)) {
		unregister_gadget_item(opts->
			       func_inst.group.cg_item.ci_parent->ci_parent);
		ffs_log("unreg gadget done");
	}
done:
	ffs_log("exit");
}

/* Misc helper functions ****************************************************/

static int ffs_mutex_lock(struct mutex *mutex, unsigned nonblock)
{
	return nonblock
		? likely(mutex_trylock(mutex)) ? 0 : -EAGAIN
		: mutex_lock_interruptible(mutex);
}

static char *ffs_prepare_buffer(const char __user *buf, size_t len)
{
	char *data;

	if (unlikely(!len))
		return NULL;

	data = kmalloc(len, GFP_KERNEL);
	if (unlikely(!data))
		return ERR_PTR(-ENOMEM);

	if (unlikely(copy_from_user(data, buf, len))) {
		kfree(data);
		return ERR_PTR(-EFAULT);
	}

	pr_vdebug("Buffer from user space:\n");
	ffs_dump_mem("", data, len);

	return data;
}

DECLARE_USB_FUNCTION_INIT(ffs, ffs_alloc_inst, ffs_alloc);

static int ffs_init(void)
{
	ffs_ipc_log = ipc_log_context_create(NUM_PAGES, "f_fs", 0);
	if (IS_ERR_OR_NULL(ffs_ipc_log))
		ffs_ipc_log =  NULL;

	return 0;
}
module_init(ffs_init);

static void __exit ffs_exit(void)
{
	struct ffs_inst_status *inst_status, *inst_status_tmp = NULL;

	list_for_each_entry(inst_status, &inst_list, list) {
		if (inst_status_tmp) {
			list_del(&inst_status_tmp->list);
			kfree(inst_status_tmp);
		}
		inst_status_tmp = inst_status;
	}
	if (inst_status_tmp) {
		list_del(&inst_status_tmp->list);
		kfree(inst_status_tmp);
	}

	if (ffs_ipc_log) {
		ipc_log_context_destroy(ffs_ipc_log);
		ffs_ipc_log = NULL;
	}
}
module_exit(ffs_exit);

MODULE_LICENSE("GPL");
MODULE_AUTHOR("Michal Nazarewicz");<|MERGE_RESOLUTION|>--- conflicted
+++ resolved
@@ -627,7 +627,6 @@
 
 	if (unlikely(ffs->state == FFS_CLOSING)) {
 		pr_err("FFS_CLOSING!\n");
-<<<<<<< HEAD
 		return -EBUSY;
 	}
 
@@ -636,16 +635,6 @@
 		pr_err("ep0 is already opened!\n");
 		return -EBUSY;
 	}
-=======
-		return -EBUSY;
-	}
-
-	smp_mb__before_atomic();
-	if (atomic_read(&ffs->opened)) {
-		pr_err("ep0 is already opened!\n");
-		return -EBUSY;
-	}
->>>>>>> eb79e2f3
 
 	file->private_data = ffs;
 	ffs_data_opened(ffs);
@@ -1189,9 +1178,6 @@
 
 	ENTER();
 
-	ffs_log("enter:state %d setup_state %d flag %lu", epfile->ffs->state,
-		epfile->ffs->setup_state, epfile->ffs->flags);
-
 	spin_lock_irqsave(&epfile->ffs->eps_lock, flags);
 
 	if (likely(io_data && io_data->ep && io_data->req))
