--- conflicted
+++ resolved
@@ -741,10 +741,10 @@
 
 	req->length = length;
 
-<<<<<<< HEAD
 	/* throttle highspeed IRQ rate back slightly */
 	if (gadget_is_dualspeed(dev->gadget) &&
-			 (dev->gadget->speed == USB_SPEED_HIGH)) {
+			 (dev->gadget->speed == USB_SPEED_HIGH) &&
+			 !list_empty(&dev->tx_reqs)) {
 		dev->tx_qlen++;
 		if (dev->tx_qlen == (dev->qmult/2)) {
 			req->no_interrupt = 0;
@@ -755,15 +755,6 @@
 	} else {
 		req->no_interrupt = 0;
 	}
-=======
-	/* throttle high/super speed IRQ rate back slightly */
-	if (gadget_is_dualspeed(dev->gadget))
-		req->no_interrupt = (((dev->gadget->speed == USB_SPEED_HIGH ||
-				       dev->gadget->speed == USB_SPEED_SUPER)) &&
-					!list_empty(&dev->tx_reqs))
-			? ((atomic_read(&dev->tx_qlen) % dev->qmult) != 0)
-			: 0;
->>>>>>> 29703588
 
 	retval = usb_ep_queue(in, req, GFP_ATOMIC);
 	switch (retval) {
