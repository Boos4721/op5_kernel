#include <linux/configfs.h>
#include <linux/module.h>
#include <linux/slab.h>
#include <linux/device.h>
#include <linux/nls.h>
#include <linux/usb/composite.h>
#include <linux/usb/gadget_configfs.h>
#include "configfs.h"
#include "u_f.h"
#include "u_os_desc.h"
#include "debug.h"

#ifdef CONFIG_USB_CONFIGFS_UEVENT
#include <linux/platform_device.h>
#include <linux/kdev_t.h>
#include <linux/usb/ch9.h>

#ifdef CONFIG_USB_CONFIGFS_F_ACC
extern int acc_ctrlrequest(struct usb_composite_dev *cdev,
				const struct usb_ctrlrequest *ctrl);
void acc_disconnect(void);
#endif
static struct class *android_class;
static struct device *android_device;
static int index;
static int gadget_index;

struct device *create_function_device(char *name)
{
	if (android_device && !IS_ERR(android_device))
		return device_create(android_class, android_device,
			MKDEV(0, index++), NULL, name);
	else
		return ERR_PTR(-EINVAL);
}
EXPORT_SYMBOL_GPL(create_function_device);
#endif

int check_user_usb_string(const char *name,
		struct usb_gadget_strings *stringtab_dev)
{
	unsigned primary_lang;
	unsigned sub_lang;
	u16 num;
	int ret;

	ret = kstrtou16(name, 0, &num);
	if (ret)
		return ret;

	primary_lang = num & 0x3ff;
	sub_lang = num >> 10;

	/* simple sanity check for valid langid */
	switch (primary_lang) {
	case 0:
	case 0x62 ... 0xfe:
	case 0x100 ... 0x3ff:
		return -EINVAL;
	}
	if (!sub_lang)
		return -EINVAL;

	stringtab_dev->language = num;
	return 0;
}

#define MAX_NAME_LEN	40
#define MAX_USB_STRING_LANGS 2

static const struct usb_descriptor_header *otg_desc[2];

struct gadget_info {
	struct config_group group;
	struct config_group functions_group;
	struct config_group configs_group;
	struct config_group strings_group;
	struct config_group os_desc_group;
	struct config_group *default_groups[5];

	struct mutex lock;
	struct usb_gadget_strings *gstrings[MAX_USB_STRING_LANGS + 1];
	struct list_head string_list;
	struct list_head available_func;

	const char *udc_name;
	struct usb_composite_driver composite;
	struct usb_composite_dev cdev;
	bool use_os_desc;
	bool unbinding;
	char b_vendor_code;
	char qw_sign[OS_STRING_QW_SIGN_LEN];
<<<<<<< HEAD
=======
	spinlock_t spinlock;
	bool unbind;
>>>>>>> a44aaea4
#ifdef CONFIG_USB_CONFIGFS_UEVENT
	bool connected;
	bool sw_connected;
	struct work_struct work;
	struct device *dev;
#endif
};

static inline struct gadget_info *to_gadget_info(struct config_item *item)
{
	 return container_of(to_config_group(item), struct gadget_info, group);
}

struct config_usb_cfg {
	struct config_group group;
	struct config_group strings_group;
	struct config_group *default_groups[2];
	struct list_head string_list;
	struct usb_configuration c;
	struct list_head func_list;
	struct usb_gadget_strings *gstrings[MAX_USB_STRING_LANGS + 1];
};

static inline struct config_usb_cfg *to_config_usb_cfg(struct config_item *item)
{
	return container_of(to_config_group(item), struct config_usb_cfg,
			group);
}

struct gadget_strings {
	struct usb_gadget_strings stringtab_dev;
	struct usb_string strings[USB_GADGET_FIRST_AVAIL_IDX];
	char *manufacturer;
	char *product;
	char *serialnumber;

	struct config_group group;
	struct list_head list;
};

struct os_desc {
	struct config_group group;
};

struct gadget_config_name {
	struct usb_gadget_strings stringtab_dev;
	struct usb_string strings;
	char *configuration;

	struct config_group group;
	struct list_head list;
};

#define MAX_USB_STRING_LEN	126
#define MAX_USB_STRING_WITH_NULL_LEN	(MAX_USB_STRING_LEN+1)

static int usb_string_copy(const char *s, char **s_copy)
{
	int ret;
	char *str;
	char *copy = *s_copy;
	ret = strlen(s);
	if (ret > MAX_USB_STRING_LEN)
		return -EOVERFLOW;

	if (copy) {
		str = copy;
	} else {
		str = kmalloc(MAX_USB_STRING_WITH_NULL_LEN, GFP_KERNEL);
		if (!str)
			return -ENOMEM;
	}
	strlcpy(str, s, MAX_USB_STRING_WITH_NULL_LEN);
	if (str[ret - 1] == '\n')
		str[ret - 1] = '\0';
	*s_copy = str;
	return 0;
}

#define GI_DEVICE_DESC_SIMPLE_R_u8(__name)	\
static ssize_t gadget_dev_desc_##__name##_show(struct config_item *item, \
			char *page)	\
{	\
	return sprintf(page, "0x%02x\n", \
		to_gadget_info(item)->cdev.desc.__name); \
}

#define GI_DEVICE_DESC_SIMPLE_R_u16(__name)	\
static ssize_t gadget_dev_desc_##__name##_show(struct config_item *item, \
			char *page)	\
{	\
	return sprintf(page, "0x%04x\n", \
		le16_to_cpup(&to_gadget_info(item)->cdev.desc.__name)); \
}


#define GI_DEVICE_DESC_SIMPLE_W_u8(_name)		\
static ssize_t gadget_dev_desc_##_name##_store(struct config_item *item, \
		const char *page, size_t len)		\
{							\
	u8 val;						\
	int ret;					\
	ret = kstrtou8(page, 0, &val);			\
	if (ret)					\
		return ret;				\
	to_gadget_info(item)->cdev.desc._name = val;	\
	return len;					\
}

#define GI_DEVICE_DESC_SIMPLE_W_u16(_name)	\
static ssize_t gadget_dev_desc_##_name##_store(struct config_item *item, \
		const char *page, size_t len)		\
{							\
	u16 val;					\
	int ret;					\
	ret = kstrtou16(page, 0, &val);			\
	if (ret)					\
		return ret;				\
	to_gadget_info(item)->cdev.desc._name = cpu_to_le16p(&val);	\
	return len;					\
}

#define GI_DEVICE_DESC_SIMPLE_RW(_name, _type)	\
	GI_DEVICE_DESC_SIMPLE_R_##_type(_name)	\
	GI_DEVICE_DESC_SIMPLE_W_##_type(_name)

GI_DEVICE_DESC_SIMPLE_R_u16(bcdUSB);
GI_DEVICE_DESC_SIMPLE_RW(bDeviceClass, u8);
GI_DEVICE_DESC_SIMPLE_RW(bDeviceSubClass, u8);
GI_DEVICE_DESC_SIMPLE_RW(bDeviceProtocol, u8);
GI_DEVICE_DESC_SIMPLE_RW(bMaxPacketSize0, u8);
GI_DEVICE_DESC_SIMPLE_RW(idVendor, u16);
GI_DEVICE_DESC_SIMPLE_RW(idProduct, u16);
GI_DEVICE_DESC_SIMPLE_R_u16(bcdDevice);

static ssize_t is_valid_bcd(u16 bcd_val)
{
	if ((bcd_val & 0xf) > 9)
		return -EINVAL;
	if (((bcd_val >> 4) & 0xf) > 9)
		return -EINVAL;
	if (((bcd_val >> 8) & 0xf) > 9)
		return -EINVAL;
	if (((bcd_val >> 12) & 0xf) > 9)
		return -EINVAL;
	return 0;
}

static ssize_t gadget_dev_desc_bcdDevice_store(struct config_item *item,
		const char *page, size_t len)
{
	u16 bcdDevice;
	int ret;

	ret = kstrtou16(page, 0, &bcdDevice);
	if (ret)
		return ret;
	ret = is_valid_bcd(bcdDevice);
	if (ret)
		return ret;

	to_gadget_info(item)->cdev.desc.bcdDevice = cpu_to_le16(bcdDevice);
	return len;
}

static ssize_t gadget_dev_desc_bcdUSB_store(struct config_item *item,
		const char *page, size_t len)
{
	u16 bcdUSB;
	int ret;

	ret = kstrtou16(page, 0, &bcdUSB);
	if (ret)
		return ret;
	ret = is_valid_bcd(bcdUSB);
	if (ret)
		return ret;

	to_gadget_info(item)->cdev.desc.bcdUSB = cpu_to_le16(bcdUSB);
	return len;
}

static ssize_t gadget_dev_desc_UDC_show(struct config_item *item, char *page)
{
	return sprintf(page, "%s\n", to_gadget_info(item)->udc_name ?: "");
}

static int unregister_gadget(struct gadget_info *gi)
{
	int ret;

	if (!gi->udc_name)
		return -ENODEV;

	gi->unbinding = true;
	ret = usb_gadget_unregister_driver(&gi->composite.gadget_driver);
	if (ret)
		return ret;
	gi->unbinding = false;
	kfree(gi->udc_name);
	gi->udc_name = NULL;
	return 0;
}

static ssize_t gadget_dev_desc_UDC_store(struct config_item *item,
		const char *page, size_t len)
{
	struct gadget_info *gi = to_gadget_info(item);
	char *name;
	int ret;

	name = kstrdup(page, GFP_KERNEL);
	if (!name)
		return -ENOMEM;
	if (name[len - 1] == '\n')
		name[len - 1] = '\0';

	mutex_lock(&gi->lock);

	if (!strlen(name) || strcmp(name, "none") == 0) {
		ret = unregister_gadget(gi);
		if (ret)
			goto err;
		kfree(name);
	} else {
		if (gi->udc_name) {
			ret = -EBUSY;
			goto err;
		}
		ret = usb_udc_attach_driver(name, &gi->composite.gadget_driver);
		if (ret)
			goto err;
		gi->udc_name = name;
	}
	mutex_unlock(&gi->lock);
	return len;
err:
	kfree(name);
	mutex_unlock(&gi->lock);
	return ret;
}

CONFIGFS_ATTR(gadget_dev_desc_, bDeviceClass);
CONFIGFS_ATTR(gadget_dev_desc_, bDeviceSubClass);
CONFIGFS_ATTR(gadget_dev_desc_, bDeviceProtocol);
CONFIGFS_ATTR(gadget_dev_desc_, bMaxPacketSize0);
CONFIGFS_ATTR(gadget_dev_desc_, idVendor);
CONFIGFS_ATTR(gadget_dev_desc_, idProduct);
CONFIGFS_ATTR(gadget_dev_desc_, bcdDevice);
CONFIGFS_ATTR(gadget_dev_desc_, bcdUSB);
CONFIGFS_ATTR(gadget_dev_desc_, UDC);

static struct configfs_attribute *gadget_root_attrs[] = {
	&gadget_dev_desc_attr_bDeviceClass,
	&gadget_dev_desc_attr_bDeviceSubClass,
	&gadget_dev_desc_attr_bDeviceProtocol,
	&gadget_dev_desc_attr_bMaxPacketSize0,
	&gadget_dev_desc_attr_idVendor,
	&gadget_dev_desc_attr_idProduct,
	&gadget_dev_desc_attr_bcdDevice,
	&gadget_dev_desc_attr_bcdUSB,
	&gadget_dev_desc_attr_UDC,
	NULL,
};

static inline struct gadget_strings *to_gadget_strings(struct config_item *item)
{
	 return container_of(to_config_group(item), struct gadget_strings,
			 group);
}

static inline struct gadget_config_name *to_gadget_config_name(
		struct config_item *item)
{
	 return container_of(to_config_group(item), struct gadget_config_name,
			 group);
}

static inline struct usb_function_instance *to_usb_function_instance(
		struct config_item *item)
{
	 return container_of(to_config_group(item),
			 struct usb_function_instance, group);
}

static void gadget_info_attr_release(struct config_item *item)
{
	struct gadget_info *gi = to_gadget_info(item);

	WARN_ON(!list_empty(&gi->cdev.configs));
	WARN_ON(!list_empty(&gi->string_list));
	WARN_ON(!list_empty(&gi->available_func));
	kfree(gi->composite.gadget_driver.function);
	kfree(gi);
}

static struct configfs_item_operations gadget_root_item_ops = {
	.release                = gadget_info_attr_release,
};

static void gadget_config_attr_release(struct config_item *item)
{
	struct config_usb_cfg *cfg = to_config_usb_cfg(item);

	WARN_ON(!list_empty(&cfg->c.functions));
	list_del(&cfg->c.list);
	kfree(cfg->c.label);
	kfree(cfg);
}

static int config_usb_cfg_link(
	struct config_item *usb_cfg_ci,
	struct config_item *usb_func_ci)
{
	struct config_usb_cfg *cfg = to_config_usb_cfg(usb_cfg_ci);
	struct usb_composite_dev *cdev = cfg->c.cdev;
	struct gadget_info *gi = container_of(cdev, struct gadget_info, cdev);

	struct config_group *group = to_config_group(usb_func_ci);
	struct usb_function_instance *fi = container_of(group,
			struct usb_function_instance, group);
	struct usb_function_instance *a_fi;
	struct usb_function *f;
	int ret;

	mutex_lock(&gi->lock);
	/*
	 * Make sure this function is from within our _this_ gadget and not
	 * from another gadget or a random directory.
	 * Also a function instance can only be linked once.
	 */
	list_for_each_entry(a_fi, &gi->available_func, cfs_list) {
		if (a_fi == fi)
			break;
	}
	if (a_fi != fi) {
		ret = -EINVAL;
		goto out;
	}

	list_for_each_entry(f, &cfg->func_list, list) {
		if (f->fi == fi) {
			ret = -EEXIST;
			goto out;
		}
	}

	f = usb_get_function(fi);
	if (IS_ERR(f)) {
		ret = PTR_ERR(f);
		goto out;
	}

	/* stash the function until we bind it to the gadget */
	list_add_tail(&f->list, &cfg->func_list);
	ret = 0;
out:
	mutex_unlock(&gi->lock);
	return ret;
}

static int config_usb_cfg_unlink(
	struct config_item *usb_cfg_ci,
	struct config_item *usb_func_ci)
{
	struct config_usb_cfg *cfg = to_config_usb_cfg(usb_cfg_ci);
	struct usb_composite_dev *cdev = cfg->c.cdev;
	struct gadget_info *gi = container_of(cdev, struct gadget_info, cdev);

	struct config_group *group = to_config_group(usb_func_ci);
	struct usb_function_instance *fi = container_of(group,
			struct usb_function_instance, group);
	struct usb_function *f;

	/*
	 * ideally I would like to forbid to unlink functions while a gadget is
	 * bound to an UDC. Since this isn't possible at the moment, we simply
	 * force an unbind, the function is available here and then we can
	 * remove the function.
	 */
	mutex_lock(&gi->lock);
	if (gi->udc_name)
		unregister_gadget(gi);
	WARN_ON(gi->udc_name);

	list_for_each_entry(f, &cfg->func_list, list) {
		if (f->fi == fi) {
			list_del(&f->list);
			usb_put_function(f);
			mutex_unlock(&gi->lock);
			return 0;
		}
	}
	mutex_unlock(&gi->lock);
	WARN(1, "Unable to locate function to unbind\n");
	return 0;
}

static struct configfs_item_operations gadget_config_item_ops = {
	.release                = gadget_config_attr_release,
	.allow_link             = config_usb_cfg_link,
	.drop_link              = config_usb_cfg_unlink,
};


static ssize_t gadget_config_desc_MaxPower_show(struct config_item *item,
		char *page)
{
	return sprintf(page, "%u\n", to_config_usb_cfg(item)->c.MaxPower);
}

static ssize_t gadget_config_desc_MaxPower_store(struct config_item *item,
		const char *page, size_t len)
{
	u16 val;
	int ret;
	ret = kstrtou16(page, 0, &val);
	if (ret)
		return ret;
	if (DIV_ROUND_UP(val, 8) > 0xff)
		return -ERANGE;
	to_config_usb_cfg(item)->c.MaxPower = val;
	return len;
}

static ssize_t gadget_config_desc_bmAttributes_show(struct config_item *item,
		char *page)
{
	return sprintf(page, "0x%02x\n",
		to_config_usb_cfg(item)->c.bmAttributes);
}

static ssize_t gadget_config_desc_bmAttributes_store(struct config_item *item,
		const char *page, size_t len)
{
	u8 val;
	int ret;
	ret = kstrtou8(page, 0, &val);
	if (ret)
		return ret;
	if (!(val & USB_CONFIG_ATT_ONE))
		return -EINVAL;
	if (val & ~(USB_CONFIG_ATT_ONE | USB_CONFIG_ATT_SELFPOWER |
				USB_CONFIG_ATT_WAKEUP))
		return -EINVAL;
	to_config_usb_cfg(item)->c.bmAttributes = val;
	return len;
}

CONFIGFS_ATTR(gadget_config_desc_, MaxPower);
CONFIGFS_ATTR(gadget_config_desc_, bmAttributes);

static struct configfs_attribute *gadget_config_attrs[] = {
	&gadget_config_desc_attr_MaxPower,
	&gadget_config_desc_attr_bmAttributes,
	NULL,
};

static struct config_item_type gadget_config_type = {
	.ct_item_ops	= &gadget_config_item_ops,
	.ct_attrs	= gadget_config_attrs,
	.ct_owner	= THIS_MODULE,
};

static struct config_item_type gadget_root_type = {
	.ct_item_ops	= &gadget_root_item_ops,
	.ct_attrs	= gadget_root_attrs,
	.ct_owner	= THIS_MODULE,
};

static void composite_init_dev(struct usb_composite_dev *cdev)
{
	spin_lock_init(&cdev->lock);
	INIT_LIST_HEAD(&cdev->configs);
	INIT_LIST_HEAD(&cdev->gstrings);
}

static struct config_group *function_make(
		struct config_group *group,
		const char *name)
{
	struct gadget_info *gi;
	struct usb_function_instance *fi;
	char buf[MAX_NAME_LEN];
	char *func_name;
	char *instance_name;
	int ret;

	ret = snprintf(buf, MAX_NAME_LEN, "%s", name);
	if (ret >= MAX_NAME_LEN)
		return ERR_PTR(-ENAMETOOLONG);

	func_name = buf;
	instance_name = strchr(func_name, '.');
	if (!instance_name) {
		pr_err("Unable to locate . in FUNC.INSTANCE\n");
		return ERR_PTR(-EINVAL);
	}
	*instance_name = '\0';
	instance_name++;

	fi = usb_get_function_instance(func_name);
	if (IS_ERR(fi))
		return ERR_CAST(fi);

	ret = config_item_set_name(&fi->group.cg_item, "%s", name);
	if (ret) {
		usb_put_function_instance(fi);
		return ERR_PTR(ret);
	}
	if (fi->set_inst_name) {
		ret = fi->set_inst_name(fi, instance_name);
		if (ret) {
			usb_put_function_instance(fi);
			return ERR_PTR(ret);
		}
	}

	gi = container_of(group, struct gadget_info, functions_group);

	mutex_lock(&gi->lock);
	list_add_tail(&fi->cfs_list, &gi->available_func);
	mutex_unlock(&gi->lock);
	return &fi->group;
}

static void function_drop(
		struct config_group *group,
		struct config_item *item)
{
	struct usb_function_instance *fi = to_usb_function_instance(item);
	struct gadget_info *gi;

	gi = container_of(group, struct gadget_info, functions_group);

	mutex_lock(&gi->lock);
	list_del(&fi->cfs_list);
	mutex_unlock(&gi->lock);
	config_item_put(item);
}

static struct configfs_group_operations functions_ops = {
	.make_group     = &function_make,
	.drop_item      = &function_drop,
};

static struct config_item_type functions_type = {
	.ct_group_ops   = &functions_ops,
	.ct_owner       = THIS_MODULE,
};

GS_STRINGS_RW(gadget_config_name, configuration);

static struct configfs_attribute *gadget_config_name_langid_attrs[] = {
	&gadget_config_name_attr_configuration,
	NULL,
};

static void gadget_config_name_attr_release(struct config_item *item)
{
	struct gadget_config_name *cn = to_gadget_config_name(item);

	kfree(cn->configuration);

	list_del(&cn->list);
	kfree(cn);
}

USB_CONFIG_STRING_RW_OPS(gadget_config_name);
USB_CONFIG_STRINGS_LANG(gadget_config_name, config_usb_cfg);

static struct config_group *config_desc_make(
		struct config_group *group,
		const char *name)
{
	struct gadget_info *gi;
	struct config_usb_cfg *cfg;
	char buf[MAX_NAME_LEN];
	char *num_str;
	u8 num;
	int ret;

	gi = container_of(group, struct gadget_info, configs_group);
	ret = snprintf(buf, MAX_NAME_LEN, "%s", name);
	if (ret >= MAX_NAME_LEN)
		return ERR_PTR(-ENAMETOOLONG);

	num_str = strchr(buf, '.');
	if (!num_str) {
		pr_err("Unable to locate . in name.bConfigurationValue\n");
		return ERR_PTR(-EINVAL);
	}

	*num_str = '\0';
	num_str++;

	if (!strlen(buf))
		return ERR_PTR(-EINVAL);

	ret = kstrtou8(num_str, 0, &num);
	if (ret)
		return ERR_PTR(ret);

	cfg = kzalloc(sizeof(*cfg), GFP_KERNEL);
	if (!cfg)
		return ERR_PTR(-ENOMEM);
	cfg->c.label = kstrdup(buf, GFP_KERNEL);
	if (!cfg->c.label) {
		ret = -ENOMEM;
		goto err;
	}
	cfg->c.bConfigurationValue = num;
	cfg->c.MaxPower = CONFIG_USB_GADGET_VBUS_DRAW;
	cfg->c.bmAttributes = USB_CONFIG_ATT_ONE;
	INIT_LIST_HEAD(&cfg->string_list);
	INIT_LIST_HEAD(&cfg->func_list);

	cfg->group.default_groups = cfg->default_groups;
	cfg->default_groups[0] = &cfg->strings_group;

	config_group_init_type_name(&cfg->group, name,
				&gadget_config_type);
	config_group_init_type_name(&cfg->strings_group, "strings",
			&gadget_config_name_strings_type);

	ret = usb_add_config_only(&gi->cdev, &cfg->c);
	if (ret)
		goto err;

	return &cfg->group;
err:
	kfree(cfg->c.label);
	kfree(cfg);
	return ERR_PTR(ret);
}

static void config_desc_drop(
		struct config_group *group,
		struct config_item *item)
{
	config_item_put(item);
}

static struct configfs_group_operations config_desc_ops = {
	.make_group     = &config_desc_make,
	.drop_item      = &config_desc_drop,
};

static struct config_item_type config_desc_type = {
	.ct_group_ops   = &config_desc_ops,
	.ct_owner       = THIS_MODULE,
};

GS_STRINGS_RW(gadget_strings, manufacturer);
GS_STRINGS_RW(gadget_strings, product);
GS_STRINGS_RW(gadget_strings, serialnumber);

static struct configfs_attribute *gadget_strings_langid_attrs[] = {
	&gadget_strings_attr_manufacturer,
	&gadget_strings_attr_product,
	&gadget_strings_attr_serialnumber,
	NULL,
};

static void gadget_strings_attr_release(struct config_item *item)
{
	struct gadget_strings *gs = to_gadget_strings(item);

	kfree(gs->manufacturer);
	kfree(gs->product);
	kfree(gs->serialnumber);

	list_del(&gs->list);
	kfree(gs);
}

USB_CONFIG_STRING_RW_OPS(gadget_strings);
USB_CONFIG_STRINGS_LANG(gadget_strings, gadget_info);

static inline struct os_desc *to_os_desc(struct config_item *item)
{
	return container_of(to_config_group(item), struct os_desc, group);
}

static inline struct gadget_info *os_desc_item_to_gadget_info(
		struct config_item *item)
{
	return to_gadget_info(to_os_desc(item)->group.cg_item.ci_parent);
}

static ssize_t os_desc_use_show(struct config_item *item, char *page)
{
	return sprintf(page, "%d",
			os_desc_item_to_gadget_info(item)->use_os_desc);
}

static ssize_t os_desc_use_store(struct config_item *item, const char *page,
				 size_t len)
{
	struct gadget_info *gi = os_desc_item_to_gadget_info(item);
	int ret;
	bool use;

	mutex_lock(&gi->lock);
	ret = strtobool(page, &use);
	if (!ret) {
		gi->use_os_desc = use;
		ret = len;
	}
	mutex_unlock(&gi->lock);

	return ret;
}

static ssize_t os_desc_b_vendor_code_show(struct config_item *item, char *page)
{
	return sprintf(page, "%d",
			os_desc_item_to_gadget_info(item)->b_vendor_code);
}

static ssize_t os_desc_b_vendor_code_store(struct config_item *item,
					   const char *page, size_t len)
{
	struct gadget_info *gi = os_desc_item_to_gadget_info(item);
	int ret;
	u8 b_vendor_code;

	mutex_lock(&gi->lock);
	ret = kstrtou8(page, 0, &b_vendor_code);
	if (!ret) {
		gi->b_vendor_code = b_vendor_code;
		ret = len;
	}
	mutex_unlock(&gi->lock);

	return ret;
}

static ssize_t os_desc_qw_sign_show(struct config_item *item, char *page)
{
	struct gadget_info *gi = os_desc_item_to_gadget_info(item);

	memcpy(page, gi->qw_sign, OS_STRING_QW_SIGN_LEN);
	return OS_STRING_QW_SIGN_LEN;
}

static ssize_t os_desc_qw_sign_store(struct config_item *item, const char *page,
				     size_t len)
{
	struct gadget_info *gi = os_desc_item_to_gadget_info(item);
	int res, l;

	l = min((int)len, OS_STRING_QW_SIGN_LEN >> 1);
	if (page[l - 1] == '\n')
		--l;

	mutex_lock(&gi->lock);
	res = utf8s_to_utf16s(page, l,
			      UTF16_LITTLE_ENDIAN, (wchar_t *) gi->qw_sign,
			      OS_STRING_QW_SIGN_LEN);
	if (res > 0)
		res = len;
	mutex_unlock(&gi->lock);

	return res;
}

CONFIGFS_ATTR(os_desc_, use);
CONFIGFS_ATTR(os_desc_, b_vendor_code);
CONFIGFS_ATTR(os_desc_, qw_sign);

static struct configfs_attribute *os_desc_attrs[] = {
	&os_desc_attr_use,
	&os_desc_attr_b_vendor_code,
	&os_desc_attr_qw_sign,
	NULL,
};

static void os_desc_attr_release(struct config_item *item)
{
	struct os_desc *os_desc = to_os_desc(item);
	kfree(os_desc);
}

static int os_desc_link(struct config_item *os_desc_ci,
			struct config_item *usb_cfg_ci)
{
	struct gadget_info *gi = container_of(to_config_group(os_desc_ci),
					struct gadget_info, os_desc_group);
	struct usb_composite_dev *cdev = &gi->cdev;
	struct config_usb_cfg *c_target =
		container_of(to_config_group(usb_cfg_ci),
			     struct config_usb_cfg, group);
	struct usb_configuration *c;
	int ret;

	mutex_lock(&gi->lock);
	list_for_each_entry(c, &cdev->configs, list) {
		if (c == &c_target->c)
			break;
	}
	if (c != &c_target->c) {
		ret = -EINVAL;
		goto out;
	}

	if (cdev->os_desc_config) {
		ret = -EBUSY;
		goto out;
	}

	cdev->os_desc_config = &c_target->c;
	ret = 0;

out:
	mutex_unlock(&gi->lock);
	return ret;
}

static int os_desc_unlink(struct config_item *os_desc_ci,
			  struct config_item *usb_cfg_ci)
{
	struct gadget_info *gi = container_of(to_config_group(os_desc_ci),
					struct gadget_info, os_desc_group);
	struct usb_composite_dev *cdev = &gi->cdev;

	mutex_lock(&gi->lock);
	if (gi->udc_name)
		unregister_gadget(gi);
	cdev->os_desc_config = NULL;
	WARN_ON(gi->udc_name);
	mutex_unlock(&gi->lock);
	return 0;
}

static struct configfs_item_operations os_desc_ops = {
	.release                = os_desc_attr_release,
	.allow_link		= os_desc_link,
	.drop_link		= os_desc_unlink,
};

static struct config_item_type os_desc_type = {
	.ct_item_ops	= &os_desc_ops,
	.ct_attrs	= os_desc_attrs,
	.ct_owner	= THIS_MODULE,
};

static inline struct usb_os_desc_ext_prop
*to_usb_os_desc_ext_prop(struct config_item *item)
{
	return container_of(item, struct usb_os_desc_ext_prop, item);
}

static ssize_t ext_prop_type_show(struct config_item *item, char *page)
{
	return sprintf(page, "%d", to_usb_os_desc_ext_prop(item)->type);
}

static ssize_t ext_prop_type_store(struct config_item *item,
				   const char *page, size_t len)
{
	struct usb_os_desc_ext_prop *ext_prop = to_usb_os_desc_ext_prop(item);
	struct usb_os_desc *desc = to_usb_os_desc(ext_prop->item.ci_parent);
	u8 type;
	int ret;

	if (desc->opts_mutex)
		mutex_lock(desc->opts_mutex);
	ret = kstrtou8(page, 0, &type);
	if (ret)
		goto end;
	if (type < USB_EXT_PROP_UNICODE || type > USB_EXT_PROP_UNICODE_MULTI) {
		ret = -EINVAL;
		goto end;
	}

	if ((ext_prop->type == USB_EXT_PROP_BINARY ||
	    ext_prop->type == USB_EXT_PROP_LE32 ||
	    ext_prop->type == USB_EXT_PROP_BE32) &&
	    (type == USB_EXT_PROP_UNICODE ||
	    type == USB_EXT_PROP_UNICODE_ENV ||
	    type == USB_EXT_PROP_UNICODE_LINK))
		ext_prop->data_len <<= 1;
	else if ((ext_prop->type == USB_EXT_PROP_UNICODE ||
		   ext_prop->type == USB_EXT_PROP_UNICODE_ENV ||
		   ext_prop->type == USB_EXT_PROP_UNICODE_LINK) &&
		   (type == USB_EXT_PROP_BINARY ||
		   type == USB_EXT_PROP_LE32 ||
		   type == USB_EXT_PROP_BE32))
		ext_prop->data_len >>= 1;
	ext_prop->type = type;
	ret = len;

end:
	if (desc->opts_mutex)
		mutex_unlock(desc->opts_mutex);
	return ret;
}

static ssize_t ext_prop_data_show(struct config_item *item, char *page)
{
	struct usb_os_desc_ext_prop *ext_prop = to_usb_os_desc_ext_prop(item);
	int len = ext_prop->data_len;

	if (ext_prop->type == USB_EXT_PROP_UNICODE ||
	    ext_prop->type == USB_EXT_PROP_UNICODE_ENV ||
	    ext_prop->type == USB_EXT_PROP_UNICODE_LINK)
		len >>= 1;
	memcpy(page, ext_prop->data, len);

	return len;
}

static ssize_t ext_prop_data_store(struct config_item *item,
				   const char *page, size_t len)
{
	struct usb_os_desc_ext_prop *ext_prop = to_usb_os_desc_ext_prop(item);
	struct usb_os_desc *desc = to_usb_os_desc(ext_prop->item.ci_parent);
	char *new_data;
	size_t ret_len = len;

	if (page[len - 1] == '\n' || page[len - 1] == '\0')
		--len;
	new_data = kmemdup(page, len, GFP_KERNEL);
	if (!new_data)
		return -ENOMEM;

	if (desc->opts_mutex)
		mutex_lock(desc->opts_mutex);
	kfree(ext_prop->data);
	ext_prop->data = new_data;
	desc->ext_prop_len -= ext_prop->data_len;
	ext_prop->data_len = len;
	desc->ext_prop_len += ext_prop->data_len;
	if (ext_prop->type == USB_EXT_PROP_UNICODE ||
	    ext_prop->type == USB_EXT_PROP_UNICODE_ENV ||
	    ext_prop->type == USB_EXT_PROP_UNICODE_LINK) {
		desc->ext_prop_len -= ext_prop->data_len;
		ext_prop->data_len <<= 1;
		ext_prop->data_len += 2;
		desc->ext_prop_len += ext_prop->data_len;
	}
	if (desc->opts_mutex)
		mutex_unlock(desc->opts_mutex);
	return ret_len;
}

CONFIGFS_ATTR(ext_prop_, type);
CONFIGFS_ATTR(ext_prop_, data);

static struct configfs_attribute *ext_prop_attrs[] = {
	&ext_prop_attr_type,
	&ext_prop_attr_data,
	NULL,
};

static void usb_os_desc_ext_prop_release(struct config_item *item)
{
	struct usb_os_desc_ext_prop *ext_prop = to_usb_os_desc_ext_prop(item);

	kfree(ext_prop); /* frees a whole chunk */
}

static struct configfs_item_operations ext_prop_ops = {
	.release		= usb_os_desc_ext_prop_release,
};

static struct config_item *ext_prop_make(
		struct config_group *group,
		const char *name)
{
	struct usb_os_desc_ext_prop *ext_prop;
	struct config_item_type *ext_prop_type;
	struct usb_os_desc *desc;
	char *vlabuf;

	vla_group(data_chunk);
	vla_item(data_chunk, struct usb_os_desc_ext_prop, ext_prop, 1);
	vla_item(data_chunk, struct config_item_type, ext_prop_type, 1);

	vlabuf = kzalloc(vla_group_size(data_chunk), GFP_KERNEL);
	if (!vlabuf)
		return ERR_PTR(-ENOMEM);

	ext_prop = vla_ptr(vlabuf, data_chunk, ext_prop);
	ext_prop_type = vla_ptr(vlabuf, data_chunk, ext_prop_type);

	desc = container_of(group, struct usb_os_desc, group);
	ext_prop_type->ct_item_ops = &ext_prop_ops;
	ext_prop_type->ct_attrs = ext_prop_attrs;
	ext_prop_type->ct_owner = desc->owner;

	config_item_init_type_name(&ext_prop->item, name, ext_prop_type);

	ext_prop->name = kstrdup(name, GFP_KERNEL);
	if (!ext_prop->name) {
		kfree(vlabuf);
		return ERR_PTR(-ENOMEM);
	}
	desc->ext_prop_len += 14;
	ext_prop->name_len = 2 * strlen(ext_prop->name) + 2;
	if (desc->opts_mutex)
		mutex_lock(desc->opts_mutex);
	desc->ext_prop_len += ext_prop->name_len;
	list_add_tail(&ext_prop->entry, &desc->ext_prop);
	++desc->ext_prop_count;
	if (desc->opts_mutex)
		mutex_unlock(desc->opts_mutex);

	return &ext_prop->item;
}

static void ext_prop_drop(struct config_group *group, struct config_item *item)
{
	struct usb_os_desc_ext_prop *ext_prop = to_usb_os_desc_ext_prop(item);
	struct usb_os_desc *desc = to_usb_os_desc(&group->cg_item);

	if (desc->opts_mutex)
		mutex_lock(desc->opts_mutex);
	list_del(&ext_prop->entry);
	--desc->ext_prop_count;
	kfree(ext_prop->name);
	desc->ext_prop_len -= (ext_prop->name_len + ext_prop->data_len + 14);
	if (desc->opts_mutex)
		mutex_unlock(desc->opts_mutex);
	config_item_put(item);
}

static struct configfs_group_operations interf_grp_ops = {
	.make_item	= &ext_prop_make,
	.drop_item	= &ext_prop_drop,
};

static ssize_t interf_grp_compatible_id_show(struct config_item *item,
					     char *page)
{
	memcpy(page, to_usb_os_desc(item)->ext_compat_id, 8);
	return 8;
}

static ssize_t interf_grp_compatible_id_store(struct config_item *item,
					      const char *page, size_t len)
{
	struct usb_os_desc *desc = to_usb_os_desc(item);
	int l;

	l = min_t(int, 8, len);
	if (page[l - 1] == '\n')
		--l;
	if (desc->opts_mutex)
		mutex_lock(desc->opts_mutex);
	memcpy(desc->ext_compat_id, page, l);

	if (desc->opts_mutex)
		mutex_unlock(desc->opts_mutex);

	return len;
}

static ssize_t interf_grp_sub_compatible_id_show(struct config_item *item,
						 char *page)
{
	memcpy(page, to_usb_os_desc(item)->ext_compat_id + 8, 8);
	return 8;
}

static ssize_t interf_grp_sub_compatible_id_store(struct config_item *item,
						  const char *page, size_t len)
{
	struct usb_os_desc *desc = to_usb_os_desc(item);
	int l;

	l = min_t(int, 8, len);
	if (page[l - 1] == '\n')
		--l;
	if (desc->opts_mutex)
		mutex_lock(desc->opts_mutex);
	memcpy(desc->ext_compat_id + 8, page, l);

	if (desc->opts_mutex)
		mutex_unlock(desc->opts_mutex);

	return len;
}

CONFIGFS_ATTR(interf_grp_, compatible_id);
CONFIGFS_ATTR(interf_grp_, sub_compatible_id);

static struct configfs_attribute *interf_grp_attrs[] = {
	&interf_grp_attr_compatible_id,
	&interf_grp_attr_sub_compatible_id,
	NULL
};

int usb_os_desc_prepare_interf_dir(struct config_group *parent,
				   int n_interf,
				   struct usb_os_desc **desc,
				   char **names,
				   struct module *owner)
{
	struct config_group **f_default_groups, *os_desc_group,
				**interface_groups;
	struct config_item_type *os_desc_type, *interface_type;

	vla_group(data_chunk);
	vla_item(data_chunk, struct config_group *, f_default_groups, 2);
	vla_item(data_chunk, struct config_group, os_desc_group, 1);
	vla_item(data_chunk, struct config_group *, interface_groups,
		 n_interf + 1);
	vla_item(data_chunk, struct config_item_type, os_desc_type, 1);
	vla_item(data_chunk, struct config_item_type, interface_type, 1);

	char *vlabuf = kzalloc(vla_group_size(data_chunk), GFP_KERNEL);
	if (!vlabuf)
		return -ENOMEM;

	f_default_groups = vla_ptr(vlabuf, data_chunk, f_default_groups);
	os_desc_group = vla_ptr(vlabuf, data_chunk, os_desc_group);
	os_desc_type = vla_ptr(vlabuf, data_chunk, os_desc_type);
	interface_groups = vla_ptr(vlabuf, data_chunk, interface_groups);
	interface_type = vla_ptr(vlabuf, data_chunk, interface_type);

	parent->default_groups = f_default_groups;
	os_desc_type->ct_owner = owner;
	config_group_init_type_name(os_desc_group, "os_desc", os_desc_type);
	f_default_groups[0] = os_desc_group;

	os_desc_group->default_groups = interface_groups;
	interface_type->ct_group_ops = &interf_grp_ops;
	interface_type->ct_attrs = interf_grp_attrs;
	interface_type->ct_owner = owner;

	while (n_interf--) {
		struct usb_os_desc *d;

		d = desc[n_interf];
		d->owner = owner;
		config_group_init_type_name(&d->group, "", interface_type);
		config_item_set_name(&d->group.cg_item, "interface.%s",
				     names[n_interf]);
		interface_groups[n_interf] = &d->group;
	}

	return 0;
}
EXPORT_SYMBOL(usb_os_desc_prepare_interf_dir);

static int configfs_do_nothing(struct usb_composite_dev *cdev)
{
	WARN_ON(1);
	return -EINVAL;
}

int composite_dev_prepare(struct usb_composite_driver *composite,
		struct usb_composite_dev *dev);

int composite_os_desc_req_prepare(struct usb_composite_dev *cdev,
				  struct usb_ep *ep0);

static void purge_configs_funcs(struct gadget_info *gi)
{
	struct usb_configuration	*c;

	list_for_each_entry(c, &gi->cdev.configs, list) {
		struct usb_function *f, *tmp;
		struct config_usb_cfg *cfg;

		cfg = container_of(c, struct config_usb_cfg, c);

		list_for_each_entry_safe_reverse(f, tmp, &c->functions, list) {

			list_move(&f->list, &cfg->func_list);
			if (f->unbind) {
				dev_err(&gi->cdev.gadget->dev, "unbind function"
						" '%s'/%pK\n", f->name, f);
				f->unbind(c, f);
			}
		}
		c->next_interface_id = 0;
		memset(c->interface, 0, sizeof(c->interface));
		c->superspeed = 0;
		c->highspeed = 0;
		c->fullspeed = 0;
	}
}

static int configfs_composite_bind(struct usb_gadget *gadget,
		struct usb_gadget_driver *gdriver)
{
	struct usb_composite_driver     *composite = to_cdriver(gdriver);
	struct gadget_info		*gi = container_of(composite,
						struct gadget_info, composite);
	struct usb_composite_dev	*cdev = &gi->cdev;
	struct usb_configuration	*c;
	struct usb_string		*s;
	unsigned			i;
	int				ret;

	/* the gi->lock is hold by the caller */
	cdev->gadget = gadget;
	set_gadget_data(gadget, cdev);
	ret = composite_dev_prepare(composite, cdev);
	if (ret)
		return ret;
	/* and now the gadget bind */
	ret = -EINVAL;

	if (list_empty(&gi->cdev.configs)) {
		pr_err("Need at least one configuration in %s.\n",
				gi->composite.name);
		goto err_comp_cleanup;
	}


	list_for_each_entry(c, &gi->cdev.configs, list) {
		struct config_usb_cfg *cfg;

		cfg = container_of(c, struct config_usb_cfg, c);
		if (list_empty(&cfg->func_list)) {
			pr_err("Config %s/%d of %s needs at least one function.\n",
			      c->label, c->bConfigurationValue,
			      gi->composite.name);
			goto err_comp_cleanup;
		}
	}

	/* init all strings */
	if (!list_empty(&gi->string_list)) {
		struct gadget_strings *gs;

		i = 0;
		list_for_each_entry(gs, &gi->string_list, list) {

			gi->gstrings[i] = &gs->stringtab_dev;
			gs->stringtab_dev.strings = gs->strings;
			gs->strings[USB_GADGET_MANUFACTURER_IDX].s =
				gs->manufacturer;
			gs->strings[USB_GADGET_PRODUCT_IDX].s = gs->product;
			gs->strings[USB_GADGET_SERIAL_IDX].s = gs->serialnumber;
			i++;
		}
		gi->gstrings[i] = NULL;
		s = usb_gstrings_attach(&gi->cdev, gi->gstrings,
				USB_GADGET_FIRST_AVAIL_IDX);
		if (IS_ERR(s)) {
			ret = PTR_ERR(s);
			goto err_comp_cleanup;
		}

		gi->cdev.desc.iManufacturer = s[USB_GADGET_MANUFACTURER_IDX].id;
		gi->cdev.desc.iProduct = s[USB_GADGET_PRODUCT_IDX].id;
		gi->cdev.desc.iSerialNumber = s[USB_GADGET_SERIAL_IDX].id;
	}

	if (gi->use_os_desc) {
		cdev->use_os_string = true;
		cdev->b_vendor_code = gi->b_vendor_code;
		memcpy(cdev->qw_sign, gi->qw_sign, OS_STRING_QW_SIGN_LEN);
	}

	if (gadget_is_otg(gadget) && !otg_desc[0]) {
		struct usb_descriptor_header *usb_desc;

		usb_desc = usb_otg_descriptor_alloc(gadget);
		if (!usb_desc) {
			ret = -ENOMEM;
			goto err_comp_cleanup;
		}
		usb_otg_descriptor_init(gadget, usb_desc);
		otg_desc[0] = usb_desc;
		otg_desc[1] = NULL;
	}

	/* Go through all configs, attach all functions */
	list_for_each_entry(c, &gi->cdev.configs, list) {
		struct config_usb_cfg *cfg;
		struct usb_function *f;
		struct usb_function *tmp;
		struct gadget_config_name *cn;

		if (gadget_is_otg(gadget))
			c->descriptors = otg_desc;

		cfg = container_of(c, struct config_usb_cfg, c);
		if (!list_empty(&cfg->string_list)) {
			i = 0;
			list_for_each_entry(cn, &cfg->string_list, list) {
				cfg->gstrings[i] = &cn->stringtab_dev;
				cn->stringtab_dev.strings = &cn->strings;
				cn->strings.s = cn->configuration;
				i++;
			}
			cfg->gstrings[i] = NULL;
			s = usb_gstrings_attach(&gi->cdev, cfg->gstrings, 1);
			if (IS_ERR(s)) {
				ret = PTR_ERR(s);
				goto err_comp_cleanup;
			}
			c->iConfiguration = s[0].id;
		}

		list_for_each_entry_safe(f, tmp, &cfg->func_list, list) {
			list_del(&f->list);
			ret = usb_add_function(c, f);
			if (ret) {
				list_add(&f->list, &cfg->func_list);
				goto err_purge_funcs;
			}
		}
		usb_ep_autoconfig_reset(cdev->gadget);
	}
	if (cdev->use_os_string) {
		ret = composite_os_desc_req_prepare(cdev, gadget->ep0);
		if (ret)
			goto err_purge_funcs;
	}

	usb_ep_autoconfig_reset(cdev->gadget);
	return 0;

err_purge_funcs:
	purge_configs_funcs(gi);
err_comp_cleanup:
	composite_dev_cleanup(cdev);
	return ret;
}

#ifdef CONFIG_USB_CONFIGFS_UEVENT
static void android_work(struct work_struct *data)
{
	struct gadget_info *gi = container_of(data, struct gadget_info, work);
	struct usb_composite_dev *cdev = &gi->cdev;
	char *disconnected[2] = { "USB_STATE=DISCONNECTED", NULL };
	char *connected[2]    = { "USB_STATE=CONNECTED", NULL };
	char *configured[2]   = { "USB_STATE=CONFIGURED", NULL };
	/* 0-connected 1-configured 2-disconnected*/
	bool status[3] = { false, false, false };
	unsigned long flags;
	bool uevent_sent = false;

	spin_lock_irqsave(&cdev->lock, flags);
	if (cdev->config)
		status[1] = true;

	if (gi->connected != gi->sw_connected) {
		if (gi->connected)
			status[0] = true;
		else
			status[2] = true;
		gi->sw_connected = gi->connected;
	}
	spin_unlock_irqrestore(&cdev->lock, flags);

	if (status[0]) {
		kobject_uevent_env(&gi->dev->kobj,
					KOBJ_CHANGE, connected);
		pr_info("%s: sent uevent %s\n", __func__, connected[0]);
		uevent_sent = true;
	}

	if (status[1]) {
		kobject_uevent_env(&gi->dev->kobj,
					KOBJ_CHANGE, configured);
		pr_info("%s: sent uevent %s\n", __func__, configured[0]);
		uevent_sent = true;
	}

	if (status[2]) {
		kobject_uevent_env(&gi->dev->kobj,
					KOBJ_CHANGE, disconnected);
		pr_info("%s: sent uevent %s\n", __func__, disconnected[0]);
		uevent_sent = true;
	}

	if (!uevent_sent) {
		pr_info("%s: did not send uevent (%d %d %pK)\n", __func__,
			gi->connected, gi->sw_connected, cdev->config);
	}
}
#endif

static void configfs_composite_unbind(struct usb_gadget *gadget)
{
	struct usb_composite_dev	*cdev;
	struct gadget_info		*gi;

	/* the gi->lock is hold by the caller */

	cdev = get_gadget_data(gadget);
	gi = container_of(cdev, struct gadget_info, cdev);

	kfree(otg_desc[0]);
	otg_desc[0] = NULL;
	purge_configs_funcs(gi);
	composite_dev_cleanup(cdev);
	usb_ep_autoconfig_reset(cdev->gadget);
	cdev->gadget = NULL;
	set_gadget_data(gadget, NULL);
}

<<<<<<< HEAD
#ifdef CONFIG_USB_CONFIGFS_UEVENT
static int android_setup(struct usb_gadget *gadget,
			const struct usb_ctrlrequest *c)
=======
#if !IS_ENABLED(CONFIG_USB_CONFIGFS_UEVENT)
static int configfs_composite_setup(struct usb_gadget *gadget,
		const struct usb_ctrlrequest *ctrl)
>>>>>>> a44aaea4
{
	struct usb_composite_dev *cdev = get_gadget_data(gadget);
	unsigned long flags;
	struct gadget_info *gi = container_of(cdev, struct gadget_info, cdev);
	int value = -EOPNOTSUPP;
	struct usb_function_instance *fi;

	spin_lock_irqsave(&cdev->lock, flags);
	if (!gi->connected) {
		gi->connected = 1;
		schedule_work(&gi->work);
	}
	spin_unlock_irqrestore(&cdev->lock, flags);
	list_for_each_entry(fi, &gi->available_func, cfs_list) {
		if (fi != NULL && fi->f != NULL && fi->f->setup != NULL) {
			value = fi->f->setup(fi->f, c);
			if (value >= 0)
				break;
		}
	}

#ifdef CONFIG_USB_CONFIGFS_F_ACC
	if (value < 0)
		value = acc_ctrlrequest(cdev, c);
#endif

	if (value < 0)
		value = composite_setup(gadget, c);

	spin_lock_irqsave(&cdev->lock, flags);
	if (c->bRequest == USB_REQ_SET_CONFIGURATION &&
						cdev->config) {
		schedule_work(&gi->work);
	}
	spin_unlock_irqrestore(&cdev->lock, flags);

	return value;
}

static void android_disconnect(struct usb_gadget *gadget)
{
	struct usb_composite_dev        *cdev = get_gadget_data(gadget);
	struct gadget_info *gi;

	if (!cdev) {
		pr_err("%s: gadget is not connected\n", __func__);
		return;
	}

	gi = container_of(cdev, struct gadget_info, cdev);

	/* FIXME: There's a race between usb_gadget_udc_stop() which is likely
	 * to set the gadget driver to NULL in the udc driver and this drivers
	 * gadget disconnect fn which likely checks for the gadget driver to
	 * be a null ptr. It happens that unbind (doing set_gadget_data(NULL))
	 * is called before the gadget driver is set to NULL and the udc driver
	 * calls disconnect fn which results in cdev being a null ptr.
	 */
	if (cdev == NULL) {
		WARN(1, "%s: gadget driver already disconnected\n", __func__);
		return;
	}

	/* accessory HID support can be active while the
		accessory function is not actually enabled,
		so we need to inform it when we are disconnected.
	*/

#ifdef CONFIG_USB_CONFIGFS_F_ACC
	acc_disconnect();
#endif
	gi->connected = 0;
	if (!gi->unbinding)
		schedule_work(&gi->work);
	composite_disconnect(gadget);
}
#endif
<<<<<<< HEAD

static const struct usb_gadget_driver configfs_driver_template = {
	.bind           = configfs_composite_bind,
	.unbind         = configfs_composite_unbind,
#ifdef CONFIG_USB_CONFIGFS_UEVENT
	.setup          = android_setup,
	.reset          = android_disconnect,
	.disconnect     = android_disconnect,
#else
	.setup          = composite_setup,
	.reset          = composite_disconnect,
	.disconnect     = composite_disconnect,
#endif
	.suspend	= composite_suspend,
	.resume		= composite_resume,

	.max_speed	= USB_SPEED_SUPER,
	.driver = {
		.owner          = THIS_MODULE,
		.name		= "configfs-gadget",
	},
};
=======
>>>>>>> a44aaea4

#ifdef CONFIG_USB_CONFIGFS_UEVENT
static ssize_t state_show(struct device *pdev, struct device_attribute *attr,
			char *buf)
{
	struct gadget_info *dev = dev_get_drvdata(pdev);
	struct usb_composite_dev *cdev;
	char *state = "DISCONNECTED";
	unsigned long flags;

	if (!dev)
		goto out;

	cdev = &dev->cdev;

	if (!cdev)
		goto out;

	spin_lock_irqsave(&cdev->lock, flags);
	if (cdev->config)
		state = "CONFIGURED";
	else if (dev->connected)
		state = "CONNECTED";
	spin_unlock_irqrestore(&cdev->lock, flags);
out:
	return sprintf(buf, "%s\n", state);
}

static DEVICE_ATTR(state, S_IRUGO, state_show, NULL);

static struct device_attribute *android_usb_attributes[] = {
	&dev_attr_state,
	NULL
};

static int android_device_create(struct gadget_info *gi)
{
	struct device_attribute **attrs;
	struct device_attribute *attr;
	char str[10];

	INIT_WORK(&gi->work, android_work);
	snprintf(str, sizeof(str), "android%d", gadget_index - 1);
	pr_debug("Creating android device %s\n", str);
	gi->dev = device_create(android_class, NULL,
				MKDEV(0, 0), NULL, str);
	if (IS_ERR(gi->dev))
		return PTR_ERR(gi->dev);

	dev_set_drvdata(gi->dev, gi);
	if (gadget_index == 1)
		android_device = gi->dev;

	attrs = android_usb_attributes;
	while ((attr = *attrs++)) {
		int err;

		err = device_create_file(gi->dev, attr);
		if (err) {
			device_destroy(gi->dev->class,
				       gi->dev->devt);
			return err;
		}
	}

	return 0;
}

<<<<<<< HEAD
static void android_device_destroy(struct device *dev)
{
	struct device_attribute **attrs;
	struct device_attribute *attr;

	attrs = android_usb_attributes;
	while ((attr = *attrs++))
		device_remove_file(dev, attr);
	device_destroy(dev->class, dev->devt);
}
#else
static inline int android_device_create(struct gadget_info *gi)
{
	return 0;
}
=======
#ifdef CONFIG_USB_CONFIGFS_UEVENT
static int android_setup(struct usb_gadget *gadget,
			const struct usb_ctrlrequest *c)
{
	struct usb_composite_dev *cdev = get_gadget_data(gadget);
	unsigned long flags;
	struct gadget_info *gi = container_of(cdev, struct gadget_info, cdev);
	int value = -EOPNOTSUPP;
	struct usb_function_instance *fi;

	spin_lock_irqsave(&cdev->lock, flags);
	if (!gi->connected) {
		gi->connected = 1;
		schedule_work(&gi->work);
	}
	spin_unlock_irqrestore(&cdev->lock, flags);
	list_for_each_entry(fi, &gi->available_func, cfs_list) {
		if (fi != NULL && fi->f != NULL && fi->f->setup != NULL) {
			value = fi->f->setup(fi->f, c);
			if (value >= 0)
				break;
		}
	}

#ifdef CONFIG_USB_CONFIGFS_F_ACC
	if (value < 0)
		value = acc_ctrlrequest(cdev, c);
#endif

	if (value < 0)
		value = composite_setup(gadget, c);

	spin_lock_irqsave(&cdev->lock, flags);
	if (c->bRequest == USB_REQ_SET_CONFIGURATION &&
						cdev->config) {
		schedule_work(&gi->work);
	}
	spin_unlock_irqrestore(&cdev->lock, flags);

	return value;
}

static void android_disconnect(struct usb_gadget *gadget)
{
	struct usb_composite_dev        *cdev = get_gadget_data(gadget);
	struct gadget_info *gi;

	if (!cdev) {
		pr_err("%s: gadget is not connected\n", __func__);
		return;
	}

	gi = container_of(cdev, struct gadget_info, cdev);

	/* FIXME: There's a race between usb_gadget_udc_stop() which is likely
	 * to set the gadget driver to NULL in the udc driver and this drivers
	 * gadget disconnect fn which likely checks for the gadget driver to
	 * be a null ptr. It happens that unbind (doing set_gadget_data(NULL))
	 * is called before the gadget driver is set to NULL and the udc driver
	 * calls disconnect fn which results in cdev being a null ptr.
	 */
	if (cdev == NULL) {
		WARN(1, "%s: gadget driver already disconnected\n", __func__);
		return;
	}

	/* accessory HID support can be active while the
		accessory function is not actually enabled,
		so we need to inform it when we are disconnected.
	*/

#ifdef CONFIG_USB_CONFIGFS_F_ACC
	acc_disconnect();
#endif
	gi->connected = 0;
	if (!gi->unbinding)
		schedule_work(&gi->work);
	composite_disconnect(gadget);
}
#endif

static const struct usb_gadget_driver configfs_driver_template = {
	.bind           = configfs_composite_bind,
	.unbind         = configfs_composite_unbind,
#ifdef CONFIG_USB_CONFIGFS_UEVENT
	.setup          = android_setup,
	.reset          = android_disconnect,
	.disconnect     = android_disconnect,
#else
	.setup          = configfs_composite_setup,
	.reset          = configfs_composite_disconnect,
	.disconnect     = configfs_composite_disconnect,
#endif
	.suspend	= configfs_composite_suspend,
	.resume		= configfs_composite_resume,
>>>>>>> a44aaea4

static inline void android_device_destroy(struct device *dev)
{
}
#endif

#ifdef CONFIG_USB_CONFIGFS_UEVENT
static ssize_t state_show(struct device *pdev, struct device_attribute *attr,
			char *buf)
{
	struct gadget_info *dev = dev_get_drvdata(pdev);
	struct usb_composite_dev *cdev;
	char *state = "DISCONNECTED";
	unsigned long flags;

	if (!dev)
		goto out;

	cdev = &dev->cdev;

	if (!cdev)
		goto out;

	spin_lock_irqsave(&cdev->lock, flags);
	if (cdev->config)
		state = "CONFIGURED";
	else if (dev->connected)
		state = "CONNECTED";
	spin_unlock_irqrestore(&cdev->lock, flags);
out:
	return sprintf(buf, "%s\n", state);
}

static DEVICE_ATTR(state, S_IRUGO, state_show, NULL);

static struct device_attribute *android_usb_attributes[] = {
	&dev_attr_state,
	NULL
};

static int android_device_create(struct gadget_info *gi)
{
	struct device_attribute **attrs;
	struct device_attribute *attr;
	char str[10];

	INIT_WORK(&gi->work, android_work);
	snprintf(str, sizeof(str), "android%d", gadget_index - 1);
	pr_debug("Creating android device %s\n", str);
	gi->dev = device_create(android_class, NULL,
				MKDEV(0, 0), NULL, str);
	if (IS_ERR(gi->dev))
		return PTR_ERR(gi->dev);

	dev_set_drvdata(gi->dev, gi);
	if (gadget_index == 1)
		android_device = gi->dev;

	attrs = android_usb_attributes;
	while ((attr = *attrs++)) {
		int err;

		err = device_create_file(gi->dev, attr);
		if (err) {
			device_destroy(gi->dev->class,
				       gi->dev->devt);
			return err;
		}
	}

	return 0;
}

static void android_device_destroy(struct device *dev)
{
	struct device_attribute **attrs;
	struct device_attribute *attr;

	attrs = android_usb_attributes;
	while ((attr = *attrs++))
		device_remove_file(dev, attr);
	device_destroy(dev->class, dev->devt);
}
#else
static inline int android_device_create(struct gadget_info *gi)
{
	return 0;
}

static inline void android_device_destroy(struct device *dev)
{
}
#endif

static struct config_group *gadgets_make(
		struct config_group *group,
		const char *name)
{
	struct gadget_info *gi;

	gi = kzalloc(sizeof(*gi), GFP_KERNEL);
	if (!gi)
		return ERR_PTR(-ENOMEM);
	gi->group.default_groups = gi->default_groups;
	gi->group.default_groups[0] = &gi->functions_group;
	gi->group.default_groups[1] = &gi->configs_group;
	gi->group.default_groups[2] = &gi->strings_group;
	gi->group.default_groups[3] = &gi->os_desc_group;

	config_group_init_type_name(&gi->functions_group, "functions",
			&functions_type);
	config_group_init_type_name(&gi->configs_group, "configs",
			&config_desc_type);
	config_group_init_type_name(&gi->strings_group, "strings",
			&gadget_strings_strings_type);
	config_group_init_type_name(&gi->os_desc_group, "os_desc",
			&os_desc_type);

	gi->composite.bind = configfs_do_nothing;
	gi->composite.unbind = configfs_do_nothing;
	gi->composite.suspend = NULL;
	gi->composite.resume = NULL;
	gi->composite.max_speed = USB_SPEED_SUPER;

	mutex_init(&gi->lock);
	INIT_LIST_HEAD(&gi->string_list);
	INIT_LIST_HEAD(&gi->available_func);
	spin_lock_init(&gi->spinlock);

	composite_init_dev(&gi->cdev);
	gi->cdev.desc.bLength = USB_DT_DEVICE_SIZE;
	gi->cdev.desc.bDescriptorType = USB_DT_DEVICE;
	gi->cdev.desc.bcdDevice = cpu_to_le16(get_default_bcdDevice());

	gi->composite.gadget_driver = configfs_driver_template;

	gi->composite.gadget_driver.function = kstrdup(name, GFP_KERNEL);
	gi->composite.name = gi->composite.gadget_driver.function;

	if (!gi->composite.gadget_driver.function)
		goto err;

	gadget_index++;
	pr_debug("Creating gadget index %d\n", gadget_index);
	if (android_device_create(gi) < 0)
		goto err;

	config_group_init_type_name(&gi->group, name,
				&gadget_root_type);
	return &gi->group;

err:
	kfree(gi);
	return ERR_PTR(-ENOMEM);
}

static void gadgets_drop(struct config_group *group, struct config_item *item)
{
	struct gadget_info *gi;

	gi = container_of(to_config_group(item), struct gadget_info, group);
	config_item_put(item);
	if (gi->dev) {
		android_device_destroy(gi->dev);
		gi->dev = NULL;
	}
}

static struct configfs_group_operations gadgets_ops = {
	.make_group     = &gadgets_make,
	.drop_item      = &gadgets_drop,
};

static struct config_item_type gadgets_type = {
	.ct_group_ops   = &gadgets_ops,
	.ct_owner       = THIS_MODULE,
};

static struct configfs_subsystem gadget_subsys = {
	.su_group = {
		.cg_item = {
			.ci_namebuf = "usb_gadget",
			.ci_type = &gadgets_type,
		},
	},
	.su_mutex = __MUTEX_INITIALIZER(gadget_subsys.su_mutex),
};

void unregister_gadget_item(struct config_item *item)
{
	struct gadget_info *gi = to_gadget_info(item);

	/* to protect race with gadget_dev_desc_UDC_store*/
	mutex_lock(&gi->lock);
	unregister_gadget(gi);
	mutex_unlock(&gi->lock);
}
EXPORT_SYMBOL_GPL(unregister_gadget_item);

static int __init gadget_cfs_init(void)
{
	int ret;

	config_group_init(&gadget_subsys.su_group);

	debug_debugfs_init();

	ret = configfs_register_subsystem(&gadget_subsys);

#ifdef CONFIG_USB_CONFIGFS_UEVENT
	android_class = class_create(THIS_MODULE, "android_usb");
	if (IS_ERR(android_class))
		return PTR_ERR(android_class);
#endif

	return ret;
}
module_init(gadget_cfs_init);

static void __exit gadget_cfs_exit(void)
{
	debug_debugfs_exit();
	configfs_unregister_subsystem(&gadget_subsys);
#ifdef CONFIG_USB_CONFIGFS_UEVENT
	if (!IS_ERR(android_class))
		class_destroy(android_class);
#endif

}
module_exit(gadget_cfs_exit);<|MERGE_RESOLUTION|>--- conflicted
+++ resolved
@@ -90,11 +90,8 @@
 	bool unbinding;
 	char b_vendor_code;
 	char qw_sign[OS_STRING_QW_SIGN_LEN];
-<<<<<<< HEAD
-=======
 	spinlock_t spinlock;
 	bool unbind;
->>>>>>> a44aaea4
 #ifdef CONFIG_USB_CONFIGFS_UEVENT
 	bool connected;
 	bool sw_connected;
@@ -1294,6 +1291,7 @@
 	int				ret;
 
 	/* the gi->lock is hold by the caller */
+	gi->unbind = 0;
 	cdev->gadget = gadget;
 	set_gadget_data(gadget, cdev);
 	ret = composite_dev_prepare(composite, cdev);
@@ -1480,217 +1478,120 @@
 {
 	struct usb_composite_dev	*cdev;
 	struct gadget_info		*gi;
+	unsigned long flags;
 
 	/* the gi->lock is hold by the caller */
 
 	cdev = get_gadget_data(gadget);
 	gi = container_of(cdev, struct gadget_info, cdev);
+	spin_lock_irqsave(&gi->spinlock, flags);
+	gi->unbind = 1;
+	spin_unlock_irqrestore(&gi->spinlock, flags);
 
 	kfree(otg_desc[0]);
 	otg_desc[0] = NULL;
 	purge_configs_funcs(gi);
 	composite_dev_cleanup(cdev);
 	usb_ep_autoconfig_reset(cdev->gadget);
+	spin_lock_irqsave(&gi->spinlock, flags);
 	cdev->gadget = NULL;
 	set_gadget_data(gadget, NULL);
-}
-
-<<<<<<< HEAD
-#ifdef CONFIG_USB_CONFIGFS_UEVENT
-static int android_setup(struct usb_gadget *gadget,
-			const struct usb_ctrlrequest *c)
-=======
+	spin_unlock_irqrestore(&gi->spinlock, flags);
+}
+
 #if !IS_ENABLED(CONFIG_USB_CONFIGFS_UEVENT)
 static int configfs_composite_setup(struct usb_gadget *gadget,
 		const struct usb_ctrlrequest *ctrl)
->>>>>>> a44aaea4
-{
-	struct usb_composite_dev *cdev = get_gadget_data(gadget);
+{
+	struct usb_composite_dev *cdev;
+	struct gadget_info *gi;
 	unsigned long flags;
-	struct gadget_info *gi = container_of(cdev, struct gadget_info, cdev);
-	int value = -EOPNOTSUPP;
-	struct usb_function_instance *fi;
-
-	spin_lock_irqsave(&cdev->lock, flags);
-	if (!gi->connected) {
-		gi->connected = 1;
-		schedule_work(&gi->work);
-	}
-	spin_unlock_irqrestore(&cdev->lock, flags);
-	list_for_each_entry(fi, &gi->available_func, cfs_list) {
-		if (fi != NULL && fi->f != NULL && fi->f->setup != NULL) {
-			value = fi->f->setup(fi->f, c);
-			if (value >= 0)
-				break;
-		}
-	}
-
-#ifdef CONFIG_USB_CONFIGFS_F_ACC
-	if (value < 0)
-		value = acc_ctrlrequest(cdev, c);
+	int ret;
+
+	cdev = get_gadget_data(gadget);
+	if (!cdev)
+		return 0;
+
+	gi = container_of(cdev, struct gadget_info, cdev);
+	spin_lock_irqsave(&gi->spinlock, flags);
+	cdev = get_gadget_data(gadget);
+	if (!cdev || gi->unbind) {
+		spin_unlock_irqrestore(&gi->spinlock, flags);
+		return 0;
+	}
+
+	ret = composite_setup(gadget, ctrl);
+	spin_unlock_irqrestore(&gi->spinlock, flags);
+	return ret;
+}
+
+static void configfs_composite_disconnect(struct usb_gadget *gadget)
+{
+	struct usb_composite_dev *cdev;
+	struct gadget_info *gi;
+	unsigned long flags;
+
+	cdev = get_gadget_data(gadget);
+	if (!cdev)
+		return;
+
+	gi = container_of(cdev, struct gadget_info, cdev);
+	spin_lock_irqsave(&gi->spinlock, flags);
+	cdev = get_gadget_data(gadget);
+	if (!cdev || gi->unbind) {
+		spin_unlock_irqrestore(&gi->spinlock, flags);
+		return;
+	}
+
+	composite_disconnect(gadget);
+	spin_unlock_irqrestore(&gi->spinlock, flags);
+}
 #endif
 
-	if (value < 0)
-		value = composite_setup(gadget, c);
-
-	spin_lock_irqsave(&cdev->lock, flags);
-	if (c->bRequest == USB_REQ_SET_CONFIGURATION &&
-						cdev->config) {
-		schedule_work(&gi->work);
-	}
-	spin_unlock_irqrestore(&cdev->lock, flags);
-
-	return value;
-}
-
-static void android_disconnect(struct usb_gadget *gadget)
-{
-	struct usb_composite_dev        *cdev = get_gadget_data(gadget);
+static void configfs_composite_suspend(struct usb_gadget *gadget)
+{
+	struct usb_composite_dev *cdev;
 	struct gadget_info *gi;
-
-	if (!cdev) {
-		pr_err("%s: gadget is not connected\n", __func__);
+	unsigned long flags;
+
+	cdev = get_gadget_data(gadget);
+	if (!cdev)
 		return;
-	}
 
 	gi = container_of(cdev, struct gadget_info, cdev);
-
-	/* FIXME: There's a race between usb_gadget_udc_stop() which is likely
-	 * to set the gadget driver to NULL in the udc driver and this drivers
-	 * gadget disconnect fn which likely checks for the gadget driver to
-	 * be a null ptr. It happens that unbind (doing set_gadget_data(NULL))
-	 * is called before the gadget driver is set to NULL and the udc driver
-	 * calls disconnect fn which results in cdev being a null ptr.
-	 */
-	if (cdev == NULL) {
-		WARN(1, "%s: gadget driver already disconnected\n", __func__);
+	spin_lock_irqsave(&gi->spinlock, flags);
+	cdev = get_gadget_data(gadget);
+	if (!cdev || gi->unbind) {
+		spin_unlock_irqrestore(&gi->spinlock, flags);
 		return;
 	}
 
-	/* accessory HID support can be active while the
-		accessory function is not actually enabled,
-		so we need to inform it when we are disconnected.
-	*/
-
-#ifdef CONFIG_USB_CONFIGFS_F_ACC
-	acc_disconnect();
-#endif
-	gi->connected = 0;
-	if (!gi->unbinding)
-		schedule_work(&gi->work);
-	composite_disconnect(gadget);
-}
-#endif
-<<<<<<< HEAD
-
-static const struct usb_gadget_driver configfs_driver_template = {
-	.bind           = configfs_composite_bind,
-	.unbind         = configfs_composite_unbind,
-#ifdef CONFIG_USB_CONFIGFS_UEVENT
-	.setup          = android_setup,
-	.reset          = android_disconnect,
-	.disconnect     = android_disconnect,
-#else
-	.setup          = composite_setup,
-	.reset          = composite_disconnect,
-	.disconnect     = composite_disconnect,
-#endif
-	.suspend	= composite_suspend,
-	.resume		= composite_resume,
-
-	.max_speed	= USB_SPEED_SUPER,
-	.driver = {
-		.owner          = THIS_MODULE,
-		.name		= "configfs-gadget",
-	},
-};
-=======
->>>>>>> a44aaea4
-
-#ifdef CONFIG_USB_CONFIGFS_UEVENT
-static ssize_t state_show(struct device *pdev, struct device_attribute *attr,
-			char *buf)
-{
-	struct gadget_info *dev = dev_get_drvdata(pdev);
+	composite_suspend(gadget);
+	spin_unlock_irqrestore(&gi->spinlock, flags);
+}
+
+static void configfs_composite_resume(struct usb_gadget *gadget)
+{
 	struct usb_composite_dev *cdev;
-	char *state = "DISCONNECTED";
+	struct gadget_info *gi;
 	unsigned long flags;
 
-	if (!dev)
-		goto out;
-
-	cdev = &dev->cdev;
-
+	cdev = get_gadget_data(gadget);
 	if (!cdev)
-		goto out;
-
-	spin_lock_irqsave(&cdev->lock, flags);
-	if (cdev->config)
-		state = "CONFIGURED";
-	else if (dev->connected)
-		state = "CONNECTED";
-	spin_unlock_irqrestore(&cdev->lock, flags);
-out:
-	return sprintf(buf, "%s\n", state);
-}
-
-static DEVICE_ATTR(state, S_IRUGO, state_show, NULL);
-
-static struct device_attribute *android_usb_attributes[] = {
-	&dev_attr_state,
-	NULL
-};
-
-static int android_device_create(struct gadget_info *gi)
-{
-	struct device_attribute **attrs;
-	struct device_attribute *attr;
-	char str[10];
-
-	INIT_WORK(&gi->work, android_work);
-	snprintf(str, sizeof(str), "android%d", gadget_index - 1);
-	pr_debug("Creating android device %s\n", str);
-	gi->dev = device_create(android_class, NULL,
-				MKDEV(0, 0), NULL, str);
-	if (IS_ERR(gi->dev))
-		return PTR_ERR(gi->dev);
-
-	dev_set_drvdata(gi->dev, gi);
-	if (gadget_index == 1)
-		android_device = gi->dev;
-
-	attrs = android_usb_attributes;
-	while ((attr = *attrs++)) {
-		int err;
-
-		err = device_create_file(gi->dev, attr);
-		if (err) {
-			device_destroy(gi->dev->class,
-				       gi->dev->devt);
-			return err;
-		}
-	}
-
-	return 0;
-}
-
-<<<<<<< HEAD
-static void android_device_destroy(struct device *dev)
-{
-	struct device_attribute **attrs;
-	struct device_attribute *attr;
-
-	attrs = android_usb_attributes;
-	while ((attr = *attrs++))
-		device_remove_file(dev, attr);
-	device_destroy(dev->class, dev->devt);
-}
-#else
-static inline int android_device_create(struct gadget_info *gi)
-{
-	return 0;
-}
-=======
+		return;
+
+	gi = container_of(cdev, struct gadget_info, cdev);
+	spin_lock_irqsave(&gi->spinlock, flags);
+	cdev = get_gadget_data(gadget);
+	if (!cdev || gi->unbind) {
+		spin_unlock_irqrestore(&gi->spinlock, flags);
+		return;
+	}
+
+	composite_resume(gadget);
+	spin_unlock_irqrestore(&gi->spinlock, flags);
+}
+
 #ifdef CONFIG_USB_CONFIGFS_UEVENT
 static int android_setup(struct usb_gadget *gadget,
 			const struct usb_ctrlrequest *c)
@@ -1786,12 +1687,13 @@
 #endif
 	.suspend	= configfs_composite_suspend,
 	.resume		= configfs_composite_resume,
->>>>>>> a44aaea4
-
-static inline void android_device_destroy(struct device *dev)
-{
-}
-#endif
+
+	.max_speed	= USB_SPEED_SUPER,
+	.driver = {
+		.owner          = THIS_MODULE,
+		.name		= "configfs-gadget",
+	},
+};
 
 #ifdef CONFIG_USB_CONFIGFS_UEVENT
 static ssize_t state_show(struct device *pdev, struct device_attribute *attr,
