/*
 *      sd.c Copyright (C) 1992 Drew Eckhardt
 *           Copyright (C) 1993, 1994, 1995, 1999 Eric Youngdale
 *
 *      Linux scsi disk driver
 *              Initial versions: Drew Eckhardt
 *              Subsequent revisions: Eric Youngdale
 *	Modification history:
 *       - Drew Eckhardt <drew@colorado.edu> original
 *       - Eric Youngdale <eric@andante.org> add scatter-gather, multiple 
 *         outstanding request, and other enhancements.
 *         Support loadable low-level scsi drivers.
 *       - Jirka Hanika <geo@ff.cuni.cz> support more scsi disks using 
 *         eight major numbers.
 *       - Richard Gooch <rgooch@atnf.csiro.au> support devfs.
 *	 - Torben Mathiasen <tmm@image.dk> Resource allocation fixes in 
 *	   sd_init and cleanups.
 *	 - Alex Davis <letmein@erols.com> Fix problem where partition info
 *	   not being read in sd_open. Fix problem where removable media 
 *	   could be ejected after sd_open.
 *	 - Douglas Gilbert <dgilbert@interlog.com> cleanup for lk 2.5.x
 *	 - Badari Pulavarty <pbadari@us.ibm.com>, Matthew Wilcox 
 *	   <willy@debian.org>, Kurt Garloff <garloff@suse.de>: 
 *	   Support 32k/1M disks.
 *
 *	Logging policy (needs CONFIG_SCSI_LOGGING defined):
 *	 - setting up transfer: SCSI_LOG_HLQUEUE levels 1 and 2
 *	 - end of transfer (bh + scsi_lib): SCSI_LOG_HLCOMPLETE level 1
 *	 - entering sd_ioctl: SCSI_LOG_IOCTL level 1
 *	 - entering other commands: SCSI_LOG_HLQUEUE level 3
 *	Note: when the logging level is set by the user, it must be greater
 *	than the level indicated above to trigger output.	
 */

#include <linux/module.h>
#include <linux/fs.h>
#include <linux/kernel.h>
#include <linux/mm.h>
#include <linux/bio.h>
#include <linux/genhd.h>
#include <linux/hdreg.h>
#include <linux/errno.h>
#include <linux/idr.h>
#include <linux/interrupt.h>
#include <linux/init.h>
#include <linux/blkdev.h>
#include <linux/blkpg.h>
#include <linux/delay.h>
#include <linux/mutex.h>
#include <linux/string_helpers.h>
#include <linux/async.h>
#include <linux/slab.h>
#include <linux/pm_runtime.h>
#include <linux/pr.h>
#include <asm/uaccess.h>
#include <asm/unaligned.h>

#include <scsi/scsi.h>
#include <scsi/scsi_cmnd.h>
#include <scsi/scsi_dbg.h>
#include <scsi/scsi_device.h>
#include <scsi/scsi_driver.h>
#include <scsi/scsi_eh.h>
#include <scsi/scsi_host.h>
#include <scsi/scsi_ioctl.h>
#include <scsi/scsicam.h>

#include "sd.h"
#include "scsi_priv.h"
#include "scsi_logging.h"

MODULE_AUTHOR("Eric Youngdale");
MODULE_DESCRIPTION("SCSI disk (sd) driver");
MODULE_LICENSE("GPL");

MODULE_ALIAS_BLOCKDEV_MAJOR(SCSI_DISK0_MAJOR);
MODULE_ALIAS_BLOCKDEV_MAJOR(SCSI_DISK1_MAJOR);
MODULE_ALIAS_BLOCKDEV_MAJOR(SCSI_DISK2_MAJOR);
MODULE_ALIAS_BLOCKDEV_MAJOR(SCSI_DISK3_MAJOR);
MODULE_ALIAS_BLOCKDEV_MAJOR(SCSI_DISK4_MAJOR);
MODULE_ALIAS_BLOCKDEV_MAJOR(SCSI_DISK5_MAJOR);
MODULE_ALIAS_BLOCKDEV_MAJOR(SCSI_DISK6_MAJOR);
MODULE_ALIAS_BLOCKDEV_MAJOR(SCSI_DISK7_MAJOR);
MODULE_ALIAS_BLOCKDEV_MAJOR(SCSI_DISK8_MAJOR);
MODULE_ALIAS_BLOCKDEV_MAJOR(SCSI_DISK9_MAJOR);
MODULE_ALIAS_BLOCKDEV_MAJOR(SCSI_DISK10_MAJOR);
MODULE_ALIAS_BLOCKDEV_MAJOR(SCSI_DISK11_MAJOR);
MODULE_ALIAS_BLOCKDEV_MAJOR(SCSI_DISK12_MAJOR);
MODULE_ALIAS_BLOCKDEV_MAJOR(SCSI_DISK13_MAJOR);
MODULE_ALIAS_BLOCKDEV_MAJOR(SCSI_DISK14_MAJOR);
MODULE_ALIAS_BLOCKDEV_MAJOR(SCSI_DISK15_MAJOR);
MODULE_ALIAS_SCSI_DEVICE(TYPE_DISK);
MODULE_ALIAS_SCSI_DEVICE(TYPE_MOD);
MODULE_ALIAS_SCSI_DEVICE(TYPE_RBC);

#if !defined(CONFIG_DEBUG_BLOCK_EXT_DEVT)
#define SD_MINORS	16
#else
#define SD_MINORS	0
#endif

static void sd_config_discard(struct scsi_disk *, unsigned int);
static void sd_config_write_same(struct scsi_disk *);
static int  sd_revalidate_disk(struct gendisk *);
static void sd_unlock_native_capacity(struct gendisk *disk);
static int  sd_probe(struct device *);
static int  sd_remove(struct device *);
static void sd_shutdown(struct device *);
static int sd_suspend_system(struct device *);
static int sd_suspend_runtime(struct device *);
static int sd_resume(struct device *);
static void sd_rescan(struct device *);
static int sd_init_command(struct scsi_cmnd *SCpnt);
static void sd_uninit_command(struct scsi_cmnd *SCpnt);
static int sd_done(struct scsi_cmnd *);
static int sd_eh_action(struct scsi_cmnd *, int);
static void sd_read_capacity(struct scsi_disk *sdkp, unsigned char *buffer);
static void scsi_disk_release(struct device *cdev);
static void sd_print_sense_hdr(struct scsi_disk *, struct scsi_sense_hdr *);
static void sd_print_result(const struct scsi_disk *, const char *, int);

static DEFINE_SPINLOCK(sd_index_lock);
static DEFINE_IDA(sd_index_ida);

/* This semaphore is used to mediate the 0->1 reference get in the
 * face of object destruction (i.e. we can't allow a get on an
 * object after last put) */
static DEFINE_MUTEX(sd_ref_mutex);

static struct kmem_cache *sd_cdb_cache;
static mempool_t *sd_cdb_pool;

static const char *sd_cache_types[] = {
	"write through", "none", "write back",
	"write back, no read (daft)"
};

static void sd_set_flush_flag(struct scsi_disk *sdkp)
{
	unsigned flush = 0;

	if (sdkp->WCE) {
		flush |= REQ_FLUSH;
		if (sdkp->DPOFUA)
			flush |= REQ_FUA;
	}

	blk_queue_flush(sdkp->disk->queue, flush);
}

static ssize_t
cache_type_store(struct device *dev, struct device_attribute *attr,
		 const char *buf, size_t count)
{
	int i, ct = -1, rcd, wce, sp;
	struct scsi_disk *sdkp = to_scsi_disk(dev);
	struct scsi_device *sdp = sdkp->device;
	char buffer[64];
	char *buffer_data;
	struct scsi_mode_data data;
	struct scsi_sense_hdr sshdr;
	static const char temp[] = "temporary ";
	int len;

	if (sdp->type != TYPE_DISK)
		/* no cache control on RBC devices; theoretically they
		 * can do it, but there's probably so many exceptions
		 * it's not worth the risk */
		return -EINVAL;

	if (strncmp(buf, temp, sizeof(temp) - 1) == 0) {
		buf += sizeof(temp) - 1;
		sdkp->cache_override = 1;
	} else {
		sdkp->cache_override = 0;
	}

	for (i = 0; i < ARRAY_SIZE(sd_cache_types); i++) {
		len = strlen(sd_cache_types[i]);
		if (strncmp(sd_cache_types[i], buf, len) == 0 &&
		    buf[len] == '\n') {
			ct = i;
			break;
		}
	}
	if (ct < 0)
		return -EINVAL;
	rcd = ct & 0x01 ? 1 : 0;
	wce = (ct & 0x02) && !sdkp->write_prot ? 1 : 0;

	if (sdkp->cache_override) {
		sdkp->WCE = wce;
		sdkp->RCD = rcd;
		sd_set_flush_flag(sdkp);
		return count;
	}

	if (scsi_mode_sense(sdp, 0x08, 8, buffer, sizeof(buffer), SD_TIMEOUT,
			    SD_MAX_RETRIES, &data, NULL))
		return -EINVAL;
	len = min_t(size_t, sizeof(buffer), data.length - data.header_length -
		  data.block_descriptor_length);
	buffer_data = buffer + data.header_length +
		data.block_descriptor_length;
	buffer_data[2] &= ~0x05;
	buffer_data[2] |= wce << 2 | rcd;
	sp = buffer_data[0] & 0x80 ? 1 : 0;
	buffer_data[0] &= ~0x80;

	/*
	 * Ensure WP, DPOFUA, and RESERVED fields are cleared in
	 * received mode parameter buffer before doing MODE SELECT.
	 */
	data.device_specific = 0;

	if (scsi_mode_select(sdp, 1, sp, 8, buffer_data, len, SD_TIMEOUT,
			     SD_MAX_RETRIES, &data, &sshdr)) {
		if (scsi_sense_valid(&sshdr))
			sd_print_sense_hdr(sdkp, &sshdr);
		return -EINVAL;
	}
	revalidate_disk(sdkp->disk);
	return count;
}

static ssize_t
manage_start_stop_show(struct device *dev, struct device_attribute *attr,
		       char *buf)
{
	struct scsi_disk *sdkp = to_scsi_disk(dev);
	struct scsi_device *sdp = sdkp->device;

	return snprintf(buf, 20, "%u\n", sdp->manage_start_stop);
}

static ssize_t
manage_start_stop_store(struct device *dev, struct device_attribute *attr,
			const char *buf, size_t count)
{
	struct scsi_disk *sdkp = to_scsi_disk(dev);
	struct scsi_device *sdp = sdkp->device;
	bool v;

	if (!capable(CAP_SYS_ADMIN))
		return -EACCES;

	if (kstrtobool(buf, &v))
		return -EINVAL;

	sdp->manage_start_stop = v;

	return count;
}
static DEVICE_ATTR_RW(manage_start_stop);

static ssize_t
allow_restart_show(struct device *dev, struct device_attribute *attr, char *buf)
{
	struct scsi_disk *sdkp = to_scsi_disk(dev);

	return snprintf(buf, 40, "%d\n", sdkp->device->allow_restart);
}

static ssize_t
allow_restart_store(struct device *dev, struct device_attribute *attr,
		    const char *buf, size_t count)
{
	bool v;
	struct scsi_disk *sdkp = to_scsi_disk(dev);
	struct scsi_device *sdp = sdkp->device;

	if (!capable(CAP_SYS_ADMIN))
		return -EACCES;

	if (sdp->type != TYPE_DISK)
		return -EINVAL;

	if (kstrtobool(buf, &v))
		return -EINVAL;

	sdp->allow_restart = v;

	return count;
}
static DEVICE_ATTR_RW(allow_restart);

static ssize_t
cache_type_show(struct device *dev, struct device_attribute *attr, char *buf)
{
	struct scsi_disk *sdkp = to_scsi_disk(dev);
	int ct = sdkp->RCD + 2*sdkp->WCE;

	return snprintf(buf, 40, "%s\n", sd_cache_types[ct]);
}
static DEVICE_ATTR_RW(cache_type);

static ssize_t
FUA_show(struct device *dev, struct device_attribute *attr, char *buf)
{
	struct scsi_disk *sdkp = to_scsi_disk(dev);

	return snprintf(buf, 20, "%u\n", sdkp->DPOFUA);
}
static DEVICE_ATTR_RO(FUA);

static ssize_t
protection_type_show(struct device *dev, struct device_attribute *attr,
		     char *buf)
{
	struct scsi_disk *sdkp = to_scsi_disk(dev);

	return snprintf(buf, 20, "%u\n", sdkp->protection_type);
}

static ssize_t
protection_type_store(struct device *dev, struct device_attribute *attr,
		      const char *buf, size_t count)
{
	struct scsi_disk *sdkp = to_scsi_disk(dev);
	unsigned int val;
	int err;

	if (!capable(CAP_SYS_ADMIN))
		return -EACCES;

	err = kstrtouint(buf, 10, &val);

	if (err)
		return err;

	if (val >= 0 && val <= SD_DIF_TYPE3_PROTECTION)
		sdkp->protection_type = val;

	return count;
}
static DEVICE_ATTR_RW(protection_type);

static ssize_t
protection_mode_show(struct device *dev, struct device_attribute *attr,
		     char *buf)
{
	struct scsi_disk *sdkp = to_scsi_disk(dev);
	struct scsi_device *sdp = sdkp->device;
	unsigned int dif, dix;

	dif = scsi_host_dif_capable(sdp->host, sdkp->protection_type);
	dix = scsi_host_dix_capable(sdp->host, sdkp->protection_type);

	if (!dix && scsi_host_dix_capable(sdp->host, SD_DIF_TYPE0_PROTECTION)) {
		dif = 0;
		dix = 1;
	}

	if (!dif && !dix)
		return snprintf(buf, 20, "none\n");

	return snprintf(buf, 20, "%s%u\n", dix ? "dix" : "dif", dif);
}
static DEVICE_ATTR_RO(protection_mode);

static ssize_t
app_tag_own_show(struct device *dev, struct device_attribute *attr, char *buf)
{
	struct scsi_disk *sdkp = to_scsi_disk(dev);

	return snprintf(buf, 20, "%u\n", sdkp->ATO);
}
static DEVICE_ATTR_RO(app_tag_own);

static ssize_t
thin_provisioning_show(struct device *dev, struct device_attribute *attr,
		       char *buf)
{
	struct scsi_disk *sdkp = to_scsi_disk(dev);

	return snprintf(buf, 20, "%u\n", sdkp->lbpme);
}
static DEVICE_ATTR_RO(thin_provisioning);

static const char *lbp_mode[] = {
	[SD_LBP_FULL]		= "full",
	[SD_LBP_UNMAP]		= "unmap",
	[SD_LBP_WS16]		= "writesame_16",
	[SD_LBP_WS10]		= "writesame_10",
	[SD_LBP_ZERO]		= "writesame_zero",
	[SD_LBP_DISABLE]	= "disabled",
};

static ssize_t
provisioning_mode_show(struct device *dev, struct device_attribute *attr,
		       char *buf)
{
	struct scsi_disk *sdkp = to_scsi_disk(dev);

	return snprintf(buf, 20, "%s\n", lbp_mode[sdkp->provisioning_mode]);
}

static ssize_t
provisioning_mode_store(struct device *dev, struct device_attribute *attr,
			const char *buf, size_t count)
{
	struct scsi_disk *sdkp = to_scsi_disk(dev);
	struct scsi_device *sdp = sdkp->device;

	if (!capable(CAP_SYS_ADMIN))
		return -EACCES;

	if (sdp->type != TYPE_DISK)
		return -EINVAL;

	if (!strncmp(buf, lbp_mode[SD_LBP_UNMAP], 20))
		sd_config_discard(sdkp, SD_LBP_UNMAP);
	else if (!strncmp(buf, lbp_mode[SD_LBP_WS16], 20))
		sd_config_discard(sdkp, SD_LBP_WS16);
	else if (!strncmp(buf, lbp_mode[SD_LBP_WS10], 20))
		sd_config_discard(sdkp, SD_LBP_WS10);
	else if (!strncmp(buf, lbp_mode[SD_LBP_ZERO], 20))
		sd_config_discard(sdkp, SD_LBP_ZERO);
	else if (!strncmp(buf, lbp_mode[SD_LBP_DISABLE], 20))
		sd_config_discard(sdkp, SD_LBP_DISABLE);
	else
		return -EINVAL;

	return count;
}
static DEVICE_ATTR_RW(provisioning_mode);

static ssize_t
max_medium_access_timeouts_show(struct device *dev,
				struct device_attribute *attr, char *buf)
{
	struct scsi_disk *sdkp = to_scsi_disk(dev);

	return snprintf(buf, 20, "%u\n", sdkp->max_medium_access_timeouts);
}

static ssize_t
max_medium_access_timeouts_store(struct device *dev,
				 struct device_attribute *attr, const char *buf,
				 size_t count)
{
	struct scsi_disk *sdkp = to_scsi_disk(dev);
	int err;

	if (!capable(CAP_SYS_ADMIN))
		return -EACCES;

	err = kstrtouint(buf, 10, &sdkp->max_medium_access_timeouts);

	return err ? err : count;
}
static DEVICE_ATTR_RW(max_medium_access_timeouts);

static ssize_t
max_write_same_blocks_show(struct device *dev, struct device_attribute *attr,
			   char *buf)
{
	struct scsi_disk *sdkp = to_scsi_disk(dev);

	return snprintf(buf, 20, "%u\n", sdkp->max_ws_blocks);
}

static ssize_t
max_write_same_blocks_store(struct device *dev, struct device_attribute *attr,
			    const char *buf, size_t count)
{
	struct scsi_disk *sdkp = to_scsi_disk(dev);
	struct scsi_device *sdp = sdkp->device;
	unsigned long max;
	int err;

	if (!capable(CAP_SYS_ADMIN))
		return -EACCES;

	if (sdp->type != TYPE_DISK)
		return -EINVAL;

	err = kstrtoul(buf, 10, &max);

	if (err)
		return err;

	if (max == 0)
		sdp->no_write_same = 1;
	else if (max <= SD_MAX_WS16_BLOCKS) {
		sdp->no_write_same = 0;
		sdkp->max_ws_blocks = max;
	}

	sd_config_write_same(sdkp);

	return count;
}
static DEVICE_ATTR_RW(max_write_same_blocks);

static struct attribute *sd_disk_attrs[] = {
	&dev_attr_cache_type.attr,
	&dev_attr_FUA.attr,
	&dev_attr_allow_restart.attr,
	&dev_attr_manage_start_stop.attr,
	&dev_attr_protection_type.attr,
	&dev_attr_protection_mode.attr,
	&dev_attr_app_tag_own.attr,
	&dev_attr_thin_provisioning.attr,
	&dev_attr_provisioning_mode.attr,
	&dev_attr_max_write_same_blocks.attr,
	&dev_attr_max_medium_access_timeouts.attr,
	NULL,
};
ATTRIBUTE_GROUPS(sd_disk);

static struct class sd_disk_class = {
	.name		= "scsi_disk",
	.owner		= THIS_MODULE,
	.dev_release	= scsi_disk_release,
	.dev_groups	= sd_disk_groups,
};

static const struct dev_pm_ops sd_pm_ops = {
	.suspend		= sd_suspend_system,
	.resume			= sd_resume,
	.poweroff		= sd_suspend_system,
	.restore		= sd_resume,
	.runtime_suspend	= sd_suspend_runtime,
	.runtime_resume		= sd_resume,
};

static struct scsi_driver sd_template = {
	.gendrv = {
		.name		= "sd",
		.owner		= THIS_MODULE,
		.probe		= sd_probe,
		.remove		= sd_remove,
		.shutdown	= sd_shutdown,
		.pm		= &sd_pm_ops,
	},
	.rescan			= sd_rescan,
	.init_command		= sd_init_command,
	.uninit_command		= sd_uninit_command,
	.done			= sd_done,
	.eh_action		= sd_eh_action,
};

/*
 * Dummy kobj_map->probe function.
 * The default ->probe function will call modprobe, which is
 * pointless as this module is already loaded.
 */
static struct kobject *sd_default_probe(dev_t devt, int *partno, void *data)
{
	return NULL;
}

/*
 * Device no to disk mapping:
 * 
 *       major         disc2     disc  p1
 *   |............|.............|....|....| <- dev_t
 *    31        20 19          8 7  4 3  0
 * 
 * Inside a major, we have 16k disks, however mapped non-
 * contiguously. The first 16 disks are for major0, the next
 * ones with major1, ... Disk 256 is for major0 again, disk 272 
 * for major1, ... 
 * As we stay compatible with our numbering scheme, we can reuse 
 * the well-know SCSI majors 8, 65--71, 136--143.
 */
static int sd_major(int major_idx)
{
	switch (major_idx) {
	case 0:
		return SCSI_DISK0_MAJOR;
	case 1 ... 7:
		return SCSI_DISK1_MAJOR + major_idx - 1;
	case 8 ... 15:
		return SCSI_DISK8_MAJOR + major_idx - 8;
	default:
		BUG();
		return 0;	/* shut up gcc */
	}
}

static struct scsi_disk *scsi_disk_get(struct gendisk *disk)
{
	struct scsi_disk *sdkp = NULL;

	mutex_lock(&sd_ref_mutex);

	if (disk->private_data) {
		sdkp = scsi_disk(disk);
		if (scsi_device_get(sdkp->device) == 0)
			get_device(&sdkp->dev);
		else
			sdkp = NULL;
	}
	mutex_unlock(&sd_ref_mutex);
	return sdkp;
}

static void scsi_disk_put(struct scsi_disk *sdkp)
{
	struct scsi_device *sdev = sdkp->device;

	mutex_lock(&sd_ref_mutex);
	put_device(&sdkp->dev);
	scsi_device_put(sdev);
	mutex_unlock(&sd_ref_mutex);
}

struct gendisk *scsi_gendisk_get_from_dev(struct device *dev)
{
	struct scsi_disk *sdkp;

	mutex_lock(&sd_ref_mutex);
	sdkp = dev_get_drvdata(dev);
	if (sdkp)
		sdkp = scsi_disk_get(sdkp->disk);
	mutex_unlock(&sd_ref_mutex);
	return !sdkp ? NULL : sdkp->disk;
}
EXPORT_SYMBOL(scsi_gendisk_get_from_dev);

void scsi_gendisk_put(struct device *dev)
{
	struct scsi_disk *sdkp = dev_get_drvdata(dev);
	struct scsi_device *sdev = sdkp->device;

	mutex_lock(&sd_ref_mutex);
	put_device(&sdkp->dev);
	scsi_device_put(sdev);
	mutex_unlock(&sd_ref_mutex);
}
EXPORT_SYMBOL(scsi_gendisk_put);

static unsigned char sd_setup_protect_cmnd(struct scsi_cmnd *scmd,
					   unsigned int dix, unsigned int dif)
{
	struct bio *bio = scmd->request->bio;
	unsigned int prot_op = sd_prot_op(rq_data_dir(scmd->request), dix, dif);
	unsigned int protect = 0;

	if (dix) {				/* DIX Type 0, 1, 2, 3 */
		if (bio_integrity_flagged(bio, BIP_IP_CHECKSUM))
			scmd->prot_flags |= SCSI_PROT_IP_CHECKSUM;

		if (bio_integrity_flagged(bio, BIP_CTRL_NOCHECK) == false)
			scmd->prot_flags |= SCSI_PROT_GUARD_CHECK;
	}

	if (dif != SD_DIF_TYPE3_PROTECTION) {	/* DIX/DIF Type 0, 1, 2 */
		scmd->prot_flags |= SCSI_PROT_REF_INCREMENT;

		if (bio_integrity_flagged(bio, BIP_CTRL_NOCHECK) == false)
			scmd->prot_flags |= SCSI_PROT_REF_CHECK;
	}

	if (dif) {				/* DIX/DIF Type 1, 2, 3 */
		scmd->prot_flags |= SCSI_PROT_TRANSFER_PI;

		if (bio_integrity_flagged(bio, BIP_DISK_NOCHECK))
			protect = 3 << 5;	/* Disable target PI checking */
		else
			protect = 1 << 5;	/* Enable target PI checking */
	}

	scsi_set_prot_op(scmd, prot_op);
	scsi_set_prot_type(scmd, dif);
	scmd->prot_flags &= sd_prot_flag_mask(prot_op);

	return protect;
}

static void sd_config_discard(struct scsi_disk *sdkp, unsigned int mode)
{
	struct request_queue *q = sdkp->disk->queue;
	unsigned int logical_block_size = sdkp->device->sector_size;
	unsigned int max_blocks = 0;

	q->limits.discard_zeroes_data = 0;

	/*
	 * When LBPRZ is reported, discard alignment and granularity
	 * must be fixed to the logical block size. Otherwise the block
	 * layer will drop misaligned portions of the request which can
	 * lead to data corruption. If LBPRZ is not set, we honor the
	 * device preference.
	 */
	if (sdkp->lbprz) {
		q->limits.discard_alignment = 0;
		q->limits.discard_granularity = logical_block_size;
	} else {
		q->limits.discard_alignment = sdkp->unmap_alignment *
			logical_block_size;
		q->limits.discard_granularity =
			max(sdkp->physical_block_size,
			    sdkp->unmap_granularity * logical_block_size);
	}

	sdkp->provisioning_mode = mode;

	switch (mode) {

	case SD_LBP_DISABLE:
		blk_queue_max_discard_sectors(q, 0);
		queue_flag_clear_unlocked(QUEUE_FLAG_DISCARD, q);
		return;

	case SD_LBP_UNMAP:
		max_blocks = min_not_zero(sdkp->max_unmap_blocks,
					  (u32)SD_MAX_WS16_BLOCKS);
		break;

	case SD_LBP_WS16:
		max_blocks = min_not_zero(sdkp->max_ws_blocks,
					  (u32)SD_MAX_WS16_BLOCKS);
		q->limits.discard_zeroes_data = sdkp->lbprz;
		break;

	case SD_LBP_WS10:
		max_blocks = min_not_zero(sdkp->max_ws_blocks,
					  (u32)SD_MAX_WS10_BLOCKS);
		q->limits.discard_zeroes_data = sdkp->lbprz;
		break;

	case SD_LBP_ZERO:
		max_blocks = min_not_zero(sdkp->max_ws_blocks,
					  (u32)SD_MAX_WS10_BLOCKS);
		q->limits.discard_zeroes_data = 1;
		break;
	}

	blk_queue_max_discard_sectors(q, max_blocks * (logical_block_size >> 9));
	queue_flag_set_unlocked(QUEUE_FLAG_DISCARD, q);
}

/**
 * sd_setup_discard_cmnd - unmap blocks on thinly provisioned device
 * @sdp: scsi device to operate one
 * @rq: Request to prepare
 *
 * Will issue either UNMAP or WRITE SAME(16) depending on preference
 * indicated by target device.
 **/
static int sd_setup_discard_cmnd(struct scsi_cmnd *cmd)
{
	struct request *rq = cmd->request;
	struct scsi_device *sdp = cmd->device;
	struct scsi_disk *sdkp = scsi_disk(rq->rq_disk);
	sector_t sector = blk_rq_pos(rq);
	unsigned int nr_sectors = blk_rq_sectors(rq);
	unsigned int nr_bytes = blk_rq_bytes(rq);
	unsigned int len;
	int ret;
	char *buf;
	struct page *page;

	sector >>= ilog2(sdp->sector_size) - 9;
	nr_sectors >>= ilog2(sdp->sector_size) - 9;

	page = alloc_page(GFP_ATOMIC | __GFP_ZERO);
	if (!page)
		return BLKPREP_DEFER;

	switch (sdkp->provisioning_mode) {
	case SD_LBP_UNMAP:
		buf = page_address(page);

		cmd->cmd_len = 10;
		cmd->cmnd[0] = UNMAP;
		cmd->cmnd[8] = 24;

		put_unaligned_be16(6 + 16, &buf[0]);
		put_unaligned_be16(16, &buf[2]);
		put_unaligned_be64(sector, &buf[8]);
		put_unaligned_be32(nr_sectors, &buf[16]);

		len = 24;
		break;

	case SD_LBP_WS16:
		cmd->cmd_len = 16;
		cmd->cmnd[0] = WRITE_SAME_16;
		cmd->cmnd[1] = 0x8; /* UNMAP */
		put_unaligned_be64(sector, &cmd->cmnd[2]);
		put_unaligned_be32(nr_sectors, &cmd->cmnd[10]);

		len = sdkp->device->sector_size;
		break;

	case SD_LBP_WS10:
	case SD_LBP_ZERO:
		cmd->cmd_len = 10;
		cmd->cmnd[0] = WRITE_SAME;
		if (sdkp->provisioning_mode == SD_LBP_WS10)
			cmd->cmnd[1] = 0x8; /* UNMAP */
		put_unaligned_be32(sector, &cmd->cmnd[2]);
		put_unaligned_be16(nr_sectors, &cmd->cmnd[7]);

		len = sdkp->device->sector_size;
		break;

	default:
		ret = BLKPREP_KILL;
		goto out;
	}

	rq->completion_data = page;
	rq->timeout = SD_TIMEOUT;

	cmd->transfersize = len;
	cmd->allowed = SD_MAX_RETRIES;

	/*
	 * Initially __data_len is set to the amount of data that needs to be
	 * transferred to the target. This amount depends on whether WRITE SAME
	 * or UNMAP is being used. After the scatterlist has been mapped by
	 * scsi_init_io() we set __data_len to the size of the area to be
	 * discarded on disk. This allows us to report completion on the full
	 * amount of blocks described by the request.
	 */
	blk_add_request_payload(rq, page, len);
	ret = scsi_init_io(cmd);
	rq->__data_len = nr_bytes;

out:
	if (ret != BLKPREP_OK)
		__free_page(page);
	return ret;
}

static void sd_config_write_same(struct scsi_disk *sdkp)
{
	struct request_queue *q = sdkp->disk->queue;
	unsigned int logical_block_size = sdkp->device->sector_size;

	if (sdkp->device->no_write_same) {
		sdkp->max_ws_blocks = 0;
		goto out;
	}

	/* Some devices can not handle block counts above 0xffff despite
	 * supporting WRITE SAME(16). Consequently we default to 64k
	 * blocks per I/O unless the device explicitly advertises a
	 * bigger limit.
	 */
	if (sdkp->max_ws_blocks > SD_MAX_WS10_BLOCKS)
		sdkp->max_ws_blocks = min_not_zero(sdkp->max_ws_blocks,
						   (u32)SD_MAX_WS16_BLOCKS);
	else if (sdkp->ws16 || sdkp->ws10 || sdkp->device->no_report_opcodes)
		sdkp->max_ws_blocks = min_not_zero(sdkp->max_ws_blocks,
						   (u32)SD_MAX_WS10_BLOCKS);
	else {
		sdkp->device->no_write_same = 1;
		sdkp->max_ws_blocks = 0;
	}

out:
	blk_queue_max_write_same_sectors(q, sdkp->max_ws_blocks *
					 (logical_block_size >> 9));
}

/**
 * sd_setup_write_same_cmnd - write the same data to multiple blocks
 * @cmd: command to prepare
 *
 * Will issue either WRITE SAME(10) or WRITE SAME(16) depending on
 * preference indicated by target device.
 **/
static int sd_setup_write_same_cmnd(struct scsi_cmnd *cmd)
{
	struct request *rq = cmd->request;
	struct scsi_device *sdp = cmd->device;
	struct scsi_disk *sdkp = scsi_disk(rq->rq_disk);
	struct bio *bio = rq->bio;
	sector_t sector = blk_rq_pos(rq);
	unsigned int nr_sectors = blk_rq_sectors(rq);
	unsigned int nr_bytes = blk_rq_bytes(rq);
	int ret;

	if (sdkp->device->no_write_same)
		return BLKPREP_KILL;

	BUG_ON(bio_offset(bio) || bio_iovec(bio).bv_len != sdp->sector_size);

	sector >>= ilog2(sdp->sector_size) - 9;
	nr_sectors >>= ilog2(sdp->sector_size) - 9;

	rq->timeout = SD_WRITE_SAME_TIMEOUT;

	if (sdkp->ws16 || sector > 0xffffffff || nr_sectors > 0xffff) {
		cmd->cmd_len = 16;
		cmd->cmnd[0] = WRITE_SAME_16;
		put_unaligned_be64(sector, &cmd->cmnd[2]);
		put_unaligned_be32(nr_sectors, &cmd->cmnd[10]);
	} else {
		cmd->cmd_len = 10;
		cmd->cmnd[0] = WRITE_SAME;
		put_unaligned_be32(sector, &cmd->cmnd[2]);
		put_unaligned_be16(nr_sectors, &cmd->cmnd[7]);
	}

	cmd->transfersize = sdp->sector_size;
	cmd->allowed = SD_MAX_RETRIES;

	/*
	 * For WRITE_SAME the data transferred in the DATA IN buffer is
	 * different from the amount of data actually written to the target.
	 *
	 * We set up __data_len to the amount of data transferred from the
	 * DATA IN buffer so that blk_rq_map_sg set up the proper S/G list
	 * to transfer a single sector of data first, but then reset it to
	 * the amount of data to be written right after so that the I/O path
	 * knows how much to actually write.
	 */
	rq->__data_len = sdp->sector_size;
	ret = scsi_init_io(cmd);
	rq->__data_len = nr_bytes;
	return ret;
}

static int sd_setup_flush_cmnd(struct scsi_cmnd *cmd)
{
	struct request *rq = cmd->request;

	/* flush requests don't perform I/O, zero the S/G table */
	memset(&cmd->sdb, 0, sizeof(cmd->sdb));

	cmd->cmnd[0] = SYNCHRONIZE_CACHE;
	cmd->cmd_len = 10;
	cmd->transfersize = 0;
	cmd->allowed = SD_MAX_RETRIES;

	rq->timeout = rq->q->rq_timeout * SD_FLUSH_TIMEOUT_MULTIPLIER;
	return BLKPREP_OK;
}

static int sd_setup_read_write_cmnd(struct scsi_cmnd *SCpnt)
{
	struct request *rq = SCpnt->request;
	struct scsi_device *sdp = SCpnt->device;
	struct gendisk *disk = rq->rq_disk;
	struct scsi_disk *sdkp;
	sector_t block = blk_rq_pos(rq);
	sector_t threshold;
	unsigned int this_count = blk_rq_sectors(rq);
	unsigned int dif, dix;
	int ret;
	unsigned char protect;

	ret = scsi_init_io(SCpnt);
	if (ret != BLKPREP_OK)
		goto out;
	SCpnt = rq->special;
	sdkp = scsi_disk(disk);

	/* from here on until we're complete, any goto out
	 * is used for a killable error condition */
	ret = BLKPREP_KILL;

	SCSI_LOG_HLQUEUE(1,
		scmd_printk(KERN_INFO, SCpnt,
			"%s: block=%llu, count=%d\n",
			__func__, (unsigned long long)block, this_count));

	if (!sdp || !scsi_device_online(sdp) ||
	    block + blk_rq_sectors(rq) > get_capacity(disk)) {
		SCSI_LOG_HLQUEUE(2, scmd_printk(KERN_INFO, SCpnt,
						"Finishing %u sectors\n",
						blk_rq_sectors(rq)));
		SCSI_LOG_HLQUEUE(2, scmd_printk(KERN_INFO, SCpnt,
						"Retry with 0x%p\n", SCpnt));
		goto out;
	}

	if (sdp->changed) {
		/*
		 * quietly refuse to do anything to a changed disc until 
		 * the changed bit has been reset
		 */
		/* printk("SCSI disk has been changed or is not present. Prohibiting further I/O.\n"); */
		goto out;
	}

	/*
	 * Some SD card readers can't handle multi-sector accesses which touch
	 * the last one or two hardware sectors.  Split accesses as needed.
	 */
	threshold = get_capacity(disk) - SD_LAST_BUGGY_SECTORS *
		(sdp->sector_size / 512);

	if (unlikely(sdp->last_sector_bug && block + this_count > threshold)) {
		if (block < threshold) {
			/* Access up to the threshold but not beyond */
			this_count = threshold - block;
		} else {
			/* Access only a single hardware sector */
			this_count = sdp->sector_size / 512;
		}
	}

	SCSI_LOG_HLQUEUE(2, scmd_printk(KERN_INFO, SCpnt, "block=%llu\n",
					(unsigned long long)block));

	/*
	 * If we have a 1K hardware sectorsize, prevent access to single
	 * 512 byte sectors.  In theory we could handle this - in fact
	 * the scsi cdrom driver must be able to handle this because
	 * we typically use 1K blocksizes, and cdroms typically have
	 * 2K hardware sectorsizes.  Of course, things are simpler
	 * with the cdrom, since it is read-only.  For performance
	 * reasons, the filesystems should be able to handle this
	 * and not force the scsi disk driver to use bounce buffers
	 * for this.
	 */
	if (sdp->sector_size == 1024) {
		if ((block & 1) || (blk_rq_sectors(rq) & 1)) {
			scmd_printk(KERN_ERR, SCpnt,
				    "Bad block number requested\n");
			goto out;
		} else {
			block = block >> 1;
			this_count = this_count >> 1;
		}
	}
	if (sdp->sector_size == 2048) {
		if ((block & 3) || (blk_rq_sectors(rq) & 3)) {
			scmd_printk(KERN_ERR, SCpnt,
				    "Bad block number requested\n");
			goto out;
		} else {
			block = block >> 2;
			this_count = this_count >> 2;
		}
	}
	if (sdp->sector_size == 4096) {
		if ((block & 7) || (blk_rq_sectors(rq) & 7)) {
			scmd_printk(KERN_ERR, SCpnt,
				    "Bad block number requested\n");
			goto out;
		} else {
			block = block >> 3;
			this_count = this_count >> 3;
		}
	}
	if (rq_data_dir(rq) == WRITE) {
		SCpnt->cmnd[0] = WRITE_6;

		if (blk_integrity_rq(rq))
			sd_dif_prepare(SCpnt);

	} else if (rq_data_dir(rq) == READ) {
		SCpnt->cmnd[0] = READ_6;
	} else {
		scmd_printk(KERN_ERR, SCpnt, "Unknown command %llx\n", (unsigned long long) rq->cmd_flags);
		goto out;
	}

	SCSI_LOG_HLQUEUE(2, scmd_printk(KERN_INFO, SCpnt,
					"%s %d/%u 512 byte blocks.\n",
					(rq_data_dir(rq) == WRITE) ?
					"writing" : "reading", this_count,
					blk_rq_sectors(rq)));

	dix = scsi_prot_sg_count(SCpnt);
	dif = scsi_host_dif_capable(SCpnt->device->host, sdkp->protection_type);

	if (dif || dix)
		protect = sd_setup_protect_cmnd(SCpnt, dix, dif);
	else
		protect = 0;

	if (protect && sdkp->protection_type == SD_DIF_TYPE2_PROTECTION) {
		SCpnt->cmnd = mempool_alloc(sd_cdb_pool, GFP_ATOMIC);

		if (unlikely(SCpnt->cmnd == NULL)) {
			ret = BLKPREP_DEFER;
			goto out;
		}

		SCpnt->cmd_len = SD_EXT_CDB_SIZE;
		memset(SCpnt->cmnd, 0, SCpnt->cmd_len);
		SCpnt->cmnd[0] = VARIABLE_LENGTH_CMD;
		SCpnt->cmnd[7] = 0x18;
		SCpnt->cmnd[9] = (rq_data_dir(rq) == READ) ? READ_32 : WRITE_32;
		SCpnt->cmnd[10] = protect | ((rq->cmd_flags & REQ_FUA) ? 0x8 : 0);

		/* LBA */
		SCpnt->cmnd[12] = sizeof(block) > 4 ? (unsigned char) (block >> 56) & 0xff : 0;
		SCpnt->cmnd[13] = sizeof(block) > 4 ? (unsigned char) (block >> 48) & 0xff : 0;
		SCpnt->cmnd[14] = sizeof(block) > 4 ? (unsigned char) (block >> 40) & 0xff : 0;
		SCpnt->cmnd[15] = sizeof(block) > 4 ? (unsigned char) (block >> 32) & 0xff : 0;
		SCpnt->cmnd[16] = (unsigned char) (block >> 24) & 0xff;
		SCpnt->cmnd[17] = (unsigned char) (block >> 16) & 0xff;
		SCpnt->cmnd[18] = (unsigned char) (block >> 8) & 0xff;
		SCpnt->cmnd[19] = (unsigned char) block & 0xff;

		/* Expected Indirect LBA */
		SCpnt->cmnd[20] = (unsigned char) (block >> 24) & 0xff;
		SCpnt->cmnd[21] = (unsigned char) (block >> 16) & 0xff;
		SCpnt->cmnd[22] = (unsigned char) (block >> 8) & 0xff;
		SCpnt->cmnd[23] = (unsigned char) block & 0xff;

		/* Transfer length */
		SCpnt->cmnd[28] = (unsigned char) (this_count >> 24) & 0xff;
		SCpnt->cmnd[29] = (unsigned char) (this_count >> 16) & 0xff;
		SCpnt->cmnd[30] = (unsigned char) (this_count >> 8) & 0xff;
		SCpnt->cmnd[31] = (unsigned char) this_count & 0xff;
	} else if (sdp->use_16_for_rw || (this_count > 0xffff)) {
		SCpnt->cmnd[0] += READ_16 - READ_6;
		SCpnt->cmnd[1] = protect | ((rq->cmd_flags & REQ_FUA) ? 0x8 : 0);
		SCpnt->cmnd[2] = sizeof(block) > 4 ? (unsigned char) (block >> 56) & 0xff : 0;
		SCpnt->cmnd[3] = sizeof(block) > 4 ? (unsigned char) (block >> 48) & 0xff : 0;
		SCpnt->cmnd[4] = sizeof(block) > 4 ? (unsigned char) (block >> 40) & 0xff : 0;
		SCpnt->cmnd[5] = sizeof(block) > 4 ? (unsigned char) (block >> 32) & 0xff : 0;
		SCpnt->cmnd[6] = (unsigned char) (block >> 24) & 0xff;
		SCpnt->cmnd[7] = (unsigned char) (block >> 16) & 0xff;
		SCpnt->cmnd[8] = (unsigned char) (block >> 8) & 0xff;
		SCpnt->cmnd[9] = (unsigned char) block & 0xff;
		SCpnt->cmnd[10] = (unsigned char) (this_count >> 24) & 0xff;
		SCpnt->cmnd[11] = (unsigned char) (this_count >> 16) & 0xff;
		SCpnt->cmnd[12] = (unsigned char) (this_count >> 8) & 0xff;
		SCpnt->cmnd[13] = (unsigned char) this_count & 0xff;
		SCpnt->cmnd[14] = SCpnt->cmnd[15] = 0;
	} else if ((this_count > 0xff) || (block > 0x1fffff) ||
		   scsi_device_protection(SCpnt->device) ||
		   SCpnt->device->use_10_for_rw) {
		SCpnt->cmnd[0] += READ_10 - READ_6;
		SCpnt->cmnd[1] = protect | ((rq->cmd_flags & REQ_FUA) ? 0x8 : 0);
		SCpnt->cmnd[2] = (unsigned char) (block >> 24) & 0xff;
		SCpnt->cmnd[3] = (unsigned char) (block >> 16) & 0xff;
		SCpnt->cmnd[4] = (unsigned char) (block >> 8) & 0xff;
		SCpnt->cmnd[5] = (unsigned char) block & 0xff;
		SCpnt->cmnd[6] = SCpnt->cmnd[9] = 0;
		SCpnt->cmnd[7] = (unsigned char) (this_count >> 8) & 0xff;
		SCpnt->cmnd[8] = (unsigned char) this_count & 0xff;
	} else {
		if (unlikely(rq->cmd_flags & REQ_FUA)) {
			/*
			 * This happens only if this drive failed
			 * 10byte rw command with ILLEGAL_REQUEST
			 * during operation and thus turned off
			 * use_10_for_rw.
			 */
			scmd_printk(KERN_ERR, SCpnt,
				    "FUA write on READ/WRITE(6) drive\n");
			goto out;
		}

		SCpnt->cmnd[1] |= (unsigned char) ((block >> 16) & 0x1f);
		SCpnt->cmnd[2] = (unsigned char) ((block >> 8) & 0xff);
		SCpnt->cmnd[3] = (unsigned char) block & 0xff;
		SCpnt->cmnd[4] = (unsigned char) this_count;
		SCpnt->cmnd[5] = 0;
	}
	SCpnt->sdb.length = this_count * sdp->sector_size;

	/*
	 * We shouldn't disconnect in the middle of a sector, so with a dumb
	 * host adapter, it's safe to assume that we can at least transfer
	 * this many bytes between each connect / disconnect.
	 */
	SCpnt->transfersize = sdp->sector_size;
	SCpnt->underflow = this_count << 9;
	SCpnt->allowed = SD_MAX_RETRIES;

	/*
	 * This indicates that the command is ready from our end to be
	 * queued.
	 */
	ret = BLKPREP_OK;
 out:
	return ret;
}

static int sd_init_command(struct scsi_cmnd *cmd)
{
	struct request *rq = cmd->request;

	if (rq->cmd_flags & REQ_DISCARD)
		return sd_setup_discard_cmnd(cmd);
	else if (rq->cmd_flags & REQ_WRITE_SAME)
		return sd_setup_write_same_cmnd(cmd);
	else if (rq->cmd_flags & REQ_FLUSH)
		return sd_setup_flush_cmnd(cmd);
	else
		return sd_setup_read_write_cmnd(cmd);
}

static void sd_uninit_command(struct scsi_cmnd *SCpnt)
{
	struct request *rq = SCpnt->request;

	if (rq->cmd_flags & REQ_DISCARD)
		__free_page(rq->completion_data);

	if (SCpnt->cmnd != rq->cmd) {
		mempool_free(SCpnt->cmnd, sd_cdb_pool);
		SCpnt->cmnd = NULL;
		SCpnt->cmd_len = 0;
	}
}

/**
 *	sd_open - open a scsi disk device
 *	@inode: only i_rdev member may be used
 *	@filp: only f_mode and f_flags may be used
 *
 *	Returns 0 if successful. Returns a negated errno value in case 
 *	of error.
 *
 *	Note: This can be called from a user context (e.g. fsck(1) )
 *	or from within the kernel (e.g. as a result of a mount(1) ).
 *	In the latter case @inode and @filp carry an abridged amount
 *	of information as noted above.
 *
 *	Locking: called with bdev->bd_mutex held.
 **/
static int sd_open(struct block_device *bdev, fmode_t mode)
{
	struct scsi_disk *sdkp = scsi_disk_get(bdev->bd_disk);
	struct scsi_device *sdev;
	int retval;

	if (!sdkp)
		return -ENXIO;

	SCSI_LOG_HLQUEUE(3, sd_printk(KERN_INFO, sdkp, "sd_open\n"));

	sdev = sdkp->device;

	/*
	 * If the device is in error recovery, wait until it is done.
	 * If the device is offline, then disallow any access to it.
	 */
	retval = -ENXIO;
	if (!scsi_block_when_processing_errors(sdev))
		goto error_out;

	if (sdev->removable || sdkp->write_prot)
		check_disk_change(bdev);

	/*
	 * If the drive is empty, just let the open fail.
	 */
	retval = -ENOMEDIUM;
	if (sdev->removable && !sdkp->media_present && !(mode & FMODE_NDELAY))
		goto error_out;

	/*
	 * If the device has the write protect tab set, have the open fail
	 * if the user expects to be able to write to the thing.
	 */
	retval = -EROFS;
	if (sdkp->write_prot && (mode & FMODE_WRITE))
		goto error_out;

	/*
	 * It is possible that the disk changing stuff resulted in
	 * the device being taken offline.  If this is the case,
	 * report this to the user, and don't pretend that the
	 * open actually succeeded.
	 */
	retval = -ENXIO;
	if (!scsi_device_online(sdev))
		goto error_out;

	if ((atomic_inc_return(&sdkp->openers) == 1) && sdev->removable) {
		if (scsi_block_when_processing_errors(sdev))
			scsi_set_medium_removal(sdev, SCSI_REMOVAL_PREVENT);
	}

	return 0;

error_out:
	scsi_disk_put(sdkp);
	return retval;	
}

/**
 *	sd_release - invoked when the (last) close(2) is called on this
 *	scsi disk.
 *	@inode: only i_rdev member may be used
 *	@filp: only f_mode and f_flags may be used
 *
 *	Returns 0. 
 *
 *	Note: may block (uninterruptible) if error recovery is underway
 *	on this disk.
 *
 *	Locking: called with bdev->bd_mutex held.
 **/
static void sd_release(struct gendisk *disk, fmode_t mode)
{
	struct scsi_disk *sdkp = scsi_disk(disk);
	struct scsi_device *sdev = sdkp->device;

	SCSI_LOG_HLQUEUE(3, sd_printk(KERN_INFO, sdkp, "sd_release\n"));

	if (atomic_dec_return(&sdkp->openers) == 0 && sdev->removable) {
		if (scsi_block_when_processing_errors(sdev))
			scsi_set_medium_removal(sdev, SCSI_REMOVAL_ALLOW);
	}

	scsi_disk_put(sdkp);
}

static int sd_getgeo(struct block_device *bdev, struct hd_geometry *geo)
{
	struct scsi_disk *sdkp = scsi_disk(bdev->bd_disk);
	struct scsi_device *sdp = sdkp->device;
	struct Scsi_Host *host = sdp->host;
	sector_t capacity = logical_to_sectors(sdp, sdkp->capacity);
	int diskinfo[4];

	/* default to most commonly used values */
	diskinfo[0] = 0x40;	/* 1 << 6 */
	diskinfo[1] = 0x20;	/* 1 << 5 */
	diskinfo[2] = capacity >> 11;

	/* override with calculated, extended default, or driver values */
	if (host->hostt->bios_param)
		host->hostt->bios_param(sdp, bdev, capacity, diskinfo);
	else
		scsicam_bios_param(bdev, capacity, diskinfo);

	geo->heads = diskinfo[0];
	geo->sectors = diskinfo[1];
	geo->cylinders = diskinfo[2];
	return 0;
}

/**
 *	sd_ioctl - process an ioctl
 *	@inode: only i_rdev/i_bdev members may be used
 *	@filp: only f_mode and f_flags may be used
 *	@cmd: ioctl command number
 *	@arg: this is third argument given to ioctl(2) system call.
 *	Often contains a pointer.
 *
 *	Returns 0 if successful (some ioctls return positive numbers on
 *	success as well). Returns a negated errno value in case of error.
 *
 *	Note: most ioctls are forward onto the block subsystem or further
 *	down in the scsi subsystem.
 **/
static int sd_ioctl(struct block_device *bdev, fmode_t mode,
		    unsigned int cmd, unsigned long arg)
{
	struct gendisk *disk = bdev->bd_disk;
	struct scsi_disk *sdkp = scsi_disk(disk);
	struct scsi_device *sdp = sdkp->device;
	void __user *p = (void __user *)arg;
	int error;
    
	SCSI_LOG_IOCTL(1, sd_printk(KERN_INFO, sdkp, "sd_ioctl: disk=%s, "
				    "cmd=0x%x\n", disk->disk_name, cmd));

	error = scsi_verify_blk_ioctl(bdev, cmd);
	if (error < 0)
		return error;

	/*
	 * If we are in the middle of error recovery, don't let anyone
	 * else try and use this device.  Also, if error recovery fails, it
	 * may try and take the device offline, in which case all further
	 * access to the device is prohibited.
	 */
	error = scsi_ioctl_block_when_processing_errors(sdp, cmd,
			(mode & FMODE_NDELAY) != 0);
	if (error)
		goto out;

	/*
	 * Send SCSI addressing ioctls directly to mid level, send other
	 * ioctls to block level and then onto mid level if they can't be
	 * resolved.
	 */
	switch (cmd) {
		case SCSI_IOCTL_GET_IDLUN:
		case SCSI_IOCTL_GET_BUS_NUMBER:
			error = scsi_ioctl(sdp, cmd, p);
			break;
		default:
			error = scsi_cmd_blk_ioctl(bdev, mode, cmd, p);
			if (error != -ENOTTY)
				break;
			error = scsi_ioctl(sdp, cmd, p);
			break;
	}
out:
	return error;
}

static void set_media_not_present(struct scsi_disk *sdkp)
{
	if (sdkp->media_present)
		sdkp->device->changed = 1;

	if (sdkp->device->removable) {
		sdkp->media_present = 0;
		sdkp->capacity = 0;
	}
}

static int media_not_present(struct scsi_disk *sdkp,
			     struct scsi_sense_hdr *sshdr)
{
	if (!scsi_sense_valid(sshdr))
		return 0;

	/* not invoked for commands that could return deferred errors */
	switch (sshdr->sense_key) {
	case UNIT_ATTENTION:
	case NOT_READY:
		/* medium not present */
		if (sshdr->asc == 0x3A) {
			set_media_not_present(sdkp);
			return 1;
		}
	}
	return 0;
}

/**
 *	sd_check_events - check media events
 *	@disk: kernel device descriptor
 *	@clearing: disk events currently being cleared
 *
 *	Returns mask of DISK_EVENT_*.
 *
 *	Note: this function is invoked from the block subsystem.
 **/
static unsigned int sd_check_events(struct gendisk *disk, unsigned int clearing)
{
	struct scsi_disk *sdkp = scsi_disk(disk);
	struct scsi_device *sdp = sdkp->device;
	struct scsi_sense_hdr *sshdr = NULL;
	int retval;

	SCSI_LOG_HLQUEUE(3, sd_printk(KERN_INFO, sdkp, "sd_check_events\n"));

	/* Simply return for embedded storage media such as UFS */
	if (!sdp->removable)
		goto out;

	/*
	 * If the device is offline, don't send any commands - just pretend as
	 * if the command failed.  If the device ever comes back online, we
	 * can deal with it then.  It is only because of unrecoverable errors
	 * that we would ever take a device offline in the first place.
	 */
	if (!scsi_device_online(sdp)) {
		set_media_not_present(sdkp);
		goto out;
	}

	/*
	 * Using TEST_UNIT_READY enables differentiation between drive with
	 * no cartridge loaded - NOT READY, drive with changed cartridge -
	 * UNIT ATTENTION, or with same cartridge - GOOD STATUS.
	 *
	 * Drives that auto spin down. eg iomega jaz 1G, will be started
	 * by sd_spinup_disk() from sd_revalidate_disk(), which happens whenever
	 * sd_revalidate() is called.
	 */
	retval = -ENODEV;

	if (scsi_block_when_processing_errors(sdp)) {
		sshdr  = kzalloc(sizeof(*sshdr), GFP_KERNEL);
		retval = scsi_test_unit_ready(sdp, SD_TIMEOUT, SD_MAX_RETRIES,
					      sshdr);
	}

	/* failed to execute TUR, assume media not present */
	if (host_byte(retval)) {
		set_media_not_present(sdkp);
		goto out;
	}

	if (media_not_present(sdkp, sshdr))
		goto out;

	/*
	 * For removable scsi disk we have to recognise the presence
	 * of a disk in the drive.
	 */
	if (!sdkp->media_present)
		sdp->changed = 1;
	sdkp->media_present = 1;
out:
	/*
	 * sdp->changed is set under the following conditions:
	 *
	 *	Medium present state has changed in either direction.
	 *	Device has indicated UNIT_ATTENTION.
	 */
	kfree(sshdr);
	retval = sdp->changed ? DISK_EVENT_MEDIA_CHANGE : 0;
	sdp->changed = 0;
	return retval;
}

static int sd_sync_cache(struct scsi_disk *sdkp)
{
	int retries, res;
	struct scsi_device *sdp = sdkp->device;
	const int timeout = sdp->request_queue->rq_timeout
		* SD_FLUSH_TIMEOUT_MULTIPLIER;
	struct scsi_sense_hdr sshdr;

	if (!scsi_device_online(sdp))
		return -ENODEV;

	for (retries = 3; retries > 0; --retries) {
		unsigned char cmd[10] = { 0 };

		cmd[0] = SYNCHRONIZE_CACHE;
		/*
		 * Leave the rest of the command zero to indicate
		 * flush everything.
		 */
		res = scsi_execute_req_flags(sdp, cmd, DMA_NONE, NULL, 0,
					     &sshdr, timeout, SD_MAX_RETRIES,
					     NULL, REQ_PM);
		if (res == 0)
			break;
	}

	if (res) {
		sd_print_result(sdkp, "Synchronize Cache(10) failed", res);

		if (driver_byte(res) & DRIVER_SENSE)
			sd_print_sense_hdr(sdkp, &sshdr);
		/* we need to evaluate the error return  */
		if (scsi_sense_valid(&sshdr) &&
			(sshdr.asc == 0x3a ||	/* medium not present */
			 sshdr.asc == 0x20))	/* invalid command */
				/* this is no error here */
				return 0;

		switch (host_byte(res)) {
		/* ignore errors due to racing a disconnection */
		case DID_BAD_TARGET:
		case DID_NO_CONNECT:
			return 0;
		/* signal the upper layer it might try again */
		case DID_BUS_BUSY:
		case DID_IMM_RETRY:
		case DID_REQUEUE:
		case DID_SOFT_ERROR:
			return -EBUSY;
		default:
			return -EIO;
		}
	}
	return 0;
}

static void sd_rescan(struct device *dev)
{
	struct scsi_disk *sdkp = dev_get_drvdata(dev);

	revalidate_disk(sdkp->disk);
}


#ifdef CONFIG_COMPAT
/* 
 * This gets directly called from VFS. When the ioctl 
 * is not recognized we go back to the other translation paths. 
 */
static int sd_compat_ioctl(struct block_device *bdev, fmode_t mode,
			   unsigned int cmd, unsigned long arg)
{
	struct scsi_device *sdev = scsi_disk(bdev->bd_disk)->device;
	int error;

	error = scsi_ioctl_block_when_processing_errors(sdev, cmd,
			(mode & FMODE_NDELAY) != 0);
	if (error)
		return error;
	       
	/* 
	 * Let the static ioctl translation table take care of it.
	 */
	if (!sdev->host->hostt->compat_ioctl)
		return -ENOIOCTLCMD; 
	return sdev->host->hostt->compat_ioctl(sdev, cmd, (void __user *)arg);
}
#endif

static char sd_pr_type(enum pr_type type)
{
	switch (type) {
	case PR_WRITE_EXCLUSIVE:
		return 0x01;
	case PR_EXCLUSIVE_ACCESS:
		return 0x03;
	case PR_WRITE_EXCLUSIVE_REG_ONLY:
		return 0x05;
	case PR_EXCLUSIVE_ACCESS_REG_ONLY:
		return 0x06;
	case PR_WRITE_EXCLUSIVE_ALL_REGS:
		return 0x07;
	case PR_EXCLUSIVE_ACCESS_ALL_REGS:
		return 0x08;
	default:
		return 0;
	}
};

static int sd_pr_command(struct block_device *bdev, u8 sa,
		u64 key, u64 sa_key, u8 type, u8 flags)
{
	struct scsi_device *sdev = scsi_disk(bdev->bd_disk)->device;
	struct scsi_sense_hdr sshdr;
	int result;
	u8 cmd[16] = { 0, };
	u8 data[24] = { 0, };

	cmd[0] = PERSISTENT_RESERVE_OUT;
	cmd[1] = sa;
	cmd[2] = type;
	put_unaligned_be32(sizeof(data), &cmd[5]);

	put_unaligned_be64(key, &data[0]);
	put_unaligned_be64(sa_key, &data[8]);
	data[20] = flags;

	result = scsi_execute_req(sdev, cmd, DMA_TO_DEVICE, &data, sizeof(data),
			&sshdr, SD_TIMEOUT, SD_MAX_RETRIES, NULL);

	if ((driver_byte(result) & DRIVER_SENSE) &&
	    (scsi_sense_valid(&sshdr))) {
		sdev_printk(KERN_INFO, sdev, "PR command failed: %d\n", result);
		scsi_print_sense_hdr(sdev, NULL, &sshdr);
	}

	return result;
}

static int sd_pr_register(struct block_device *bdev, u64 old_key, u64 new_key,
		u32 flags)
{
	if (flags & ~PR_FL_IGNORE_KEY)
		return -EOPNOTSUPP;
	return sd_pr_command(bdev, (flags & PR_FL_IGNORE_KEY) ? 0x06 : 0x00,
			old_key, new_key, 0,
			(1 << 0) /* APTPL */ |
			(1 << 2) /* ALL_TG_PT */);
}

static int sd_pr_reserve(struct block_device *bdev, u64 key, enum pr_type type,
		u32 flags)
{
	if (flags)
		return -EOPNOTSUPP;
	return sd_pr_command(bdev, 0x01, key, 0, sd_pr_type(type), 0);
}

static int sd_pr_release(struct block_device *bdev, u64 key, enum pr_type type)
{
	return sd_pr_command(bdev, 0x02, key, 0, sd_pr_type(type), 0);
}

static int sd_pr_preempt(struct block_device *bdev, u64 old_key, u64 new_key,
		enum pr_type type, bool abort)
{
	return sd_pr_command(bdev, abort ? 0x05 : 0x04, old_key, new_key,
			     sd_pr_type(type), 0);
}

static int sd_pr_clear(struct block_device *bdev, u64 key)
{
	return sd_pr_command(bdev, 0x03, key, 0, 0, 0);
}

static const struct pr_ops sd_pr_ops = {
	.pr_register	= sd_pr_register,
	.pr_reserve	= sd_pr_reserve,
	.pr_release	= sd_pr_release,
	.pr_preempt	= sd_pr_preempt,
	.pr_clear	= sd_pr_clear,
};

static const struct block_device_operations sd_fops = {
	.owner			= THIS_MODULE,
	.open			= sd_open,
	.release		= sd_release,
	.ioctl			= sd_ioctl,
	.getgeo			= sd_getgeo,
#ifdef CONFIG_COMPAT
	.compat_ioctl		= sd_compat_ioctl,
#endif
	.check_events		= sd_check_events,
	.revalidate_disk	= sd_revalidate_disk,
	.unlock_native_capacity	= sd_unlock_native_capacity,
	.pr_ops			= &sd_pr_ops,
};

/**
 *	sd_eh_action - error handling callback
 *	@scmd:		sd-issued command that has failed
 *	@eh_disp:	The recovery disposition suggested by the midlayer
 *
 *	This function is called by the SCSI midlayer upon completion of an
 *	error test command (currently TEST UNIT READY). The result of sending
 *	the eh command is passed in eh_disp.  We're looking for devices that
 *	fail medium access commands but are OK with non access commands like
 *	test unit ready (so wrongly see the device as having a successful
 *	recovery)
 **/
static int sd_eh_action(struct scsi_cmnd *scmd, int eh_disp)
{
	struct scsi_disk *sdkp = scsi_disk(scmd->request->rq_disk);

	if (!scsi_device_online(scmd->device) ||
	    !scsi_medium_access_command(scmd) ||
	    host_byte(scmd->result) != DID_TIME_OUT ||
	    eh_disp != SUCCESS)
		return eh_disp;

	/*
	 * The device has timed out executing a medium access command.
	 * However, the TEST UNIT READY command sent during error
	 * handling completed successfully. Either the device is in the
	 * process of recovering or has it suffered an internal failure
	 * that prevents access to the storage medium.
	 */
	sdkp->medium_access_timed_out++;

	/*
	 * If the device keeps failing read/write commands but TEST UNIT
	 * READY always completes successfully we assume that medium
	 * access is no longer possible and take the device offline.
	 */
	if (sdkp->medium_access_timed_out >= sdkp->max_medium_access_timeouts) {
		scmd_printk(KERN_ERR, scmd,
			    "Medium access timeout failure. Offlining disk!\n");
		scsi_device_set_state(scmd->device, SDEV_OFFLINE);

		return FAILED;
	}

	return eh_disp;
}

static unsigned int sd_completed_bytes(struct scsi_cmnd *scmd)
{
	u64 start_lba = blk_rq_pos(scmd->request);
	u64 end_lba = blk_rq_pos(scmd->request) + (scsi_bufflen(scmd) / 512);
	u64 factor = scmd->device->sector_size / 512;
	u64 bad_lba;
	int info_valid;
	/*
	 * resid is optional but mostly filled in.  When it's unused,
	 * its value is zero, so we assume the whole buffer transferred
	 */
	unsigned int transferred = scsi_bufflen(scmd) - scsi_get_resid(scmd);
	unsigned int good_bytes;

	if (scmd->request->cmd_type != REQ_TYPE_FS)
		return 0;

	info_valid = scsi_get_sense_info_fld(scmd->sense_buffer,
					     SCSI_SENSE_BUFFERSIZE,
					     &bad_lba);
	if (!info_valid)
		return 0;

	if (scsi_bufflen(scmd) <= scmd->device->sector_size)
		return 0;

	/* be careful ... don't want any overflows */
	do_div(start_lba, factor);
	do_div(end_lba, factor);

	/* The bad lba was reported incorrectly, we have no idea where
	 * the error is.
	 */
	if (bad_lba < start_lba  || bad_lba >= end_lba)
		return 0;

	/* This computation should always be done in terms of
	 * the resolution of the device's medium.
	 */
	good_bytes = (bad_lba - start_lba) * scmd->device->sector_size;
	return min(good_bytes, transferred);
}

/**
 *	sd_done - bottom half handler: called when the lower level
 *	driver has completed (successfully or otherwise) a scsi command.
 *	@SCpnt: mid-level's per command structure.
 *
 *	Note: potentially run from within an ISR. Must not block.
 **/
static int sd_done(struct scsi_cmnd *SCpnt)
{
	int result = SCpnt->result;
	unsigned int good_bytes = result ? 0 : scsi_bufflen(SCpnt);
	struct scsi_sense_hdr sshdr;
	struct scsi_disk *sdkp = scsi_disk(SCpnt->request->rq_disk);
	struct request *req = SCpnt->request;
	int sense_valid = 0;
	int sense_deferred = 0;
	unsigned char op = SCpnt->cmnd[0];
	unsigned char unmap = SCpnt->cmnd[1] & 8;

	if (req->cmd_flags & REQ_DISCARD || req->cmd_flags & REQ_WRITE_SAME) {
		if (!result) {
			good_bytes = blk_rq_bytes(req);
			scsi_set_resid(SCpnt, 0);
		} else {
			good_bytes = 0;
			scsi_set_resid(SCpnt, blk_rq_bytes(req));
		}
	}

	if (result) {
		sense_valid = scsi_command_normalize_sense(SCpnt, &sshdr);
		if (sense_valid)
			sense_deferred = scsi_sense_is_deferred(&sshdr);
	}
	sdkp->medium_access_timed_out = 0;

	if (driver_byte(result) != DRIVER_SENSE &&
	    (!sense_valid || sense_deferred))
		goto out;

	switch (sshdr.sense_key) {
	case HARDWARE_ERROR:
	case MEDIUM_ERROR:
		good_bytes = sd_completed_bytes(SCpnt);
		break;
	case RECOVERED_ERROR:
		good_bytes = scsi_bufflen(SCpnt);
		break;
	case NO_SENSE:
		/* This indicates a false check condition, so ignore it.  An
		 * unknown amount of data was transferred so treat it as an
		 * error.
		 */
		SCpnt->result = 0;
		memset(SCpnt->sense_buffer, 0, SCSI_SENSE_BUFFERSIZE);
		break;
	case ABORTED_COMMAND:
		if (sshdr.asc == 0x10)  /* DIF: Target detected corruption */
			good_bytes = sd_completed_bytes(SCpnt);
		break;
	case ILLEGAL_REQUEST:
		if (sshdr.asc == 0x10)  /* DIX: Host detected corruption */
			good_bytes = sd_completed_bytes(SCpnt);
		/* INVALID COMMAND OPCODE or INVALID FIELD IN CDB */
		if (sshdr.asc == 0x20 || sshdr.asc == 0x24) {
			switch (op) {
			case UNMAP:
				sd_config_discard(sdkp, SD_LBP_DISABLE);
				break;
			case WRITE_SAME_16:
			case WRITE_SAME:
				if (unmap)
					sd_config_discard(sdkp, SD_LBP_DISABLE);
				else {
					sdkp->device->no_write_same = 1;
					sd_config_write_same(sdkp);

					good_bytes = 0;
					req->__data_len = blk_rq_bytes(req);
					req->cmd_flags |= REQ_QUIET;
				}
			}
		}
		break;
	default:
		break;
	}
 out:
	SCSI_LOG_HLCOMPLETE(1, scmd_printk(KERN_INFO, SCpnt,
					   "sd_done: completed %d of %d bytes\n",
					   good_bytes, scsi_bufflen(SCpnt)));

	if (rq_data_dir(SCpnt->request) == READ && scsi_prot_sg_count(SCpnt))
		sd_dif_complete(SCpnt, good_bytes);

	return good_bytes;
}

/*
 * spinup disk - called only in sd_revalidate_disk()
 */
static void
sd_spinup_disk(struct scsi_disk *sdkp)
{
	unsigned char cmd[10];
	unsigned long spintime_expire = 0;
	int retries, spintime;
	unsigned int the_result;
	struct scsi_sense_hdr sshdr;
	int sense_valid = 0;

	spintime = 0;

	/* Spin up drives, as required.  Only do this at boot time */
	/* Spinup needs to be done for module loads too. */
	do {
		retries = 0;

		do {
			cmd[0] = TEST_UNIT_READY;
			memset((void *) &cmd[1], 0, 9);

			the_result = scsi_execute_req(sdkp->device, cmd,
						      DMA_NONE, NULL, 0,
						      &sshdr, SD_TIMEOUT,
						      SD_MAX_RETRIES, NULL);

			/*
			 * If the drive has indicated to us that it
			 * doesn't have any media in it, don't bother
			 * with any more polling.
			 */
			if (media_not_present(sdkp, &sshdr))
				return;

			if (the_result)
				sense_valid = scsi_sense_valid(&sshdr);
			retries++;
		} while (retries < 3 && 
			 (!scsi_status_is_good(the_result) ||
			  ((driver_byte(the_result) & DRIVER_SENSE) &&
			  sense_valid && sshdr.sense_key == UNIT_ATTENTION)));

		if ((driver_byte(the_result) & DRIVER_SENSE) == 0) {
			/* no sense, TUR either succeeded or failed
			 * with a status error */
			if(!spintime && !scsi_status_is_good(the_result)) {
				sd_print_result(sdkp, "Test Unit Ready failed",
						the_result);
			}
			break;
		}

		/*
		 * The device does not want the automatic start to be issued.
		 */
		if (sdkp->device->no_start_on_add)
			break;

		if (sense_valid && sshdr.sense_key == NOT_READY) {
			if (sshdr.asc == 4 && sshdr.ascq == 3)
				break;	/* manual intervention required */
			if (sshdr.asc == 4 && sshdr.ascq == 0xb)
				break;	/* standby */
			if (sshdr.asc == 4 && sshdr.ascq == 0xc)
				break;	/* unavailable */
			if (sshdr.asc == 4 && sshdr.ascq == 0x1b)
				break;	/* sanitize in progress */
			/*
			 * Issue command to spin up drive when not ready
			 */
			if (!spintime) {
				sd_printk(KERN_NOTICE, sdkp, "Spinning up disk...");
				cmd[0] = START_STOP;
				cmd[1] = 1;	/* Return immediately */
				memset((void *) &cmd[2], 0, 8);
				cmd[4] = 1;	/* Start spin cycle */
				if (sdkp->device->start_stop_pwr_cond)
					cmd[4] |= 1 << 4;
				scsi_execute_req(sdkp->device, cmd, DMA_NONE,
						 NULL, 0, &sshdr,
						 SD_TIMEOUT, SD_MAX_RETRIES,
						 NULL);
				spintime_expire = jiffies + 100 * HZ;
				spintime = 1;
			}
			/* Wait 1 second for next try */
			msleep(1000);
			printk(".");

		/*
		 * Wait for USB flash devices with slow firmware.
		 * Yes, this sense key/ASC combination shouldn't
		 * occur here.  It's characteristic of these devices.
		 */
		} else if (sense_valid &&
				sshdr.sense_key == UNIT_ATTENTION &&
				sshdr.asc == 0x28) {
			if (!spintime) {
				spintime_expire = jiffies + 5 * HZ;
				spintime = 1;
			}
			/* Wait 1 second for next try */
			msleep(1000);
		} else {
			/* we don't understand the sense code, so it's
			 * probably pointless to loop */
			if(!spintime) {
				sd_printk(KERN_NOTICE, sdkp, "Unit Not Ready\n");
				sd_print_sense_hdr(sdkp, &sshdr);
			}
			break;
		}
				
	} while (spintime && time_before_eq(jiffies, spintime_expire));

	if (spintime) {
		if (scsi_status_is_good(the_result))
			printk("ready\n");
		else
			printk("not responding...\n");
	}
}


/*
 * Determine whether disk supports Data Integrity Field.
 */
static int sd_read_protection_type(struct scsi_disk *sdkp, unsigned char *buffer)
{
	struct scsi_device *sdp = sdkp->device;
	u8 type;
	int ret = 0;

	if (scsi_device_protection(sdp) == 0 || (buffer[12] & 1) == 0) {
		sdkp->protection_type = 0;
		return ret;
	}

	type = ((buffer[12] >> 1) & 7) + 1; /* P_TYPE 0 = Type 1 */

	if (type > SD_DIF_TYPE3_PROTECTION)
		ret = -ENODEV;
	else if (scsi_host_dif_capable(sdp->host, type))
		ret = 1;

	if (sdkp->first_scan || type != sdkp->protection_type)
		switch (ret) {
		case -ENODEV:
			sd_printk(KERN_ERR, sdkp, "formatted with unsupported" \
				  " protection type %u. Disabling disk!\n",
				  type);
			break;
		case 1:
			sd_printk(KERN_NOTICE, sdkp,
				  "Enabling DIF Type %u protection\n", type);
			break;
		case 0:
			sd_printk(KERN_NOTICE, sdkp,
				  "Disabling DIF Type %u protection\n", type);
			break;
		}

	sdkp->protection_type = type;

	return ret;
}

static void read_capacity_error(struct scsi_disk *sdkp, struct scsi_device *sdp,
			struct scsi_sense_hdr *sshdr, int sense_valid,
			int the_result)
{
	if (driver_byte(the_result) & DRIVER_SENSE)
		sd_print_sense_hdr(sdkp, sshdr);
	else
		sd_printk(KERN_NOTICE, sdkp, "Sense not available.\n");

	/*
	 * Set dirty bit for removable devices if not ready -
	 * sometimes drives will not report this properly.
	 */
	if (sdp->removable &&
	    sense_valid && sshdr->sense_key == NOT_READY)
		set_media_not_present(sdkp);

	/*
	 * We used to set media_present to 0 here to indicate no media
	 * in the drive, but some drives fail read capacity even with
	 * media present, so we can't do that.
	 */
	sdkp->capacity = 0; /* unknown mapped to zero - as usual */
}

#define RC16_LEN 32
#if RC16_LEN > SD_BUF_SIZE
#error RC16_LEN must not be more than SD_BUF_SIZE
#endif

#define READ_CAPACITY_RETRIES_ON_RESET	10

/*
 * Ensure that we don't overflow sector_t when CONFIG_LBDAF is not set
 * and the reported logical block size is bigger than 512 bytes. Note
 * that last_sector is a u64 and therefore logical_to_sectors() is not
 * applicable.
 */
static bool sd_addressable_capacity(u64 lba, unsigned int sector_size)
{
	u64 last_sector = (lba + 1ULL) << (ilog2(sector_size) - 9);

	if (sizeof(sector_t) == 4 && last_sector > U32_MAX)
		return false;

	return true;
}

static int read_capacity_16(struct scsi_disk *sdkp, struct scsi_device *sdp,
						unsigned char *buffer)
{
	unsigned char cmd[16];
	struct scsi_sense_hdr sshdr;
	int sense_valid = 0;
	int the_result;
	int retries = 3, reset_retries = READ_CAPACITY_RETRIES_ON_RESET;
	unsigned int alignment;
	unsigned long long lba;
	unsigned sector_size;

	if (sdp->no_read_capacity_16)
		return -EINVAL;

	do {
		memset(cmd, 0, 16);
		cmd[0] = SERVICE_ACTION_IN_16;
		cmd[1] = SAI_READ_CAPACITY_16;
		cmd[13] = RC16_LEN;
		memset(buffer, 0, RC16_LEN);

		the_result = scsi_execute_req(sdp, cmd, DMA_FROM_DEVICE,
					buffer, RC16_LEN, &sshdr,
					SD_TIMEOUT, SD_MAX_RETRIES, NULL);

		if (media_not_present(sdkp, &sshdr))
			return -ENODEV;

		if (the_result) {
			sense_valid = scsi_sense_valid(&sshdr);
			if (sense_valid &&
			    sshdr.sense_key == ILLEGAL_REQUEST &&
			    (sshdr.asc == 0x20 || sshdr.asc == 0x24) &&
			    sshdr.ascq == 0x00)
				/* Invalid Command Operation Code or
				 * Invalid Field in CDB, just retry
				 * silently with RC10 */
				return -EINVAL;
			if (sense_valid &&
			    sshdr.sense_key == UNIT_ATTENTION &&
			    sshdr.asc == 0x29 && sshdr.ascq == 0x00)
				/* Device reset might occur several times,
				 * give it one more chance */
				if (--reset_retries > 0)
					continue;
		}
		retries--;

	} while (the_result && retries);

	if (the_result) {
		sd_print_result(sdkp, "Read Capacity(16) failed", the_result);
		read_capacity_error(sdkp, sdp, &sshdr, sense_valid, the_result);
		return -EINVAL;
	}

	sector_size = get_unaligned_be32(&buffer[8]);
	lba = get_unaligned_be64(&buffer[0]);

	if (sd_read_protection_type(sdkp, buffer) < 0) {
		sdkp->capacity = 0;
		return -ENODEV;
	}

	if (!sd_addressable_capacity(lba, sector_size)) {
		sd_printk(KERN_ERR, sdkp, "Too big for this kernel. Use a "
			"kernel compiled with support for large block "
			"devices.\n");
		sdkp->capacity = 0;
		return -EOVERFLOW;
	}

	/* Logical blocks per physical block exponent */
	sdkp->physical_block_size = (1 << (buffer[13] & 0xf)) * sector_size;

	/* Lowest aligned logical block */
	alignment = ((buffer[14] & 0x3f) << 8 | buffer[15]) * sector_size;
	blk_queue_alignment_offset(sdp->request_queue, alignment);
	if (alignment && sdkp->first_scan)
		sd_printk(KERN_NOTICE, sdkp,
			  "physical block alignment offset: %u\n", alignment);

	if (buffer[14] & 0x80) { /* LBPME */
		sdkp->lbpme = 1;

		if (buffer[14] & 0x40) /* LBPRZ */
			sdkp->lbprz = 1;

		sd_config_discard(sdkp, SD_LBP_WS16);
	}

	sdkp->capacity = lba + 1;
	return sector_size;
}

static int read_capacity_10(struct scsi_disk *sdkp, struct scsi_device *sdp,
						unsigned char *buffer)
{
	unsigned char cmd[16];
	struct scsi_sense_hdr sshdr;
	int sense_valid = 0;
	int the_result;
	int retries = 3, reset_retries = READ_CAPACITY_RETRIES_ON_RESET;
	sector_t lba;
	unsigned sector_size;

	do {
		cmd[0] = READ_CAPACITY;
		memset(&cmd[1], 0, 9);
		memset(buffer, 0, 8);

		the_result = scsi_execute_req(sdp, cmd, DMA_FROM_DEVICE,
					buffer, 8, &sshdr,
					SD_TIMEOUT, SD_MAX_RETRIES, NULL);

		if (media_not_present(sdkp, &sshdr))
			return -ENODEV;

		if (the_result) {
			sense_valid = scsi_sense_valid(&sshdr);
			if (sense_valid &&
			    sshdr.sense_key == UNIT_ATTENTION &&
			    sshdr.asc == 0x29 && sshdr.ascq == 0x00)
				/* Device reset might occur several times,
				 * give it one more chance */
				if (--reset_retries > 0)
					continue;
		}
		retries--;

	} while (the_result && retries);

	if (the_result) {
		sd_print_result(sdkp, "Read Capacity(10) failed", the_result);
		read_capacity_error(sdkp, sdp, &sshdr, sense_valid, the_result);
		return -EINVAL;
	}

	sector_size = get_unaligned_be32(&buffer[4]);
	lba = get_unaligned_be32(&buffer[0]);

	if (sdp->no_read_capacity_16 && (lba == 0xffffffff)) {
		/* Some buggy (usb cardreader) devices return an lba of
		   0xffffffff when the want to report a size of 0 (with
		   which they really mean no media is present) */
		sdkp->capacity = 0;
		sdkp->physical_block_size = sector_size;
		return sector_size;
	}

	if (!sd_addressable_capacity(lba, sector_size)) {
		sd_printk(KERN_ERR, sdkp, "Too big for this kernel. Use a "
			"kernel compiled with support for large block "
			"devices.\n");
		sdkp->capacity = 0;
		return -EOVERFLOW;
	}

	sdkp->capacity = lba + 1;
	sdkp->physical_block_size = sector_size;
	return sector_size;
}

static int sd_try_rc16_first(struct scsi_device *sdp)
{
	if (sdp->host->max_cmd_len < 16)
		return 0;
	if (sdp->try_rc_10_first)
		return 0;
	if (sdp->scsi_level > SCSI_SPC_2)
		return 1;
	if (scsi_device_protection(sdp))
		return 1;
	return 0;
}

/*
 * read disk capacity
 */
static void
sd_read_capacity(struct scsi_disk *sdkp, unsigned char *buffer)
{
	int sector_size;
	struct scsi_device *sdp = sdkp->device;
	sector_t old_capacity = sdkp->capacity;

	if (sd_try_rc16_first(sdp)) {
		sector_size = read_capacity_16(sdkp, sdp, buffer);
		if (sector_size == -EOVERFLOW)
			goto got_data;
		if (sector_size == -ENODEV)
			return;
		if (sector_size < 0)
			sector_size = read_capacity_10(sdkp, sdp, buffer);
		if (sector_size < 0)
			return;
	} else {
		sector_size = read_capacity_10(sdkp, sdp, buffer);
		if (sector_size == -EOVERFLOW)
			goto got_data;
		if (sector_size < 0)
			return;
		if ((sizeof(sdkp->capacity) > 4) &&
		    (sdkp->capacity > 0xffffffffULL)) {
			int old_sector_size = sector_size;
			sd_printk(KERN_NOTICE, sdkp, "Very big device. "
					"Trying to use READ CAPACITY(16).\n");
			sector_size = read_capacity_16(sdkp, sdp, buffer);
			if (sector_size < 0) {
				sd_printk(KERN_NOTICE, sdkp,
					"Using 0xffffffff as device size\n");
				sdkp->capacity = 1 + (sector_t) 0xffffffff;
				sector_size = old_sector_size;
				goto got_data;
			}
		}
	}

	/* Some devices are known to return the total number of blocks,
	 * not the highest block number.  Some devices have versions
	 * which do this and others which do not.  Some devices we might
	 * suspect of doing this but we don't know for certain.
	 *
	 * If we know the reported capacity is wrong, decrement it.  If
	 * we can only guess, then assume the number of blocks is even
	 * (usually true but not always) and err on the side of lowering
	 * the capacity.
	 */
	if (sdp->fix_capacity ||
	    (sdp->guess_capacity && (sdkp->capacity & 0x01))) {
		sd_printk(KERN_INFO, sdkp, "Adjusting the sector count "
				"from its reported value: %llu\n",
				(unsigned long long) sdkp->capacity);
		--sdkp->capacity;
	}

got_data:
	if (sector_size == 0) {
		sector_size = 512;
		sd_printk(KERN_NOTICE, sdkp, "Sector size 0 reported, "
			  "assuming 512.\n");
	}

	if (sector_size != 512 &&
	    sector_size != 1024 &&
	    sector_size != 2048 &&
	    sector_size != 4096) {
		sd_printk(KERN_NOTICE, sdkp, "Unsupported sector size %d.\n",
			  sector_size);
		/*
		 * The user might want to re-format the drive with
		 * a supported sectorsize.  Once this happens, it
		 * would be relatively trivial to set the thing up.
		 * For this reason, we leave the thing in the table.
		 */
		sdkp->capacity = 0;
		/*
		 * set a bogus sector size so the normal read/write
		 * logic in the block layer will eventually refuse any
		 * request on this device without tripping over power
		 * of two sector size assumptions
		 */
		sector_size = 512;
	}
	blk_queue_logical_block_size(sdp->request_queue, sector_size);

	{
		char cap_str_2[10], cap_str_10[10];

		string_get_size(sdkp->capacity, sector_size,
				STRING_UNITS_2, cap_str_2, sizeof(cap_str_2));
		string_get_size(sdkp->capacity, sector_size,
				STRING_UNITS_10, cap_str_10,
				sizeof(cap_str_10));

		if (sdkp->first_scan || old_capacity != sdkp->capacity) {
			if (sdkp->physical_block_size != sector_size)
				sd_printk(KERN_NOTICE, sdkp,
					  "%u-byte physical blocks\n",
					  sdkp->physical_block_size);
		}
	}

	if (sdkp->capacity > 0xffffffff)
		sdp->use_16_for_rw = 1;

	blk_queue_physical_block_size(sdp->request_queue,
				      sdkp->physical_block_size);
	sdkp->device->sector_size = sector_size;
}

/* called with buffer of length 512 */
static inline int
sd_do_mode_sense(struct scsi_device *sdp, int dbd, int modepage,
		 unsigned char *buffer, int len, struct scsi_mode_data *data,
		 struct scsi_sense_hdr *sshdr)
{
	return scsi_mode_sense(sdp, dbd, modepage, buffer, len,
			       SD_TIMEOUT, SD_MAX_RETRIES, data,
			       sshdr);
}

/*
 * read write protect setting, if possible - called only in sd_revalidate_disk()
 * called with buffer of length SD_BUF_SIZE
 */
static void
sd_read_write_protect_flag(struct scsi_disk *sdkp, unsigned char *buffer)
{
	int res;
	struct scsi_device *sdp = sdkp->device;
	struct scsi_mode_data data;

	set_disk_ro(sdkp->disk, 0);
	if (sdp->skip_ms_page_3f) {
		sd_first_printk(KERN_NOTICE, sdkp, "Assuming Write Enabled\n");
		return;
	}

	if (sdp->use_192_bytes_for_3f) {
		res = sd_do_mode_sense(sdp, 0, 0x3F, buffer, 192, &data, NULL);
	} else {
		/*
		 * First attempt: ask for all pages (0x3F), but only 4 bytes.
		 * We have to start carefully: some devices hang if we ask
		 * for more than is available.
		 */
		res = sd_do_mode_sense(sdp, 0, 0x3F, buffer, 4, &data, NULL);

		/*
		 * Second attempt: ask for page 0 When only page 0 is
		 * implemented, a request for page 3F may return Sense Key
		 * 5: Illegal Request, Sense Code 24: Invalid field in
		 * CDB.
		 */
		if (!scsi_status_is_good(res))
			res = sd_do_mode_sense(sdp, 0, 0, buffer, 4, &data, NULL);

		/*
		 * Third attempt: ask 255 bytes, as we did earlier.
		 */
		if (!scsi_status_is_good(res))
			res = sd_do_mode_sense(sdp, 0, 0x3F, buffer, 255,
					       &data, NULL);
	}

	if (!scsi_status_is_good(res)) {
		sd_first_printk(KERN_WARNING, sdkp,
			  "Test WP failed, assume Write Enabled\n");
	} else {
		sdkp->write_prot = ((data.device_specific & 0x80) != 0);
		set_disk_ro(sdkp->disk, sdkp->write_prot);
	}
}

/*
 * sd_read_cache_type - called only from sd_revalidate_disk()
 * called with buffer of length SD_BUF_SIZE
 */
static void
sd_read_cache_type(struct scsi_disk *sdkp, unsigned char *buffer)
{
	int len = 0, res;
	struct scsi_device *sdp = sdkp->device;
	struct Scsi_Host *host = sdp->host;

	int dbd;
	int modepage;
	int first_len;
	struct scsi_mode_data data;
	struct scsi_sense_hdr sshdr;

	if (sdkp->cache_override)
		return;

	first_len = 4;
	if (sdp->skip_ms_page_8) {
		if (sdp->type == TYPE_RBC)
			goto defaults;
		else {
			if (sdp->skip_ms_page_3f)
				goto defaults;
			modepage = 0x3F;
			if (sdp->use_192_bytes_for_3f)
				first_len = 192;
			dbd = 0;
		}
	} else if (sdp->type == TYPE_RBC) {
		modepage = 6;
		dbd = 8;
	} else {
		modepage = 8;
		if (host->set_dbd_for_caching)
			dbd = 8;
		else
			dbd = 0;
	}

	/* cautiously ask */
	res = sd_do_mode_sense(sdp, dbd, modepage, buffer, first_len,
			&data, &sshdr);

	if (!scsi_status_is_good(res))
		goto bad_sense;

	if (!data.header_length) {
		modepage = 6;
		first_len = 0;
		sd_first_printk(KERN_ERR, sdkp,
				"Missing header in MODE_SENSE response\n");
	}

	/* that went OK, now ask for the proper length */
	len = data.length;

	/*
	 * We're only interested in the first three bytes, actually.
	 * But the data cache page is defined for the first 20.
	 */
	if (len < 3)
		goto bad_sense;
	else if (len > SD_BUF_SIZE) {
		sd_first_printk(KERN_NOTICE, sdkp, "Truncating mode parameter "
			  "data from %d to %d bytes\n", len, SD_BUF_SIZE);
		len = SD_BUF_SIZE;
	}
	if (modepage == 0x3F && sdp->use_192_bytes_for_3f)
		len = 192;

	/* Get the data */
	if (len > first_len)
		res = sd_do_mode_sense(sdp, dbd, modepage, buffer, len,
				&data, &sshdr);

	if (scsi_status_is_good(res)) {
		int offset = data.header_length + data.block_descriptor_length;

		while (offset < len) {
			u8 page_code = buffer[offset] & 0x3F;
			u8 spf       = buffer[offset] & 0x40;

			if (page_code == 8 || page_code == 6) {
				/* We're interested only in the first 3 bytes.
				 */
				if (len - offset <= 2) {
					sd_first_printk(KERN_ERR, sdkp,
						"Incomplete mode parameter "
							"data\n");
					goto defaults;
				} else {
					modepage = page_code;
					goto Page_found;
				}
			} else {
				/* Go to the next page */
				if (spf && len - offset > 3)
					offset += 4 + (buffer[offset+2] << 8) +
						buffer[offset+3];
				else if (!spf && len - offset > 1)
					offset += 2 + buffer[offset+1];
				else {
					sd_first_printk(KERN_ERR, sdkp,
							"Incomplete mode "
							"parameter data\n");
					goto defaults;
				}
			}
		}

		sd_first_printk(KERN_ERR, sdkp, "No Caching mode page found\n");
		goto defaults;

	Page_found:
		if (modepage == 8) {
			sdkp->WCE = ((buffer[offset + 2] & 0x04) != 0);
			sdkp->RCD = ((buffer[offset + 2] & 0x01) != 0);
		} else {
			sdkp->WCE = ((buffer[offset + 2] & 0x01) == 0);
			sdkp->RCD = 0;
		}

		sdkp->DPOFUA = (data.device_specific & 0x10) != 0;
		if (sdp->broken_fua) {
			sd_first_printk(KERN_NOTICE, sdkp, "Disabling FUA\n");
			sdkp->DPOFUA = 0;
		} else if (sdkp->DPOFUA && !sdkp->device->use_10_for_rw &&
			   !sdkp->device->use_16_for_rw) {
			sd_first_printk(KERN_NOTICE, sdkp,
				  "Uses READ/WRITE(6), disabling FUA\n");
			sdkp->DPOFUA = 0;
		}

		/* No cache flush allowed for write protected devices */
		if (sdkp->WCE && sdkp->write_prot)
			sdkp->WCE = 0;

		return;
	}

bad_sense:
	if (scsi_sense_valid(&sshdr) &&
	    sshdr.sense_key == ILLEGAL_REQUEST &&
	    sshdr.asc == 0x24 && sshdr.ascq == 0x0)
		/* Invalid field in CDB */
		sd_first_printk(KERN_NOTICE, sdkp, "Cache data unavailable\n");
	else
		sd_first_printk(KERN_ERR, sdkp,
				"Asking for cache data failed\n");

defaults:
	if (sdp->wce_default_on) {
		sd_first_printk(KERN_NOTICE, sdkp,
				"Assuming drive cache: write back\n");
		sdkp->WCE = 1;
	} else {
		sd_first_printk(KERN_ERR, sdkp,
				"Assuming drive cache: write through\n");
		sdkp->WCE = 0;
	}
	sdkp->RCD = 0;
	sdkp->DPOFUA = 0;
}

/*
 * The ATO bit indicates whether the DIF application tag is available
 * for use by the operating system.
 */
static void sd_read_app_tag_own(struct scsi_disk *sdkp, unsigned char *buffer)
{
	int res, offset;
	struct scsi_device *sdp = sdkp->device;
	struct scsi_mode_data data;
	struct scsi_sense_hdr sshdr;

	if (sdp->type != TYPE_DISK)
		return;

	if (sdkp->protection_type == 0)
		return;

	res = scsi_mode_sense(sdp, 1, 0x0a, buffer, 36, SD_TIMEOUT,
			      SD_MAX_RETRIES, &data, &sshdr);

	if (!scsi_status_is_good(res) || !data.header_length ||
	    data.length < 6) {
		sd_first_printk(KERN_WARNING, sdkp,
			  "getting Control mode page failed, assume no ATO\n");

		if (scsi_sense_valid(&sshdr))
			sd_print_sense_hdr(sdkp, &sshdr);

		return;
	}

	offset = data.header_length + data.block_descriptor_length;

	if ((buffer[offset] & 0x3f) != 0x0a) {
		sd_first_printk(KERN_ERR, sdkp, "ATO Got wrong page\n");
		return;
	}

	if ((buffer[offset + 5] & 0x80) == 0)
		return;

	sdkp->ATO = 1;

	return;
}

/**
 * sd_read_block_limits - Query disk device for preferred I/O sizes.
 * @disk: disk to query
 */
static void sd_read_block_limits(struct scsi_disk *sdkp)
{
	unsigned int sector_sz = sdkp->device->sector_size;
	const int vpd_len = 64;
	unsigned char *buffer = kmalloc(vpd_len, GFP_KERNEL);

	if (!buffer ||
	    /* Block Limits VPD */
	    scsi_get_vpd_page(sdkp->device, 0xb0, buffer, vpd_len))
		goto out;

	blk_queue_io_min(sdkp->disk->queue,
			 get_unaligned_be16(&buffer[6]) * sector_sz);

	sdkp->max_xfer_blocks = get_unaligned_be32(&buffer[8]);
	sdkp->opt_xfer_blocks = get_unaligned_be32(&buffer[12]);

	if (buffer[3] == 0x3c) {
		unsigned int lba_count, desc_count;

		sdkp->max_ws_blocks = (u32)get_unaligned_be64(&buffer[36]);

		if (!sdkp->lbpme)
			goto out;

		lba_count = get_unaligned_be32(&buffer[20]);
		desc_count = get_unaligned_be32(&buffer[24]);

		if (lba_count && desc_count)
			sdkp->max_unmap_blocks = lba_count;

		sdkp->unmap_granularity = get_unaligned_be32(&buffer[28]);

		if (buffer[32] & 0x80)
			sdkp->unmap_alignment =
				get_unaligned_be32(&buffer[32]) & ~(1 << 31);

		if (!sdkp->lbpvpd) { /* LBP VPD page not provided */

			if (sdkp->max_unmap_blocks)
				sd_config_discard(sdkp, SD_LBP_UNMAP);
			else
				sd_config_discard(sdkp, SD_LBP_WS16);

		} else {	/* LBP VPD page tells us what to use */
			if (sdkp->lbpu && sdkp->max_unmap_blocks && !sdkp->lbprz)
				sd_config_discard(sdkp, SD_LBP_UNMAP);
			else if (sdkp->lbpws)
				sd_config_discard(sdkp, SD_LBP_WS16);
			else if (sdkp->lbpws10)
				sd_config_discard(sdkp, SD_LBP_WS10);
			else if (sdkp->lbpu && sdkp->max_unmap_blocks)
				sd_config_discard(sdkp, SD_LBP_UNMAP);
			else
				sd_config_discard(sdkp, SD_LBP_DISABLE);
		}
	}

 out:
	kfree(buffer);
}

/**
 * sd_read_block_characteristics - Query block dev. characteristics
 * @disk: disk to query
 */
static void sd_read_block_characteristics(struct scsi_disk *sdkp)
{
	unsigned char *buffer;
	u16 rot;
	const int vpd_len = 64;

	buffer = kmalloc(vpd_len, GFP_KERNEL);

	if (!buffer ||
	    /* Block Device Characteristics VPD */
	    scsi_get_vpd_page(sdkp->device, 0xb1, buffer, vpd_len))
		goto out;

	rot = get_unaligned_be16(&buffer[4]);

	if (rot == 1) {
		queue_flag_set_unlocked(QUEUE_FLAG_NONROT, sdkp->disk->queue);
		queue_flag_clear_unlocked(QUEUE_FLAG_ADD_RANDOM, sdkp->disk->queue);
	}

 out:
	kfree(buffer);
}

/**
 * sd_read_block_provisioning - Query provisioning VPD page
 * @disk: disk to query
 */
static void sd_read_block_provisioning(struct scsi_disk *sdkp)
{
	unsigned char *buffer;
	const int vpd_len = 8;

	if (sdkp->lbpme == 0)
		return;

	buffer = kmalloc(vpd_len, GFP_KERNEL);

	if (!buffer || scsi_get_vpd_page(sdkp->device, 0xb2, buffer, vpd_len))
		goto out;

	sdkp->lbpvpd	= 1;
	sdkp->lbpu	= (buffer[5] >> 7) & 1;	/* UNMAP */
	sdkp->lbpws	= (buffer[5] >> 6) & 1;	/* WRITE SAME(16) with UNMAP */
	sdkp->lbpws10	= (buffer[5] >> 5) & 1;	/* WRITE SAME(10) with UNMAP */

 out:
	kfree(buffer);
}

static void sd_read_write_same(struct scsi_disk *sdkp, unsigned char *buffer)
{
	struct scsi_device *sdev = sdkp->device;

	if (sdev->host->no_write_same) {
		sdev->no_write_same = 1;

		return;
	}

	if (scsi_report_opcode(sdev, buffer, SD_BUF_SIZE, INQUIRY) < 0) {
		/* too large values might cause issues with arcmsr */
		int vpd_buf_len = 64;

		sdev->no_report_opcodes = 1;

		/* Disable WRITE SAME if REPORT SUPPORTED OPERATION
		 * CODES is unsupported and the device has an ATA
		 * Information VPD page (SAT).
		 */
		if (!scsi_get_vpd_page(sdev, 0x89, buffer, vpd_buf_len))
			sdev->no_write_same = 1;
	}

	if (scsi_report_opcode(sdev, buffer, SD_BUF_SIZE, WRITE_SAME_16) == 1)
		sdkp->ws16 = 1;

	if (scsi_report_opcode(sdev, buffer, SD_BUF_SIZE, WRITE_SAME) == 1)
		sdkp->ws10 = 1;
}

static int sd_try_extended_inquiry(struct scsi_device *sdp)
{
	/* Attempt VPD inquiry if the device blacklist explicitly calls
	 * for it.
	 */
	if (sdp->try_vpd_pages)
		return 1;
	/*
	 * Although VPD inquiries can go to SCSI-2 type devices,
	 * some USB ones crash on receiving them, and the pages
	 * we currently ask for are for SPC-3 and beyond
	 */
	if (sdp->scsi_level > SCSI_SPC_2 && !sdp->skip_vpd_pages)
		return 1;
	return 0;
}

/**
 *	sd_revalidate_disk - called the first time a new disk is seen,
 *	performs disk spin up, read_capacity, etc.
 *	@disk: struct gendisk we care about
 **/
static int sd_revalidate_disk(struct gendisk *disk)
{
	struct scsi_disk *sdkp = scsi_disk(disk);
	struct scsi_device *sdp = sdkp->device;
	struct request_queue *q = sdkp->disk->queue;
	unsigned char *buffer;
	unsigned int dev_max, rw_max;

	SCSI_LOG_HLQUEUE(3, sd_printk(KERN_INFO, sdkp,
				      "sd_revalidate_disk\n"));

	/*
	 * If the device is offline, don't try and read capacity or any
	 * of the other niceties.
	 */
	if (!scsi_device_online(sdp))
		goto out;

	buffer = kmalloc(SD_BUF_SIZE, GFP_KERNEL);
	if (!buffer) {
		sd_printk(KERN_WARNING, sdkp, "sd_revalidate_disk: Memory "
			  "allocation failure.\n");
		goto out;
	}

	sd_spinup_disk(sdkp);

	/*
	 * Without media there is no reason to ask; moreover, some devices
	 * react badly if we do.
	 */
	if (sdkp->media_present) {
		sd_read_capacity(sdkp, buffer);

		if (sd_try_extended_inquiry(sdp)) {
			sd_read_block_provisioning(sdkp);
			sd_read_block_limits(sdkp);
			sd_read_block_characteristics(sdkp);
		}

		sd_read_write_protect_flag(sdkp, buffer);
		sd_read_cache_type(sdkp, buffer);
		sd_read_app_tag_own(sdkp, buffer);
		sd_read_write_same(sdkp, buffer);
	}

	/*
	 * We now have all cache related info, determine how we deal
	 * with flush requests.
	 */
	sd_set_flush_flag(sdkp);

	/* Initial block count limit based on CDB TRANSFER LENGTH field size. */
	dev_max = sdp->use_16_for_rw ? SD_MAX_XFER_BLOCKS : SD_DEF_XFER_BLOCKS;

	/* Some devices report a maximum block count for READ/WRITE requests. */
	dev_max = min_not_zero(dev_max, sdkp->max_xfer_blocks);
	q->limits.max_dev_sectors = logical_to_sectors(sdp, dev_max);

	/*
	 * Determine the device's preferred I/O size for reads and writes
	 * unless the reported value is unreasonably small, large, or
	 * garbage.
	 */
	if (sdkp->opt_xfer_blocks &&
	    sdkp->opt_xfer_blocks <= dev_max &&
	    sdkp->opt_xfer_blocks <= SD_DEF_XFER_BLOCKS &&
<<<<<<< HEAD
	    sdkp->opt_xfer_blocks * sdp->sector_size >= PAGE_CACHE_SIZE)
		rw_max = q->limits.io_opt =
			sdkp->opt_xfer_blocks * sdp->sector_size;
	else
=======
	    logical_to_bytes(sdp, sdkp->opt_xfer_blocks) >= PAGE_CACHE_SIZE) {
		q->limits.io_opt = logical_to_bytes(sdp, sdkp->opt_xfer_blocks);
		rw_max = logical_to_sectors(sdp, sdkp->opt_xfer_blocks);
	} else {
		q->limits.io_opt = 0;
>>>>>>> 8cd74c57
		rw_max = min_not_zero(logical_to_sectors(sdp, dev_max),
				      (sector_t)BLK_DEF_MAX_SECTORS);
	}

	/* Do not exceed controller limit */
	rw_max = min(rw_max, queue_max_hw_sectors(q));

	/*
	 * Only update max_sectors if previously unset or if the current value
	 * exceeds the capabilities of the hardware.
	 */
	if (sdkp->first_scan ||
	    q->limits.max_sectors > q->limits.max_dev_sectors ||
	    q->limits.max_sectors > q->limits.max_hw_sectors)
		q->limits.max_sectors = rw_max;

	sdkp->first_scan = 0;

	set_capacity(disk, logical_to_sectors(sdp, sdkp->capacity));
	sd_config_write_same(sdkp);
	kfree(buffer);

 out:
	return 0;
}

/**
 *	sd_unlock_native_capacity - unlock native capacity
 *	@disk: struct gendisk to set capacity for
 *
 *	Block layer calls this function if it detects that partitions
 *	on @disk reach beyond the end of the device.  If the SCSI host
 *	implements ->unlock_native_capacity() method, it's invoked to
 *	give it a chance to adjust the device capacity.
 *
 *	CONTEXT:
 *	Defined by block layer.  Might sleep.
 */
static void sd_unlock_native_capacity(struct gendisk *disk)
{
	struct scsi_device *sdev = scsi_disk(disk)->device;

	if (sdev->host->hostt->unlock_native_capacity)
		sdev->host->hostt->unlock_native_capacity(sdev);
}

/**
 *	sd_format_disk_name - format disk name
 *	@prefix: name prefix - ie. "sd" for SCSI disks
 *	@index: index of the disk to format name for
 *	@buf: output buffer
 *	@buflen: length of the output buffer
 *
 *	SCSI disk names starts at sda.  The 26th device is sdz and the
 *	27th is sdaa.  The last one for two lettered suffix is sdzz
 *	which is followed by sdaaa.
 *
 *	This is basically 26 base counting with one extra 'nil' entry
 *	at the beginning from the second digit on and can be
 *	determined using similar method as 26 base conversion with the
 *	index shifted -1 after each digit is computed.
 *
 *	CONTEXT:
 *	Don't care.
 *
 *	RETURNS:
 *	0 on success, -errno on failure.
 */
static int sd_format_disk_name(char *prefix, int index, char *buf, int buflen)
{
	const int base = 'z' - 'a' + 1;
	char *begin = buf + strlen(prefix);
	char *end = buf + buflen;
	char *p;
	int unit;

	p = end - 1;
	*p = '\0';
	unit = base;
	do {
		if (p == begin)
			return -EINVAL;
		*--p = 'a' + (index % unit);
		index = (index / unit) - 1;
	} while (index >= 0);

	memmove(begin, p, end - p);
	memcpy(buf, prefix, strlen(prefix));

	return 0;
}

/*
 * The asynchronous part of sd_probe
 */
static void sd_probe_async(void *data, async_cookie_t cookie)
{
	struct scsi_disk *sdkp = data;
	struct scsi_device *sdp;
	struct gendisk *gd;
	u32 index;
	struct device *dev;

	sdp = sdkp->device;
	gd = sdkp->disk;
	index = sdkp->index;
	dev = &sdp->sdev_gendev;

	gd->major = sd_major((index & 0xf0) >> 4);
	gd->first_minor = ((index & 0xf) << 4) | (index & 0xfff00);
	gd->minors = SD_MINORS;

	gd->fops = &sd_fops;
	gd->private_data = &sdkp->driver;
	gd->queue = sdkp->device->request_queue;

	/* defaults, until the device tells us otherwise */
	sdp->sector_size = 512;
	sdkp->capacity = 0;
	sdkp->media_present = 1;
	sdkp->write_prot = 0;
	sdkp->cache_override = 0;
	sdkp->WCE = 0;
	sdkp->RCD = 0;
	sdkp->ATO = 0;
	sdkp->first_scan = 1;
	sdkp->max_medium_access_timeouts = SD_MAX_MEDIUM_TIMEOUTS;

	sd_revalidate_disk(gd);

	gd->driverfs_dev = &sdp->sdev_gendev;
	gd->flags = GENHD_FL_EXT_DEVT;
	if (sdp->removable) {
		gd->flags |= GENHD_FL_REMOVABLE;
		gd->events |= DISK_EVENT_MEDIA_CHANGE;
	}

	blk_pm_runtime_init(sdp->request_queue, dev);
	if (sdp->autosuspend_delay >= 0)
		pm_runtime_set_autosuspend_delay(dev, sdp->autosuspend_delay);

	add_disk(gd);
	if (sdkp->capacity)
		sd_dif_config_host(sdkp);

	sd_revalidate_disk(gd);

	scsi_autopm_put_device(sdp);
	put_device(&sdkp->dev);
}

/**
 *	sd_probe - called during driver initialization and whenever a
 *	new scsi device is attached to the system. It is called once
 *	for each scsi device (not just disks) present.
 *	@dev: pointer to device object
 *
 *	Returns 0 if successful (or not interested in this scsi device 
 *	(e.g. scanner)); 1 when there is an error.
 *
 *	Note: this function is invoked from the scsi mid-level.
 *	This function sets up the mapping between a given 
 *	<host,channel,id,lun> (found in sdp) and new device name 
 *	(e.g. /dev/sda). More precisely it is the block device major 
 *	and minor number that is chosen here.
 *
 *	Assume sd_probe is not re-entrant (for time being)
 *	Also think about sd_probe() and sd_remove() running coincidentally.
 **/
static int sd_probe(struct device *dev)
{
	struct scsi_device *sdp = to_scsi_device(dev);
	struct scsi_disk *sdkp;
	struct gendisk *gd;
	int index;
	int error;

	scsi_autopm_get_device(sdp);
	error = -ENODEV;
	if (sdp->type != TYPE_DISK && sdp->type != TYPE_MOD && sdp->type != TYPE_RBC)
		goto out;

	SCSI_LOG_HLQUEUE(3, sdev_printk(KERN_INFO, sdp,
					"sd_probe\n"));

	error = -ENOMEM;
	sdkp = kzalloc(sizeof(*sdkp), GFP_KERNEL);
	if (!sdkp)
		goto out;

	gd = alloc_disk(SD_MINORS);
	if (!gd)
		goto out_free;

	do {
		if (!ida_pre_get(&sd_index_ida, GFP_KERNEL))
			goto out_put;

		spin_lock(&sd_index_lock);
		error = ida_get_new(&sd_index_ida, &index);
		spin_unlock(&sd_index_lock);
	} while (error == -EAGAIN);

	if (error) {
		sdev_printk(KERN_WARNING, sdp, "sd_probe: memory exhausted.\n");
		goto out_put;
	}

	error = sd_format_disk_name("sd", index, gd->disk_name, DISK_NAME_LEN);
	if (error) {
		sdev_printk(KERN_WARNING, sdp, "SCSI disk (sd) name length exceeded.\n");
		goto out_free_index;
	}

	sdkp->device = sdp;
	sdkp->driver = &sd_template;
	sdkp->disk = gd;
	sdkp->index = index;
	atomic_set(&sdkp->openers, 0);
	atomic_set(&sdkp->device->ioerr_cnt, 0);

	if (!sdp->request_queue->rq_timeout) {
		if (sdp->type != TYPE_MOD)
			blk_queue_rq_timeout(sdp->request_queue, SD_TIMEOUT);
		else
			blk_queue_rq_timeout(sdp->request_queue,
					     SD_MOD_TIMEOUT);
	}

	device_initialize(&sdkp->dev);
	sdkp->dev.parent = dev;
	sdkp->dev.class = &sd_disk_class;
	dev_set_name(&sdkp->dev, "%s", dev_name(dev));

	error = device_add(&sdkp->dev);
	if (error)
		goto out_free_index;

	get_device(dev);
	dev_set_drvdata(dev, sdkp);

	get_device(&sdkp->dev);	/* prevent release before async_schedule */
	async_schedule_domain(sd_probe_async, sdkp, &scsi_sd_probe_domain);

	return 0;

 out_free_index:
	spin_lock(&sd_index_lock);
	ida_remove(&sd_index_ida, index);
	spin_unlock(&sd_index_lock);
 out_put:
	put_disk(gd);
 out_free:
	kfree(sdkp);
 out:
	scsi_autopm_put_device(sdp);
	return error;
}

/**
 *	sd_remove - called whenever a scsi disk (previously recognized by
 *	sd_probe) is detached from the system. It is called (potentially
 *	multiple times) during sd module unload.
 *	@sdp: pointer to mid level scsi device object
 *
 *	Note: this function is invoked from the scsi mid-level.
 *	This function potentially frees up a device name (e.g. /dev/sdc)
 *	that could be re-used by a subsequent sd_probe().
 *	This function is not called when the built-in sd driver is "exit-ed".
 **/
static int sd_remove(struct device *dev)
{
	struct scsi_disk *sdkp;
	dev_t devt;

	sdkp = dev_get_drvdata(dev);
	devt = disk_devt(sdkp->disk);
	scsi_autopm_get_device(sdkp->device);

	async_synchronize_full_domain(&scsi_sd_pm_domain);
	async_synchronize_full_domain(&scsi_sd_probe_domain);
	device_del(&sdkp->dev);
	del_gendisk(sdkp->disk);
	sd_shutdown(dev);

	blk_register_region(devt, SD_MINORS, NULL,
			    sd_default_probe, NULL, NULL);

	mutex_lock(&sd_ref_mutex);
	dev_set_drvdata(dev, NULL);
	put_device(&sdkp->dev);
	mutex_unlock(&sd_ref_mutex);

	return 0;
}

/**
 *	scsi_disk_release - Called to free the scsi_disk structure
 *	@dev: pointer to embedded class device
 *
 *	sd_ref_mutex must be held entering this routine.  Because it is
 *	called on last put, you should always use the scsi_disk_get()
 *	scsi_disk_put() helpers which manipulate the semaphore directly
 *	and never do a direct put_device.
 **/
static void scsi_disk_release(struct device *dev)
{
	struct scsi_disk *sdkp = to_scsi_disk(dev);
	struct gendisk *disk = sdkp->disk;
	struct request_queue *q = disk->queue;

	spin_lock(&sd_index_lock);
	ida_remove(&sd_index_ida, sdkp->index);
	spin_unlock(&sd_index_lock);

	/*
	 * Wait until all requests that are in progress have completed.
	 * This is necessary to avoid that e.g. scsi_end_request() crashes
	 * due to clearing the disk->private_data pointer. Wait from inside
	 * scsi_disk_release() instead of from sd_release() to avoid that
	 * freezing and unfreezing the request queue affects user space I/O
	 * in case multiple processes open a /dev/sd... node concurrently.
	 */
	blk_mq_freeze_queue(q);
	blk_mq_unfreeze_queue(q);

	disk->private_data = NULL;
	put_disk(disk);
	put_device(&sdkp->device->sdev_gendev);

	kfree(sdkp);
}

static int sd_start_stop_device(struct scsi_disk *sdkp, int start)
{
	unsigned char cmd[6] = { START_STOP };	/* START_VALID */
	struct scsi_sense_hdr sshdr;
	struct scsi_device *sdp = sdkp->device;
	int res;

	if (start)
		cmd[4] |= 1;	/* START */

	if (sdp->start_stop_pwr_cond)
		cmd[4] |= start ? 1 << 4 : 3 << 4;	/* Active or Standby */

	if (!scsi_device_online(sdp))
		return -ENODEV;

	res = scsi_execute_req_flags(sdp, cmd, DMA_NONE, NULL, 0, &sshdr,
			       SD_TIMEOUT, SD_MAX_RETRIES, NULL, REQ_PM);
	if (res) {
		sd_print_result(sdkp, "Start/Stop Unit failed", res);
		if (driver_byte(res) & DRIVER_SENSE)
			sd_print_sense_hdr(sdkp, &sshdr);
		if (scsi_sense_valid(&sshdr) &&
			/* 0x3a is medium not present */
			sshdr.asc == 0x3a)
			res = 0;
	}

	/* SCSI error codes must not go to the generic layer */
	if (res)
		return -EIO;

	return 0;
}

/*
 * Send a SYNCHRONIZE CACHE instruction down to the device through
 * the normal SCSI command structure.  Wait for the command to
 * complete.
 */
static void sd_shutdown(struct device *dev)
{
	struct scsi_disk *sdkp = dev_get_drvdata(dev);

	if (!sdkp)
		return;         /* this can happen */

	if (pm_runtime_suspended(dev))
		return;

	if (sdkp->WCE && sdkp->media_present) {
		sd_printk(KERN_NOTICE, sdkp, "Synchronizing SCSI cache\n");
		sd_sync_cache(sdkp);
	}

	if (system_state != SYSTEM_RESTART && sdkp->device->manage_start_stop) {
		sd_printk(KERN_NOTICE, sdkp, "Stopping disk\n");
		sd_start_stop_device(sdkp, 0);
	}
}

static int sd_suspend_common(struct device *dev, bool ignore_stop_errors)
{
	struct scsi_disk *sdkp = dev_get_drvdata(dev);
	int ret = 0;

	if (!sdkp)	/* E.g.: runtime suspend following sd_remove() */
		return 0;

	if (sdkp->WCE && sdkp->media_present) {
		ret = sd_sync_cache(sdkp);
		if (ret) {
			/* ignore OFFLINE device */
			if (ret == -ENODEV)
				ret = 0;
			goto done;
		}
	}

	if (sdkp->device->manage_start_stop) {
		sd_printk(KERN_DEBUG, sdkp, "Stopping disk\n");
		/* an error is not worth aborting a system sleep */
		ret = sd_start_stop_device(sdkp, 0);
		if (ignore_stop_errors)
			ret = 0;
	}

done:
	return ret;
}

static int sd_suspend_system(struct device *dev)
{
	return sd_suspend_common(dev, true);
}

static int sd_suspend_runtime(struct device *dev)
{
	return sd_suspend_common(dev, false);
}

static int sd_resume(struct device *dev)
{
	struct scsi_disk *sdkp = dev_get_drvdata(dev);

	if (!sdkp)	/* E.g.: runtime resume at the start of sd_probe() */
		return 0;

	if (!sdkp->device->manage_start_stop)
		return 0;

	sd_printk(KERN_DEBUG, sdkp, "Starting disk\n");
	return sd_start_stop_device(sdkp, 1);
}

/**
 *	init_sd - entry point for this driver (both when built in or when
 *	a module).
 *
 *	Note: this function registers this driver with the scsi mid-level.
 **/
static int __init init_sd(void)
{
	int majors = 0, i, err;

	SCSI_LOG_HLQUEUE(3, printk("init_sd: sd driver entry point\n"));

	for (i = 0; i < SD_MAJORS; i++) {
		if (register_blkdev(sd_major(i), "sd") != 0)
			continue;
		majors++;
		blk_register_region(sd_major(i), SD_MINORS, NULL,
				    sd_default_probe, NULL, NULL);
	}

	if (!majors)
		return -ENODEV;

	err = class_register(&sd_disk_class);
	if (err)
		goto err_out;

	sd_cdb_cache = kmem_cache_create("sd_ext_cdb", SD_EXT_CDB_SIZE,
					 0, 0, NULL);
	if (!sd_cdb_cache) {
		printk(KERN_ERR "sd: can't init extended cdb cache\n");
		err = -ENOMEM;
		goto err_out_class;
	}

	sd_cdb_pool = mempool_create_slab_pool(SD_MEMPOOL_SIZE, sd_cdb_cache);
	if (!sd_cdb_pool) {
		printk(KERN_ERR "sd: can't init extended cdb pool\n");
		err = -ENOMEM;
		goto err_out_cache;
	}

	err = scsi_register_driver(&sd_template.gendrv);
	if (err)
		goto err_out_driver;

	return 0;

err_out_driver:
	mempool_destroy(sd_cdb_pool);

err_out_cache:
	kmem_cache_destroy(sd_cdb_cache);

err_out_class:
	class_unregister(&sd_disk_class);
err_out:
	for (i = 0; i < SD_MAJORS; i++)
		unregister_blkdev(sd_major(i), "sd");
	return err;
}

/**
 *	exit_sd - exit point for this driver (when it is a module).
 *
 *	Note: this function unregisters this driver from the scsi mid-level.
 **/
static void __exit exit_sd(void)
{
	int i;

	SCSI_LOG_HLQUEUE(3, printk("exit_sd: exiting sd driver\n"));

	scsi_unregister_driver(&sd_template.gendrv);
	mempool_destroy(sd_cdb_pool);
	kmem_cache_destroy(sd_cdb_cache);

	class_unregister(&sd_disk_class);

	for (i = 0; i < SD_MAJORS; i++) {
		blk_unregister_region(sd_major(i), SD_MINORS);
		unregister_blkdev(sd_major(i), "sd");
	}
}

module_init(init_sd);
module_exit(exit_sd);

static void sd_print_sense_hdr(struct scsi_disk *sdkp,
			       struct scsi_sense_hdr *sshdr)
{
	scsi_print_sense_hdr(sdkp->device,
			     sdkp->disk ? sdkp->disk->disk_name : NULL, sshdr);
}

static void sd_print_result(const struct scsi_disk *sdkp, const char *msg,
			    int result)
{
	const char *hb_string = scsi_hostbyte_string(result);
	const char *db_string = scsi_driverbyte_string(result);

	if (hb_string || db_string)
		sd_printk(KERN_INFO, sdkp,
			  "%s: Result: hostbyte=%s driverbyte=%s\n", msg,
			  hb_string ? hb_string : "invalid",
			  db_string ? db_string : "invalid");
	else
		sd_printk(KERN_INFO, sdkp,
			  "%s: Result: hostbyte=0x%02x driverbyte=0x%02x\n",
			  msg, host_byte(result), driver_byte(result));
}
<|MERGE_RESOLUTION|>--- conflicted
+++ resolved
@@ -2914,18 +2914,10 @@
 	if (sdkp->opt_xfer_blocks &&
 	    sdkp->opt_xfer_blocks <= dev_max &&
 	    sdkp->opt_xfer_blocks <= SD_DEF_XFER_BLOCKS &&
-<<<<<<< HEAD
 	    sdkp->opt_xfer_blocks * sdp->sector_size >= PAGE_CACHE_SIZE)
 		rw_max = q->limits.io_opt =
 			sdkp->opt_xfer_blocks * sdp->sector_size;
 	else
-=======
-	    logical_to_bytes(sdp, sdkp->opt_xfer_blocks) >= PAGE_CACHE_SIZE) {
-		q->limits.io_opt = logical_to_bytes(sdp, sdkp->opt_xfer_blocks);
-		rw_max = logical_to_sectors(sdp, sdkp->opt_xfer_blocks);
-	} else {
-		q->limits.io_opt = 0;
->>>>>>> 8cd74c57
 		rw_max = min_not_zero(logical_to_sectors(sdp, dev_max),
 				      (sector_t)BLK_DEF_MAX_SECTORS);
 	}
