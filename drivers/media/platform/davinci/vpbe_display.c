/*
 * Copyright (C) 2010 Texas Instruments Incorporated - http://www.ti.com/
 *
 * This program is free software; you can redistribute it and/or
 * modify it under the terms of the GNU General Public License as
 * published by the Free Software Foundation version 2.
 *
 * This program is distributed WITHOUT ANY WARRANTY of any
 * kind, whether express or implied; without even the implied warranty
 * of MERCHANTABILITY or FITNESS FOR A PARTICULAR PURPOSE.  See the
 * GNU General Public License for more details.
 */
#include <linux/kernel.h>
#include <linux/init.h>
#include <linux/module.h>
#include <linux/errno.h>
#include <linux/interrupt.h>
#include <linux/string.h>
#include <linux/wait.h>
#include <linux/time.h>
#include <linux/platform_device.h>
#include <linux/irq.h>
#include <linux/mm.h>
#include <linux/mutex.h>
#include <linux/videodev2.h>
#include <linux/slab.h>

#include <asm/pgtable.h>
#include <mach/cputype.h>

#include <media/v4l2-dev.h>
#include <media/v4l2-common.h>
#include <media/v4l2-ioctl.h>
#include <media/v4l2-device.h>
#include <media/davinci/vpbe_display.h>
#include <media/davinci/vpbe_types.h>
#include <media/davinci/vpbe.h>
#include <media/davinci/vpbe_venc.h>
#include <media/davinci/vpbe_osd.h>
#include "vpbe_venc_regs.h"

#define VPBE_DISPLAY_DRIVER "vpbe-v4l2"

static int debug;

#define VPBE_DEFAULT_NUM_BUFS 3

module_param(debug, int, 0644);

static int vpbe_set_osd_display_params(struct vpbe_display *disp_dev,
			struct vpbe_layer *layer);

static int venc_is_second_field(struct vpbe_display *disp_dev)
{
	struct vpbe_device *vpbe_dev = disp_dev->vpbe_dev;
	int ret;
	int val;

	ret = v4l2_subdev_call(vpbe_dev->venc,
			       core,
			       ioctl,
			       VENC_GET_FLD,
			       &val);
	if (ret < 0) {
		v4l2_err(&vpbe_dev->v4l2_dev,
			 "Error in getting Field ID 0\n");
	}
	return val;
}

static void vpbe_isr_even_field(struct vpbe_display *disp_obj,
				struct vpbe_layer *layer)
{
	struct timespec timevalue;

	if (layer->cur_frm == layer->next_frm)
		return;
	ktime_get_ts(&timevalue);
	layer->cur_frm->vb.v4l2_buf.timestamp.tv_sec =
		timevalue.tv_sec;
	layer->cur_frm->vb.v4l2_buf.timestamp.tv_usec =
		timevalue.tv_nsec / NSEC_PER_USEC;
	vb2_buffer_done(&layer->cur_frm->vb, VB2_BUF_STATE_DONE);
	/* Make cur_frm pointing to next_frm */
	layer->cur_frm = layer->next_frm;
}

static void vpbe_isr_odd_field(struct vpbe_display *disp_obj,
				struct vpbe_layer *layer)
{
	struct osd_state *osd_device = disp_obj->osd_device;
	unsigned long addr;

	spin_lock(&disp_obj->dma_queue_lock);
	if (list_empty(&layer->dma_queue) ||
		(layer->cur_frm != layer->next_frm)) {
		spin_unlock(&disp_obj->dma_queue_lock);
		return;
	}
	/*
	 * one field is displayed configure
	 * the next frame if it is available
	 * otherwise hold on current frame
	 * Get next from the buffer queue
	 */
	layer->next_frm = list_entry(layer->dma_queue.next,
			  struct  vpbe_disp_buffer, list);
	/* Remove that from the buffer queue */
	list_del(&layer->next_frm->list);
	spin_unlock(&disp_obj->dma_queue_lock);
	/* Mark state of the frame to active */
	layer->next_frm->vb.state = VB2_BUF_STATE_ACTIVE;
	addr = vb2_dma_contig_plane_dma_addr(&layer->next_frm->vb, 0);
	osd_device->ops.start_layer(osd_device,
			layer->layer_info.id,
			addr,
			disp_obj->cbcr_ofst);
}

/* interrupt service routine */
static irqreturn_t venc_isr(int irq, void *arg)
{
	struct vpbe_display *disp_dev = (struct vpbe_display *)arg;
	struct vpbe_layer *layer;
	static unsigned last_event;
	unsigned event = 0;
	int fid;
	int i;

	if ((NULL == arg) || (NULL == disp_dev->dev[0]))
		return IRQ_HANDLED;

	if (venc_is_second_field(disp_dev))
		event |= VENC_SECOND_FIELD;
	else
		event |= VENC_FIRST_FIELD;

	if (event == (last_event & ~VENC_END_OF_FRAME)) {
		/*
		* If the display is non-interlaced, then we need to flag the
		* end-of-frame event at every interrupt regardless of the
		* value of the FIDST bit.  We can conclude that the display is
		* non-interlaced if the value of the FIDST bit is unchanged
		* from the previous interrupt.
		*/
		event |= VENC_END_OF_FRAME;
	} else if (event == VENC_SECOND_FIELD) {
		/* end-of-frame for interlaced display */
		event |= VENC_END_OF_FRAME;
	}
	last_event = event;

	for (i = 0; i < VPBE_DISPLAY_MAX_DEVICES; i++) {
		layer = disp_dev->dev[i];
		/* If streaming is started in this layer */
		if (!layer->started)
			continue;

		if (layer->layer_first_int) {
			layer->layer_first_int = 0;
			continue;
		}
		/* Check the field format */
		if ((V4L2_FIELD_NONE == layer->pix_fmt.field) &&
			(event & VENC_END_OF_FRAME)) {
			/* Progressive mode */

			vpbe_isr_even_field(disp_dev, layer);
			vpbe_isr_odd_field(disp_dev, layer);
		} else {
		/* Interlaced mode */

			layer->field_id ^= 1;
			if (event & VENC_FIRST_FIELD)
				fid = 0;
			else
				fid = 1;

			/*
			* If field id does not match with store
			* field id
			*/
			if (fid != layer->field_id) {
				/* Make them in sync */
				layer->field_id = fid;
				continue;
			}
			/*
			* device field id and local field id are
			* in sync. If this is even field
			*/
			if (0 == fid)
				vpbe_isr_even_field(disp_dev, layer);
			else  /* odd field */
				vpbe_isr_odd_field(disp_dev, layer);
		}
	}

	return IRQ_HANDLED;
}

/*
 * vpbe_buffer_prepare()
 * This is the callback function called from vb2_qbuf() function
 * the buffer is prepared and user space virtual address is converted into
 * physical address
 */
static int vpbe_buffer_prepare(struct vb2_buffer *vb)
{
	struct vpbe_fh *fh = vb2_get_drv_priv(vb->vb2_queue);
	struct vb2_queue *q = vb->vb2_queue;
	struct vpbe_layer *layer = fh->layer;
	struct vpbe_device *vpbe_dev = fh->disp_dev->vpbe_dev;
	unsigned long addr;

	v4l2_dbg(1, debug, &vpbe_dev->v4l2_dev,
				"vpbe_buffer_prepare\n");

	if (vb->state != VB2_BUF_STATE_ACTIVE &&
		vb->state != VB2_BUF_STATE_PREPARED) {
		vb2_set_plane_payload(vb, 0, layer->pix_fmt.sizeimage);
		if (vb2_plane_vaddr(vb, 0) &&
		vb2_get_plane_payload(vb, 0) > vb2_plane_size(vb, 0))
			return -EINVAL;

		addr = vb2_dma_contig_plane_dma_addr(vb, 0);
		if (q->streaming) {
			if (!IS_ALIGNED(addr, 8)) {
				v4l2_err(&vpbe_dev->v4l2_dev,
					"buffer_prepare:offset is \
					not aligned to 32 bytes\n");
				return -EINVAL;
			}
		}
	}
	return 0;
}

/*
 * vpbe_buffer_setup()
 * This function allocates memory for the buffers
 */
static int
vpbe_buffer_queue_setup(struct vb2_queue *vq, const struct v4l2_format *fmt,
			unsigned int *nbuffers, unsigned int *nplanes,
			unsigned int sizes[], void *alloc_ctxs[])

{
	/* Get the file handle object and layer object */
	struct vpbe_fh *fh = vb2_get_drv_priv(vq);
	struct vpbe_layer *layer = fh->layer;
	struct vpbe_device *vpbe_dev = fh->disp_dev->vpbe_dev;

	v4l2_dbg(1, debug, &vpbe_dev->v4l2_dev, "vpbe_buffer_setup\n");

	/* Store number of buffers allocated in numbuffer member */
	if (*nbuffers < VPBE_DEFAULT_NUM_BUFS)
		*nbuffers = layer->numbuffers = VPBE_DEFAULT_NUM_BUFS;

	*nplanes = 1;
	sizes[0] = layer->pix_fmt.sizeimage;
	alloc_ctxs[0] = layer->alloc_ctx;

	return 0;
}

/*
 * vpbe_buffer_queue()
 * This function adds the buffer to DMA queue
 */
static void vpbe_buffer_queue(struct vb2_buffer *vb)
{
	/* Get the file handle object and layer object */
	struct vpbe_fh *fh = vb2_get_drv_priv(vb->vb2_queue);
	struct vpbe_disp_buffer *buf = container_of(vb,
				struct vpbe_disp_buffer, vb);
	struct vpbe_layer *layer = fh->layer;
	struct vpbe_display *disp = fh->disp_dev;
	struct vpbe_device *vpbe_dev = fh->disp_dev->vpbe_dev;
	unsigned long flags;

	v4l2_dbg(1, debug, &vpbe_dev->v4l2_dev,
			"vpbe_buffer_queue\n");

	/* add the buffer to the DMA queue */
	spin_lock_irqsave(&disp->dma_queue_lock, flags);
	list_add_tail(&buf->list, &layer->dma_queue);
	spin_unlock_irqrestore(&disp->dma_queue_lock, flags);
}

/*
 * vpbe_buf_cleanup()
 * This function is called from the vb2 layer to free memory allocated to
 * the buffers
 */
static void vpbe_buf_cleanup(struct vb2_buffer *vb)
{
	/* Get the file handle object and layer object */
	struct vpbe_fh *fh = vb2_get_drv_priv(vb->vb2_queue);
	struct vpbe_layer *layer = fh->layer;
	struct vpbe_device *vpbe_dev = fh->disp_dev->vpbe_dev;
	struct vpbe_disp_buffer *buf = container_of(vb,
					struct vpbe_disp_buffer, vb);
	unsigned long flags;

	v4l2_dbg(1, debug, &vpbe_dev->v4l2_dev,
			"vpbe_buf_cleanup\n");

	spin_lock_irqsave(&layer->irqlock, flags);
	if (vb->state == VB2_BUF_STATE_ACTIVE)
		list_del_init(&buf->list);
	spin_unlock_irqrestore(&layer->irqlock, flags);
}

static void vpbe_wait_prepare(struct vb2_queue *vq)
{
	struct vpbe_fh *fh = vb2_get_drv_priv(vq);
	struct vpbe_layer *layer = fh->layer;

	mutex_unlock(&layer->opslock);
}

static void vpbe_wait_finish(struct vb2_queue *vq)
{
	struct vpbe_fh *fh = vb2_get_drv_priv(vq);
	struct vpbe_layer *layer = fh->layer;

	mutex_lock(&layer->opslock);
}

static int vpbe_buffer_init(struct vb2_buffer *vb)
{
	struct vpbe_disp_buffer *buf = container_of(vb,
					struct vpbe_disp_buffer, vb);

	INIT_LIST_HEAD(&buf->list);
	return 0;
}

static int vpbe_start_streaming(struct vb2_queue *vq, unsigned int count)
{
	struct vpbe_fh *fh = vb2_get_drv_priv(vq);
	struct vpbe_layer *layer = fh->layer;
	int ret;

	/* Get the next frame from the buffer queue */
	layer->next_frm = layer->cur_frm = list_entry(layer->dma_queue.next,
				struct vpbe_disp_buffer, list);
	/* Remove buffer from the buffer queue */
	list_del(&layer->cur_frm->list);
	/* Mark state of the current frame to active */
	layer->cur_frm->vb.state = VB2_BUF_STATE_ACTIVE;
	/* Initialize field_id and started member */
	layer->field_id = 0;

	/* Set parameters in OSD and VENC */
	ret = vpbe_set_osd_display_params(fh->disp_dev, layer);
	if (ret < 0) {
		struct vpbe_disp_buffer *buf, *tmp;

		vb2_buffer_done(&layer->cur_frm->vb, VB2_BUF_STATE_QUEUED);
		list_for_each_entry_safe(buf, tmp, &layer->dma_queue, list) {
			list_del(&buf->list);
			vb2_buffer_done(&buf->vb, VB2_BUF_STATE_QUEUED);
		}

		return ret;
	}

	/*
	 * if request format is yuv420 semiplanar, need to
	 * enable both video windows
	 */
	layer->started = 1;
	layer->layer_first_int = 1;

	return ret;
}

static void vpbe_stop_streaming(struct vb2_queue *vq)
{
	struct vpbe_fh *fh = vb2_get_drv_priv(vq);
	struct vpbe_layer *layer = fh->layer;
	struct vpbe_display *disp = fh->disp_dev;
	unsigned long flags;

	if (!vb2_is_streaming(vq))
		return;

	/* release all active buffers */
	spin_lock_irqsave(&disp->dma_queue_lock, flags);
	if (layer->cur_frm == layer->next_frm) {
		vb2_buffer_done(&layer->cur_frm->vb, VB2_BUF_STATE_ERROR);
	} else {
		if (layer->cur_frm != NULL)
			vb2_buffer_done(&layer->cur_frm->vb,
					VB2_BUF_STATE_ERROR);
		if (layer->next_frm != NULL)
			vb2_buffer_done(&layer->next_frm->vb,
					VB2_BUF_STATE_ERROR);
	}

	while (!list_empty(&layer->dma_queue)) {
		layer->next_frm = list_entry(layer->dma_queue.next,
						struct vpbe_disp_buffer, list);
		list_del(&layer->next_frm->list);
		vb2_buffer_done(&layer->next_frm->vb, VB2_BUF_STATE_ERROR);
	}
	spin_unlock_irqrestore(&disp->dma_queue_lock, flags);
<<<<<<< HEAD
	return 0;
=======
>>>>>>> 1a5700bc
}

static struct vb2_ops video_qops = {
	.queue_setup = vpbe_buffer_queue_setup,
	.wait_prepare = vpbe_wait_prepare,
	.wait_finish = vpbe_wait_finish,
	.buf_init = vpbe_buffer_init,
	.buf_prepare = vpbe_buffer_prepare,
	.start_streaming = vpbe_start_streaming,
	.stop_streaming = vpbe_stop_streaming,
	.buf_cleanup = vpbe_buf_cleanup,
	.buf_queue = vpbe_buffer_queue,
};

static
struct vpbe_layer*
_vpbe_display_get_other_win_layer(struct vpbe_display *disp_dev,
			struct vpbe_layer *layer)
{
	enum vpbe_display_device_id thiswin, otherwin;
	thiswin = layer->device_id;

	otherwin = (thiswin == VPBE_DISPLAY_DEVICE_0) ?
	VPBE_DISPLAY_DEVICE_1 : VPBE_DISPLAY_DEVICE_0;
	return disp_dev->dev[otherwin];
}

static int vpbe_set_osd_display_params(struct vpbe_display *disp_dev,
			struct vpbe_layer *layer)
{
	struct osd_layer_config *cfg  = &layer->layer_info.config;
	struct osd_state *osd_device = disp_dev->osd_device;
	struct vpbe_device *vpbe_dev = disp_dev->vpbe_dev;
	unsigned long addr;
	int ret;

	addr = vb2_dma_contig_plane_dma_addr(&layer->cur_frm->vb, 0);
	/* Set address in the display registers */
	osd_device->ops.start_layer(osd_device,
				    layer->layer_info.id,
				    addr,
				    disp_dev->cbcr_ofst);

	ret = osd_device->ops.enable_layer(osd_device,
				layer->layer_info.id, 0);
	if (ret < 0) {
		v4l2_err(&vpbe_dev->v4l2_dev,
			"Error in enabling osd window layer 0\n");
		return -1;
	}

	/* Enable the window */
	layer->layer_info.enable = 1;
	if (cfg->pixfmt == PIXFMT_NV12) {
		struct vpbe_layer *otherlayer =
			_vpbe_display_get_other_win_layer(disp_dev, layer);

		ret = osd_device->ops.enable_layer(osd_device,
				otherlayer->layer_info.id, 1);
		if (ret < 0) {
			v4l2_err(&vpbe_dev->v4l2_dev,
				"Error in enabling osd window layer 1\n");
			return -1;
		}
		otherlayer->layer_info.enable = 1;
	}
	return 0;
}

static void
vpbe_disp_calculate_scale_factor(struct vpbe_display *disp_dev,
			struct vpbe_layer *layer,
			int expected_xsize, int expected_ysize)
{
	struct display_layer_info *layer_info = &layer->layer_info;
	struct v4l2_pix_format *pixfmt = &layer->pix_fmt;
	struct osd_layer_config *cfg  = &layer->layer_info.config;
	struct vpbe_device *vpbe_dev = disp_dev->vpbe_dev;
	int calculated_xsize;
	int h_exp = 0;
	int v_exp = 0;
	int h_scale;
	int v_scale;

	v4l2_std_id standard_id = vpbe_dev->current_timings.std_id;

	/*
	 * Application initially set the image format. Current display
	 * size is obtained from the vpbe display controller. expected_xsize
	 * and expected_ysize are set through S_CROP ioctl. Based on this,
	 * driver will calculate the scale factors for vertical and
	 * horizontal direction so that the image is displayed scaled
	 * and expanded. Application uses expansion to display the image
	 * in a square pixel. Otherwise it is displayed using displays
	 * pixel aspect ratio.It is expected that application chooses
	 * the crop coordinates for cropped or scaled display. if crop
	 * size is less than the image size, it is displayed cropped or
	 * it is displayed scaled and/or expanded.
	 *
	 * to begin with, set the crop window same as expected. Later we
	 * will override with scaled window size
	 */

	cfg->xsize = pixfmt->width;
	cfg->ysize = pixfmt->height;
	layer_info->h_zoom = ZOOM_X1;	/* no horizontal zoom */
	layer_info->v_zoom = ZOOM_X1;	/* no horizontal zoom */
	layer_info->h_exp = H_EXP_OFF;	/* no horizontal zoom */
	layer_info->v_exp = V_EXP_OFF;	/* no horizontal zoom */

	if (pixfmt->width < expected_xsize) {
		h_scale = vpbe_dev->current_timings.xres / pixfmt->width;
		if (h_scale < 2)
			h_scale = 1;
		else if (h_scale >= 4)
			h_scale = 4;
		else
			h_scale = 2;
		cfg->xsize *= h_scale;
		if (cfg->xsize < expected_xsize) {
			if ((standard_id & V4L2_STD_525_60) ||
			(standard_id & V4L2_STD_625_50)) {
				calculated_xsize = (cfg->xsize *
					VPBE_DISPLAY_H_EXP_RATIO_N) /
					VPBE_DISPLAY_H_EXP_RATIO_D;
				if (calculated_xsize <= expected_xsize) {
					h_exp = 1;
					cfg->xsize = calculated_xsize;
				}
			}
		}
		if (h_scale == 2)
			layer_info->h_zoom = ZOOM_X2;
		else if (h_scale == 4)
			layer_info->h_zoom = ZOOM_X4;
		if (h_exp)
			layer_info->h_exp = H_EXP_9_OVER_8;
	} else {
		/* no scaling, only cropping. Set display area to crop area */
		cfg->xsize = expected_xsize;
	}

	if (pixfmt->height < expected_ysize) {
		v_scale = expected_ysize / pixfmt->height;
		if (v_scale < 2)
			v_scale = 1;
		else if (v_scale >= 4)
			v_scale = 4;
		else
			v_scale = 2;
		cfg->ysize *= v_scale;
		if (cfg->ysize < expected_ysize) {
			if ((standard_id & V4L2_STD_625_50)) {
				calculated_xsize = (cfg->ysize *
					VPBE_DISPLAY_V_EXP_RATIO_N) /
					VPBE_DISPLAY_V_EXP_RATIO_D;
				if (calculated_xsize <= expected_ysize) {
					v_exp = 1;
					cfg->ysize = calculated_xsize;
				}
			}
		}
		if (v_scale == 2)
			layer_info->v_zoom = ZOOM_X2;
		else if (v_scale == 4)
			layer_info->v_zoom = ZOOM_X4;
		if (v_exp)
			layer_info->h_exp = V_EXP_6_OVER_5;
	} else {
		/* no scaling, only cropping. Set display area to crop area */
		cfg->ysize = expected_ysize;
	}
	v4l2_dbg(1, debug, &vpbe_dev->v4l2_dev,
		"crop display xsize = %d, ysize = %d\n",
		cfg->xsize, cfg->ysize);
}

static void vpbe_disp_adj_position(struct vpbe_display *disp_dev,
			struct vpbe_layer *layer,
			int top, int left)
{
	struct osd_layer_config *cfg = &layer->layer_info.config;
	struct vpbe_device *vpbe_dev = disp_dev->vpbe_dev;

	cfg->xpos = min((unsigned int)left,
			vpbe_dev->current_timings.xres - cfg->xsize);
	cfg->ypos = min((unsigned int)top,
			vpbe_dev->current_timings.yres - cfg->ysize);

	v4l2_dbg(1, debug, &vpbe_dev->v4l2_dev,
		"new xpos = %d, ypos = %d\n",
		cfg->xpos, cfg->ypos);
}

static void vpbe_disp_check_window_params(struct vpbe_display *disp_dev,
			struct v4l2_rect *c)
{
	struct vpbe_device *vpbe_dev = disp_dev->vpbe_dev;

	if ((c->width == 0) ||
	  ((c->width + c->left) > vpbe_dev->current_timings.xres))
		c->width = vpbe_dev->current_timings.xres - c->left;

	if ((c->height == 0) || ((c->height + c->top) >
	  vpbe_dev->current_timings.yres))
		c->height = vpbe_dev->current_timings.yres - c->top;

	/* window height must be even for interlaced display */
	if (vpbe_dev->current_timings.interlaced)
		c->height &= (~0x01);

}

/**
 * vpbe_try_format()
 * If user application provides width and height, and have bytesperline set
 * to zero, driver calculates bytesperline and sizeimage based on hardware
 * limits.
 */
static int vpbe_try_format(struct vpbe_display *disp_dev,
			struct v4l2_pix_format *pixfmt, int check)
{
	struct vpbe_device *vpbe_dev = disp_dev->vpbe_dev;
	int min_height = 1;
	int min_width = 32;
	int max_height;
	int max_width;
	int bpp;

	if ((pixfmt->pixelformat != V4L2_PIX_FMT_UYVY) &&
	    (pixfmt->pixelformat != V4L2_PIX_FMT_NV12))
		/* choose default as V4L2_PIX_FMT_UYVY */
		pixfmt->pixelformat = V4L2_PIX_FMT_UYVY;

	/* Check the field format */
	if ((pixfmt->field != V4L2_FIELD_INTERLACED) &&
		(pixfmt->field != V4L2_FIELD_NONE)) {
		if (vpbe_dev->current_timings.interlaced)
			pixfmt->field = V4L2_FIELD_INTERLACED;
		else
			pixfmt->field = V4L2_FIELD_NONE;
	}

	if (pixfmt->field == V4L2_FIELD_INTERLACED)
		min_height = 2;

	if (pixfmt->pixelformat == V4L2_PIX_FMT_NV12)
		bpp = 1;
	else
		bpp = 2;

	max_width = vpbe_dev->current_timings.xres;
	max_height = vpbe_dev->current_timings.yres;

	min_width /= bpp;

	if (!pixfmt->width || (pixfmt->width < min_width) ||
		(pixfmt->width > max_width)) {
		pixfmt->width = vpbe_dev->current_timings.xres;
	}

	if (!pixfmt->height || (pixfmt->height  < min_height) ||
		(pixfmt->height  > max_height)) {
		pixfmt->height = vpbe_dev->current_timings.yres;
	}

	if (pixfmt->bytesperline < (pixfmt->width * bpp))
		pixfmt->bytesperline = pixfmt->width * bpp;

	/* Make the bytesperline 32 byte aligned */
	pixfmt->bytesperline = ((pixfmt->width * bpp + 31) & ~31);

	if (pixfmt->pixelformat == V4L2_PIX_FMT_NV12)
		pixfmt->sizeimage = pixfmt->bytesperline * pixfmt->height +
				(pixfmt->bytesperline * pixfmt->height >> 1);
	else
		pixfmt->sizeimage = pixfmt->bytesperline * pixfmt->height;

	return 0;
}

static int vpbe_display_querycap(struct file *file, void  *priv,
			       struct v4l2_capability *cap)
{
	struct vpbe_fh *fh = file->private_data;
	struct vpbe_device *vpbe_dev = fh->disp_dev->vpbe_dev;

	cap->version = VPBE_DISPLAY_VERSION_CODE;
	cap->device_caps = V4L2_CAP_VIDEO_OUTPUT | V4L2_CAP_STREAMING;
	cap->capabilities = cap->device_caps | V4L2_CAP_DEVICE_CAPS;
	snprintf(cap->driver, sizeof(cap->driver), "%s",
		dev_name(vpbe_dev->pdev));
	snprintf(cap->bus_info, sizeof(cap->bus_info), "platform:%s",
		 dev_name(vpbe_dev->pdev));
	strlcpy(cap->card, vpbe_dev->cfg->module_name, sizeof(cap->card));

	return 0;
}

static int vpbe_display_s_crop(struct file *file, void *priv,
			     const struct v4l2_crop *crop)
{
	struct vpbe_fh *fh = file->private_data;
	struct vpbe_layer *layer = fh->layer;
	struct vpbe_display *disp_dev = fh->disp_dev;
	struct vpbe_device *vpbe_dev = disp_dev->vpbe_dev;
	struct osd_layer_config *cfg = &layer->layer_info.config;
	struct osd_state *osd_device = disp_dev->osd_device;
	struct v4l2_rect rect = crop->c;
	int ret;

	v4l2_dbg(1, debug, &vpbe_dev->v4l2_dev,
		"VIDIOC_S_CROP, layer id = %d\n", layer->device_id);

	if (crop->type != V4L2_BUF_TYPE_VIDEO_OUTPUT) {
		v4l2_err(&vpbe_dev->v4l2_dev, "Invalid buf type\n");
		return -EINVAL;
	}

	if (rect.top < 0)
		rect.top = 0;
	if (rect.left < 0)
		rect.left = 0;

	vpbe_disp_check_window_params(disp_dev, &rect);

	osd_device->ops.get_layer_config(osd_device,
			layer->layer_info.id, cfg);

	vpbe_disp_calculate_scale_factor(disp_dev, layer,
					rect.width,
					rect.height);
	vpbe_disp_adj_position(disp_dev, layer, rect.top,
					rect.left);
	ret = osd_device->ops.set_layer_config(osd_device,
				layer->layer_info.id, cfg);
	if (ret < 0) {
		v4l2_err(&vpbe_dev->v4l2_dev,
			"Error in set layer config:\n");
		return -EINVAL;
	}

	/* apply zooming and h or v expansion */
	osd_device->ops.set_zoom(osd_device,
			layer->layer_info.id,
			layer->layer_info.h_zoom,
			layer->layer_info.v_zoom);
	ret = osd_device->ops.set_vid_expansion(osd_device,
			layer->layer_info.h_exp,
			layer->layer_info.v_exp);
	if (ret < 0) {
		v4l2_err(&vpbe_dev->v4l2_dev,
		"Error in set vid expansion:\n");
		return -EINVAL;
	}

	if ((layer->layer_info.h_zoom != ZOOM_X1) ||
		(layer->layer_info.v_zoom != ZOOM_X1) ||
		(layer->layer_info.h_exp != H_EXP_OFF) ||
		(layer->layer_info.v_exp != V_EXP_OFF))
		/* Enable expansion filter */
		osd_device->ops.set_interpolation_filter(osd_device, 1);
	else
		osd_device->ops.set_interpolation_filter(osd_device, 0);

	return 0;
}

static int vpbe_display_g_crop(struct file *file, void *priv,
			     struct v4l2_crop *crop)
{
	struct vpbe_fh *fh = file->private_data;
	struct vpbe_layer *layer = fh->layer;
	struct osd_layer_config *cfg = &layer->layer_info.config;
	struct vpbe_device *vpbe_dev = fh->disp_dev->vpbe_dev;
	struct osd_state *osd_device = fh->disp_dev->osd_device;
	struct v4l2_rect *rect = &crop->c;

	v4l2_dbg(1, debug, &vpbe_dev->v4l2_dev,
			"VIDIOC_G_CROP, layer id = %d\n",
			layer->device_id);

	if (crop->type != V4L2_BUF_TYPE_VIDEO_OUTPUT) {
		v4l2_err(&vpbe_dev->v4l2_dev, "Invalid buf type\n");
		return -EINVAL;
	}
	osd_device->ops.get_layer_config(osd_device,
				layer->layer_info.id, cfg);
	rect->top = cfg->ypos;
	rect->left = cfg->xpos;
	rect->width = cfg->xsize;
	rect->height = cfg->ysize;

	return 0;
}

static int vpbe_display_cropcap(struct file *file, void *priv,
			      struct v4l2_cropcap *cropcap)
{
	struct vpbe_fh *fh = file->private_data;
	struct vpbe_device *vpbe_dev = fh->disp_dev->vpbe_dev;

	v4l2_dbg(1, debug, &vpbe_dev->v4l2_dev, "VIDIOC_CROPCAP ioctl\n");

	cropcap->type = V4L2_BUF_TYPE_VIDEO_OUTPUT;
	cropcap->bounds.left = 0;
	cropcap->bounds.top = 0;
	cropcap->bounds.width = vpbe_dev->current_timings.xres;
	cropcap->bounds.height = vpbe_dev->current_timings.yres;
	cropcap->pixelaspect = vpbe_dev->current_timings.aspect;
	cropcap->defrect = cropcap->bounds;
	return 0;
}

static int vpbe_display_g_fmt(struct file *file, void *priv,
				struct v4l2_format *fmt)
{
	struct vpbe_fh *fh = file->private_data;
	struct vpbe_layer *layer = fh->layer;
	struct vpbe_device *vpbe_dev = fh->disp_dev->vpbe_dev;

	v4l2_dbg(1, debug, &vpbe_dev->v4l2_dev,
			"VIDIOC_G_FMT, layer id = %d\n",
			layer->device_id);

	/* If buffer type is video output */
	if (V4L2_BUF_TYPE_VIDEO_OUTPUT != fmt->type) {
		v4l2_err(&vpbe_dev->v4l2_dev, "invalid type\n");
		return -EINVAL;
	}
	/* Fill in the information about format */
	fmt->fmt.pix = layer->pix_fmt;

	return 0;
}

static int vpbe_display_enum_fmt(struct file *file, void  *priv,
				   struct v4l2_fmtdesc *fmt)
{
	struct vpbe_fh *fh = file->private_data;
	struct vpbe_layer *layer = fh->layer;
	struct vpbe_device *vpbe_dev = fh->disp_dev->vpbe_dev;
	unsigned int index = 0;

	v4l2_dbg(1, debug, &vpbe_dev->v4l2_dev,
				"VIDIOC_ENUM_FMT, layer id = %d\n",
				layer->device_id);
	if (fmt->index > 1) {
		v4l2_err(&vpbe_dev->v4l2_dev, "Invalid format index\n");
		return -EINVAL;
	}

	/* Fill in the information about format */
	index = fmt->index;
	memset(fmt, 0, sizeof(*fmt));
	fmt->index = index;
	fmt->type = V4L2_BUF_TYPE_VIDEO_OUTPUT;
	if (index == 0) {
		strcpy(fmt->description, "YUV 4:2:2 - UYVY");
		fmt->pixelformat = V4L2_PIX_FMT_UYVY;
	} else {
		strcpy(fmt->description, "Y/CbCr 4:2:0");
		fmt->pixelformat = V4L2_PIX_FMT_NV12;
	}

	return 0;
}

static int vpbe_display_s_fmt(struct file *file, void *priv,
				struct v4l2_format *fmt)
{
	struct vpbe_fh *fh = file->private_data;
	struct vpbe_layer *layer = fh->layer;
	struct vpbe_display *disp_dev = fh->disp_dev;
	struct vpbe_device *vpbe_dev = disp_dev->vpbe_dev;
	struct osd_layer_config *cfg  = &layer->layer_info.config;
	struct v4l2_pix_format *pixfmt = &fmt->fmt.pix;
	struct osd_state *osd_device = disp_dev->osd_device;
	int ret;

	v4l2_dbg(1, debug, &vpbe_dev->v4l2_dev,
			"VIDIOC_S_FMT, layer id = %d\n",
			layer->device_id);

	/* If streaming is started, return error */
	if (layer->started) {
		v4l2_err(&vpbe_dev->v4l2_dev, "Streaming is started\n");
		return -EBUSY;
	}
	if (V4L2_BUF_TYPE_VIDEO_OUTPUT != fmt->type) {
		v4l2_dbg(1, debug, &vpbe_dev->v4l2_dev, "invalid type\n");
		return -EINVAL;
	}
	/* Check for valid pixel format */
	ret = vpbe_try_format(disp_dev, pixfmt, 1);
	if (ret)
		return ret;

	/* YUV420 is requested, check availability of the
	other video window */

	layer->pix_fmt = *pixfmt;
	if (pixfmt->pixelformat == V4L2_PIX_FMT_NV12) {
		struct vpbe_layer *otherlayer;

		otherlayer = _vpbe_display_get_other_win_layer(disp_dev, layer);
		/* if other layer is available, only
		 * claim it, do not configure it
		 */
		ret = osd_device->ops.request_layer(osd_device,
						    otherlayer->layer_info.id);
		if (ret < 0) {
			v4l2_err(&vpbe_dev->v4l2_dev,
				 "Display Manager failed to allocate layer\n");
			return -EBUSY;
		}
	}

	/* Get osd layer config */
	osd_device->ops.get_layer_config(osd_device,
			layer->layer_info.id, cfg);
	/* Store the pixel format in the layer object */
	cfg->xsize = pixfmt->width;
	cfg->ysize = pixfmt->height;
	cfg->line_length = pixfmt->bytesperline;
	cfg->ypos = 0;
	cfg->xpos = 0;
	cfg->interlaced = vpbe_dev->current_timings.interlaced;

	if (V4L2_PIX_FMT_UYVY == pixfmt->pixelformat)
		cfg->pixfmt = PIXFMT_YCBCRI;

	/* Change of the default pixel format for both video windows */
	if (V4L2_PIX_FMT_NV12 == pixfmt->pixelformat) {
		struct vpbe_layer *otherlayer;
		cfg->pixfmt = PIXFMT_NV12;
		otherlayer = _vpbe_display_get_other_win_layer(disp_dev,
								layer);
		otherlayer->layer_info.config.pixfmt = PIXFMT_NV12;
	}

	/* Set the layer config in the osd window */
	ret = osd_device->ops.set_layer_config(osd_device,
				layer->layer_info.id, cfg);
	if (ret < 0) {
		v4l2_err(&vpbe_dev->v4l2_dev,
				"Error in S_FMT params:\n");
		return -EINVAL;
	}

	/* Readback and fill the local copy of current pix format */
	osd_device->ops.get_layer_config(osd_device,
			layer->layer_info.id, cfg);

	return 0;
}

static int vpbe_display_try_fmt(struct file *file, void *priv,
				  struct v4l2_format *fmt)
{
	struct vpbe_fh *fh = file->private_data;
	struct vpbe_display *disp_dev = fh->disp_dev;
	struct vpbe_device *vpbe_dev = fh->disp_dev->vpbe_dev;
	struct v4l2_pix_format *pixfmt = &fmt->fmt.pix;

	v4l2_dbg(1, debug, &vpbe_dev->v4l2_dev, "VIDIOC_TRY_FMT\n");

	if (V4L2_BUF_TYPE_VIDEO_OUTPUT != fmt->type) {
		v4l2_err(&vpbe_dev->v4l2_dev, "invalid type\n");
		return -EINVAL;
	}

	/* Check for valid field format */
	return  vpbe_try_format(disp_dev, pixfmt, 0);

}

/**
 * vpbe_display_s_std - Set the given standard in the encoder
 *
 * Sets the standard if supported by the current encoder. Return the status.
 * 0 - success & -EINVAL on error
 */
static int vpbe_display_s_std(struct file *file, void *priv,
				v4l2_std_id std_id)
{
	struct vpbe_fh *fh = priv;
	struct vpbe_layer *layer = fh->layer;
	struct vpbe_device *vpbe_dev = fh->disp_dev->vpbe_dev;
	int ret;

	v4l2_dbg(1, debug, &vpbe_dev->v4l2_dev, "VIDIOC_S_STD\n");

	/* If streaming is started, return error */
	if (layer->started) {
		v4l2_err(&vpbe_dev->v4l2_dev, "Streaming is started\n");
		return -EBUSY;
	}
	if (NULL != vpbe_dev->ops.s_std) {
		ret = vpbe_dev->ops.s_std(vpbe_dev, std_id);
		if (ret) {
			v4l2_err(&vpbe_dev->v4l2_dev,
			"Failed to set standard for sub devices\n");
			return -EINVAL;
		}
	} else {
		return -EINVAL;
	}

	return 0;
}

/**
 * vpbe_display_g_std - Get the standard in the current encoder
 *
 * Get the standard in the current encoder. Return the status. 0 - success
 * -EINVAL on error
 */
static int vpbe_display_g_std(struct file *file, void *priv,
				v4l2_std_id *std_id)
{
	struct vpbe_fh *fh = priv;
	struct vpbe_device *vpbe_dev = fh->disp_dev->vpbe_dev;

	v4l2_dbg(1, debug, &vpbe_dev->v4l2_dev,	"VIDIOC_G_STD\n");

	/* Get the standard from the current encoder */
	if (vpbe_dev->current_timings.timings_type & VPBE_ENC_STD) {
		*std_id = vpbe_dev->current_timings.std_id;
		return 0;
	}

	return -EINVAL;
}

/**
 * vpbe_display_enum_output - enumerate outputs
 *
 * Enumerates the outputs available at the vpbe display
 * returns the status, -EINVAL if end of output list
 */
static int vpbe_display_enum_output(struct file *file, void *priv,
				    struct v4l2_output *output)
{
	struct vpbe_fh *fh = priv;
	struct vpbe_device *vpbe_dev = fh->disp_dev->vpbe_dev;
	int ret;

	v4l2_dbg(1, debug, &vpbe_dev->v4l2_dev,	"VIDIOC_ENUM_OUTPUT\n");

	/* Enumerate outputs */

	if (NULL == vpbe_dev->ops.enum_outputs)
		return -EINVAL;

	ret = vpbe_dev->ops.enum_outputs(vpbe_dev, output);
	if (ret) {
		v4l2_dbg(1, debug, &vpbe_dev->v4l2_dev,
			"Failed to enumerate outputs\n");
		return -EINVAL;
	}

	return 0;
}

/**
 * vpbe_display_s_output - Set output to
 * the output specified by the index
 */
static int vpbe_display_s_output(struct file *file, void *priv,
				unsigned int i)
{
	struct vpbe_fh *fh = priv;
	struct vpbe_layer *layer = fh->layer;
	struct vpbe_device *vpbe_dev = fh->disp_dev->vpbe_dev;
	int ret;

	v4l2_dbg(1, debug, &vpbe_dev->v4l2_dev,	"VIDIOC_S_OUTPUT\n");
	/* If streaming is started, return error */
	if (layer->started) {
		v4l2_err(&vpbe_dev->v4l2_dev, "Streaming is started\n");
		return -EBUSY;
	}
	if (NULL == vpbe_dev->ops.set_output)
		return -EINVAL;

	ret = vpbe_dev->ops.set_output(vpbe_dev, i);
	if (ret) {
		v4l2_err(&vpbe_dev->v4l2_dev,
			"Failed to set output for sub devices\n");
		return -EINVAL;
	}

	return 0;
}

/**
 * vpbe_display_g_output - Get output from subdevice
 * for a given by the index
 */
static int vpbe_display_g_output(struct file *file, void *priv,
				unsigned int *i)
{
	struct vpbe_fh *fh = priv;
	struct vpbe_device *vpbe_dev = fh->disp_dev->vpbe_dev;

	v4l2_dbg(1, debug, &vpbe_dev->v4l2_dev, "VIDIOC_G_OUTPUT\n");
	/* Get the standard from the current encoder */
	*i = vpbe_dev->current_out_index;

	return 0;
}

/**
 * vpbe_display_enum_dv_timings - Enumerate the dv timings
 *
 * enum the timings in the current encoder. Return the status. 0 - success
 * -EINVAL on error
 */
static int
vpbe_display_enum_dv_timings(struct file *file, void *priv,
			struct v4l2_enum_dv_timings *timings)
{
	struct vpbe_fh *fh = priv;
	struct vpbe_device *vpbe_dev = fh->disp_dev->vpbe_dev;
	int ret;

	v4l2_dbg(1, debug, &vpbe_dev->v4l2_dev, "VIDIOC_ENUM_DV_TIMINGS\n");

	/* Enumerate outputs */
	if (NULL == vpbe_dev->ops.enum_dv_timings)
		return -EINVAL;

	ret = vpbe_dev->ops.enum_dv_timings(vpbe_dev, timings);
	if (ret) {
		v4l2_err(&vpbe_dev->v4l2_dev,
			"Failed to enumerate dv timings info\n");
		return -EINVAL;
	}

	return 0;
}

/**
 * vpbe_display_s_dv_timings - Set the dv timings
 *
 * Set the timings in the current encoder. Return the status. 0 - success
 * -EINVAL on error
 */
static int
vpbe_display_s_dv_timings(struct file *file, void *priv,
				struct v4l2_dv_timings *timings)
{
	struct vpbe_fh *fh = priv;
	struct vpbe_layer *layer = fh->layer;
	struct vpbe_device *vpbe_dev = fh->disp_dev->vpbe_dev;
	int ret;

	v4l2_dbg(1, debug, &vpbe_dev->v4l2_dev, "VIDIOC_S_DV_TIMINGS\n");


	/* If streaming is started, return error */
	if (layer->started) {
		v4l2_err(&vpbe_dev->v4l2_dev, "Streaming is started\n");
		return -EBUSY;
	}

	/* Set the given standard in the encoder */
	if (!vpbe_dev->ops.s_dv_timings)
		return -EINVAL;

	ret = vpbe_dev->ops.s_dv_timings(vpbe_dev, timings);
	if (ret) {
		v4l2_err(&vpbe_dev->v4l2_dev,
			"Failed to set the dv timings info\n");
		return -EINVAL;
	}

	return 0;
}

/**
 * vpbe_display_g_dv_timings - Set the dv timings
 *
 * Get the timings in the current encoder. Return the status. 0 - success
 * -EINVAL on error
 */
static int
vpbe_display_g_dv_timings(struct file *file, void *priv,
				struct v4l2_dv_timings *dv_timings)
{
	struct vpbe_fh *fh = priv;
	struct vpbe_device *vpbe_dev = fh->disp_dev->vpbe_dev;

	v4l2_dbg(1, debug, &vpbe_dev->v4l2_dev, "VIDIOC_G_DV_TIMINGS\n");

	/* Get the given standard in the encoder */

	if (vpbe_dev->current_timings.timings_type &
				VPBE_ENC_DV_TIMINGS) {
		*dv_timings = vpbe_dev->current_timings.dv_timings;
	} else {
		return -EINVAL;
	}

	return 0;
}

static int vpbe_display_streamoff(struct file *file, void *priv,
				enum v4l2_buf_type buf_type)
{
	struct vpbe_fh *fh = file->private_data;
	struct vpbe_layer *layer = fh->layer;
	struct vpbe_device *vpbe_dev = fh->disp_dev->vpbe_dev;
	struct osd_state *osd_device = fh->disp_dev->osd_device;
	int ret;

	v4l2_dbg(1, debug, &vpbe_dev->v4l2_dev,
			"VIDIOC_STREAMOFF,layer id = %d\n",
			layer->device_id);

	if (V4L2_BUF_TYPE_VIDEO_OUTPUT != buf_type) {
		v4l2_err(&vpbe_dev->v4l2_dev, "Invalid buffer type\n");
		return -EINVAL;
	}

	/* If io is allowed for this file handle, return error */
	if (!fh->io_allowed) {
		v4l2_err(&vpbe_dev->v4l2_dev, "No io_allowed\n");
		return -EACCES;
	}

	/* If streaming is not started, return error */
	if (!layer->started) {
		v4l2_err(&vpbe_dev->v4l2_dev, "streaming not started in layer"
			" id = %d\n", layer->device_id);
		return -EINVAL;
	}

	osd_device->ops.disable_layer(osd_device,
			layer->layer_info.id);
	layer->started = 0;
	ret = vb2_streamoff(&layer->buffer_queue, buf_type);

	return ret;
}

static int vpbe_display_streamon(struct file *file, void *priv,
			 enum v4l2_buf_type buf_type)
{
	struct vpbe_fh *fh = file->private_data;
	struct vpbe_layer *layer = fh->layer;
	struct vpbe_display *disp_dev = fh->disp_dev;
	struct vpbe_device *vpbe_dev = fh->disp_dev->vpbe_dev;
	struct osd_state *osd_device = disp_dev->osd_device;
	int ret;

	osd_device->ops.disable_layer(osd_device,
			layer->layer_info.id);

	v4l2_dbg(1, debug, &vpbe_dev->v4l2_dev, "VIDIOC_STREAMON, layerid=%d\n",
						layer->device_id);

	if (V4L2_BUF_TYPE_VIDEO_OUTPUT != buf_type) {
		v4l2_err(&vpbe_dev->v4l2_dev, "Invalid buffer type\n");
		return -EINVAL;
	}

	/* If file handle is not allowed IO, return error */
	if (!fh->io_allowed) {
		v4l2_err(&vpbe_dev->v4l2_dev, "No io_allowed\n");
		return -EACCES;
	}
	/* If Streaming is already started, return error */
	if (layer->started) {
		v4l2_err(&vpbe_dev->v4l2_dev, "layer is already streaming\n");
		return -EBUSY;
	}

	/*
	 * Call vb2_streamon to start streaming
	 * in videobuf
	 */
	ret = vb2_streamon(&layer->buffer_queue, buf_type);
	if (ret) {
		v4l2_err(&vpbe_dev->v4l2_dev,
		"error in vb2_streamon\n");
		return ret;
	}
	return ret;
}

static int vpbe_display_dqbuf(struct file *file, void *priv,
		      struct v4l2_buffer *buf)
{
	struct vpbe_fh *fh = file->private_data;
	struct vpbe_layer *layer = fh->layer;
	struct vpbe_device *vpbe_dev = fh->disp_dev->vpbe_dev;
	int ret;

	v4l2_dbg(1, debug, &vpbe_dev->v4l2_dev,
		"VIDIOC_DQBUF, layer id = %d\n",
		layer->device_id);

	if (V4L2_BUF_TYPE_VIDEO_OUTPUT != buf->type) {
		v4l2_err(&vpbe_dev->v4l2_dev, "Invalid buffer type\n");
		return -EINVAL;
	}
	/* If this file handle is not allowed to do IO, return error */
	if (!fh->io_allowed) {
		v4l2_err(&vpbe_dev->v4l2_dev, "No io_allowed\n");
		return -EACCES;
	}
	if (file->f_flags & O_NONBLOCK)
		/* Call videobuf_dqbuf for non blocking mode */
		ret = vb2_dqbuf(&layer->buffer_queue, buf, 1);
	else
		/* Call videobuf_dqbuf for blocking mode */
		ret = vb2_dqbuf(&layer->buffer_queue, buf, 0);

	return ret;
}

static int vpbe_display_qbuf(struct file *file, void *priv,
		     struct v4l2_buffer *p)
{
	struct vpbe_fh *fh = file->private_data;
	struct vpbe_layer *layer = fh->layer;
	struct vpbe_device *vpbe_dev = fh->disp_dev->vpbe_dev;

	v4l2_dbg(1, debug, &vpbe_dev->v4l2_dev,
		"VIDIOC_QBUF, layer id = %d\n",
		layer->device_id);

	if (V4L2_BUF_TYPE_VIDEO_OUTPUT != p->type) {
		v4l2_err(&vpbe_dev->v4l2_dev, "Invalid buffer type\n");
		return -EINVAL;
	}

	/* If this file handle is not allowed to do IO, return error */
	if (!fh->io_allowed) {
		v4l2_err(&vpbe_dev->v4l2_dev, "No io_allowed\n");
		return -EACCES;
	}

	return vb2_qbuf(&layer->buffer_queue, p);
}

static int vpbe_display_querybuf(struct file *file, void *priv,
			 struct v4l2_buffer *buf)
{
	struct vpbe_fh *fh = file->private_data;
	struct vpbe_layer *layer = fh->layer;
	struct vpbe_device *vpbe_dev = fh->disp_dev->vpbe_dev;

	v4l2_dbg(1, debug, &vpbe_dev->v4l2_dev,
		"VIDIOC_QUERYBUF, layer id = %d\n",
		layer->device_id);

	if (V4L2_BUF_TYPE_VIDEO_OUTPUT != buf->type) {
		v4l2_err(&vpbe_dev->v4l2_dev, "Invalid buffer type\n");
		return -EINVAL;
	}
	/* Call vb2_querybuf to get information */
	return vb2_querybuf(&layer->buffer_queue, buf);
}

static int vpbe_display_reqbufs(struct file *file, void *priv,
			struct v4l2_requestbuffers *req_buf)
{
	struct vpbe_fh *fh = file->private_data;
	struct vpbe_layer *layer = fh->layer;
	struct vpbe_device *vpbe_dev = fh->disp_dev->vpbe_dev;
	struct vb2_queue *q;
	int ret;
	v4l2_dbg(1, debug, &vpbe_dev->v4l2_dev, "vpbe_display_reqbufs\n");

	if (V4L2_BUF_TYPE_VIDEO_OUTPUT != req_buf->type) {
		v4l2_err(&vpbe_dev->v4l2_dev, "Invalid buffer type\n");
		return -EINVAL;
	}

	/* If io users of the layer is not zero, return error */
	if (0 != layer->io_usrs) {
		v4l2_err(&vpbe_dev->v4l2_dev, "not IO user\n");
		return -EBUSY;
	}
	/* Initialize videobuf queue as per the buffer type */
	layer->alloc_ctx = vb2_dma_contig_init_ctx(vpbe_dev->pdev);
	if (IS_ERR(layer->alloc_ctx)) {
		v4l2_err(&vpbe_dev->v4l2_dev, "Failed to get the context\n");
		return PTR_ERR(layer->alloc_ctx);
	}
	q = &layer->buffer_queue;
	memset(q, 0, sizeof(*q));
	q->type = V4L2_BUF_TYPE_VIDEO_OUTPUT;
	q->io_modes = VB2_MMAP | VB2_USERPTR;
	q->drv_priv = fh;
	q->ops = &video_qops;
	q->mem_ops = &vb2_dma_contig_memops;
	q->buf_struct_size = sizeof(struct vpbe_disp_buffer);
	q->timestamp_flags = V4L2_BUF_FLAG_TIMESTAMP_MONOTONIC;
	q->min_buffers_needed = 1;

	ret = vb2_queue_init(q);
	if (ret) {
		v4l2_err(&vpbe_dev->v4l2_dev, "vb2_queue_init() failed\n");
		vb2_dma_contig_cleanup_ctx(layer->alloc_ctx);
		return ret;
	}
	/* Set io allowed member of file handle to TRUE */
	fh->io_allowed = 1;
	/* Increment io usrs member of layer object to 1 */
	layer->io_usrs = 1;
	/* Store type of memory requested in layer object */
	layer->memory = req_buf->memory;
	/* Initialize buffer queue */
	INIT_LIST_HEAD(&layer->dma_queue);
	/* Allocate buffers */
	return vb2_reqbufs(q, req_buf);
}

/*
 * vpbe_display_mmap()
 * It is used to map kernel space buffers into user spaces
 */
static int vpbe_display_mmap(struct file *filep, struct vm_area_struct *vma)
{
	/* Get the layer object and file handle object */
	struct vpbe_fh *fh = filep->private_data;
	struct vpbe_layer *layer = fh->layer;
	struct vpbe_device *vpbe_dev = fh->disp_dev->vpbe_dev;
	int ret;

	v4l2_dbg(1, debug, &vpbe_dev->v4l2_dev, "vpbe_display_mmap\n");

	if (mutex_lock_interruptible(&layer->opslock))
		return -ERESTARTSYS;
	ret = vb2_mmap(&layer->buffer_queue, vma);
	mutex_unlock(&layer->opslock);
	return ret;
}

/* vpbe_display_poll(): It is used for select/poll system call
 */
static unsigned int vpbe_display_poll(struct file *filep, poll_table *wait)
{
	struct vpbe_fh *fh = filep->private_data;
	struct vpbe_layer *layer = fh->layer;
	struct vpbe_device *vpbe_dev = fh->disp_dev->vpbe_dev;
	unsigned int err = 0;

	v4l2_dbg(1, debug, &vpbe_dev->v4l2_dev, "vpbe_display_poll\n");
	if (layer->started) {
		mutex_lock(&layer->opslock);
		err = vb2_poll(&layer->buffer_queue, filep, wait);
		mutex_unlock(&layer->opslock);
	}
	return err;
}

/*
 * vpbe_display_open()
 * It creates object of file handle structure and stores it in private_data
 * member of filepointer
 */
static int vpbe_display_open(struct file *file)
{
	struct vpbe_fh *fh = NULL;
	struct vpbe_layer *layer = video_drvdata(file);
	struct video_device *vdev = video_devdata(file);
	struct vpbe_display *disp_dev = layer->disp_dev;
	struct vpbe_device *vpbe_dev = disp_dev->vpbe_dev;
	struct osd_state *osd_device = disp_dev->osd_device;
	int err;

	/* Allocate memory for the file handle object */
	fh = kmalloc(sizeof(struct vpbe_fh), GFP_KERNEL);
	if (fh == NULL) {
		v4l2_err(&vpbe_dev->v4l2_dev,
			"unable to allocate memory for file handle object\n");
		return -ENOMEM;
	}
	v4l2_fh_init(&fh->fh, vdev);
	v4l2_dbg(1, debug, &vpbe_dev->v4l2_dev,
			"vpbe display open plane = %d\n",
			layer->device_id);

	/* store pointer to fh in private_data member of filep */
	file->private_data = fh;
	fh->layer = layer;
	fh->disp_dev = disp_dev;

	if (!layer->usrs) {
		if (mutex_lock_interruptible(&layer->opslock))
			return -ERESTARTSYS;
		/* First claim the layer for this device */
		err = osd_device->ops.request_layer(osd_device,
						layer->layer_info.id);
		mutex_unlock(&layer->opslock);
		if (err < 0) {
			/* Couldn't get layer */
			v4l2_err(&vpbe_dev->v4l2_dev,
				"Display Manager failed to allocate layer\n");
			kfree(fh);
			return -EINVAL;
		}
	}
	/* Increment layer usrs counter */
	layer->usrs++;
	/* Set io_allowed member to false */
	fh->io_allowed = 0;
	v4l2_fh_add(&fh->fh);
	v4l2_dbg(1, debug, &vpbe_dev->v4l2_dev,
			"vpbe display device opened successfully\n");
	return 0;
}

/*
 * vpbe_display_release()
 * This function deletes buffer queue, frees the buffers and the davinci
 * display file * handle
 */
static int vpbe_display_release(struct file *file)
{
	/* Get the layer object and file handle object */
	struct vpbe_fh *fh = file->private_data;
	struct vpbe_layer *layer = fh->layer;
	struct osd_layer_config *cfg  = &layer->layer_info.config;
	struct vpbe_display *disp_dev = fh->disp_dev;
	struct vpbe_device *vpbe_dev = disp_dev->vpbe_dev;
	struct osd_state *osd_device = disp_dev->osd_device;

	v4l2_dbg(1, debug, &vpbe_dev->v4l2_dev, "vpbe_display_release\n");

	mutex_lock(&layer->opslock);
	/* if this instance is doing IO */
	if (fh->io_allowed) {
		/* Reset io_usrs member of layer object */
		layer->io_usrs = 0;

		osd_device->ops.disable_layer(osd_device,
				layer->layer_info.id);
		layer->started = 0;
		/* Free buffers allocated */
		vb2_queue_release(&layer->buffer_queue);
		vb2_dma_contig_cleanup_ctx(&layer->buffer_queue);
	}

	/* Decrement layer usrs counter */
	layer->usrs--;
	/* If this file handle has initialize encoder device, reset it */
	if (!layer->usrs) {
		if (cfg->pixfmt == PIXFMT_NV12) {
			struct vpbe_layer *otherlayer;
			otherlayer =
			_vpbe_display_get_other_win_layer(disp_dev, layer);
			osd_device->ops.disable_layer(osd_device,
					otherlayer->layer_info.id);
			osd_device->ops.release_layer(osd_device,
					otherlayer->layer_info.id);
		}
		osd_device->ops.disable_layer(osd_device,
				layer->layer_info.id);
		osd_device->ops.release_layer(osd_device,
				layer->layer_info.id);
	}

	v4l2_fh_del(&fh->fh);
	v4l2_fh_exit(&fh->fh);
	file->private_data = NULL;
	mutex_unlock(&layer->opslock);

	/* Free memory allocated to file handle object */
	kfree(fh);

	disp_dev->cbcr_ofst = 0;

	return 0;
}

/* vpbe capture ioctl operations */
static const struct v4l2_ioctl_ops vpbe_ioctl_ops = {
	.vidioc_querycap	 = vpbe_display_querycap,
	.vidioc_g_fmt_vid_out    = vpbe_display_g_fmt,
	.vidioc_enum_fmt_vid_out = vpbe_display_enum_fmt,
	.vidioc_s_fmt_vid_out    = vpbe_display_s_fmt,
	.vidioc_try_fmt_vid_out  = vpbe_display_try_fmt,
	.vidioc_reqbufs		 = vpbe_display_reqbufs,
	.vidioc_querybuf	 = vpbe_display_querybuf,
	.vidioc_qbuf		 = vpbe_display_qbuf,
	.vidioc_dqbuf		 = vpbe_display_dqbuf,
	.vidioc_streamon	 = vpbe_display_streamon,
	.vidioc_streamoff	 = vpbe_display_streamoff,
	.vidioc_cropcap		 = vpbe_display_cropcap,
	.vidioc_g_crop		 = vpbe_display_g_crop,
	.vidioc_s_crop		 = vpbe_display_s_crop,
	.vidioc_s_std		 = vpbe_display_s_std,
	.vidioc_g_std		 = vpbe_display_g_std,
	.vidioc_enum_output	 = vpbe_display_enum_output,
	.vidioc_s_output	 = vpbe_display_s_output,
	.vidioc_g_output	 = vpbe_display_g_output,
	.vidioc_s_dv_timings	 = vpbe_display_s_dv_timings,
	.vidioc_g_dv_timings	 = vpbe_display_g_dv_timings,
	.vidioc_enum_dv_timings	 = vpbe_display_enum_dv_timings,
};

static struct v4l2_file_operations vpbe_fops = {
	.owner = THIS_MODULE,
	.open = vpbe_display_open,
	.release = vpbe_display_release,
	.unlocked_ioctl = video_ioctl2,
	.mmap = vpbe_display_mmap,
	.poll = vpbe_display_poll
};

static int vpbe_device_get(struct device *dev, void *data)
{
	struct platform_device *pdev = to_platform_device(dev);
	struct vpbe_display *vpbe_disp  = data;

	if (strcmp("vpbe_controller", pdev->name) == 0)
		vpbe_disp->vpbe_dev = platform_get_drvdata(pdev);

	if (strstr(pdev->name, "vpbe-osd") != NULL)
		vpbe_disp->osd_device = platform_get_drvdata(pdev);

	return 0;
}

static int init_vpbe_layer(int i, struct vpbe_display *disp_dev,
			   struct platform_device *pdev)
{
	struct vpbe_layer *vpbe_display_layer = NULL;
	struct video_device *vbd = NULL;

	/* Allocate memory for four plane display objects */

	disp_dev->dev[i] =
		kzalloc(sizeof(struct vpbe_layer), GFP_KERNEL);

	/* If memory allocation fails, return error */
	if (!disp_dev->dev[i]) {
		printk(KERN_ERR "ran out of memory\n");
		return  -ENOMEM;
	}
	spin_lock_init(&disp_dev->dev[i]->irqlock);
	mutex_init(&disp_dev->dev[i]->opslock);

	/* Get the pointer to the layer object */
	vpbe_display_layer = disp_dev->dev[i];
	vbd = &vpbe_display_layer->video_dev;
	/* Initialize field of video device */
	vbd->release	= video_device_release_empty;
	vbd->fops	= &vpbe_fops;
	vbd->ioctl_ops	= &vpbe_ioctl_ops;
	vbd->minor	= -1;
	vbd->v4l2_dev   = &disp_dev->vpbe_dev->v4l2_dev;
	vbd->lock	= &vpbe_display_layer->opslock;
	vbd->vfl_dir	= VFL_DIR_TX;

	if (disp_dev->vpbe_dev->current_timings.timings_type &
			VPBE_ENC_STD)
		vbd->tvnorms = (V4L2_STD_525_60 | V4L2_STD_625_50);

	snprintf(vbd->name, sizeof(vbd->name),
			"DaVinci_VPBE Display_DRIVER_V%d.%d.%d",
			(VPBE_DISPLAY_VERSION_CODE >> 16) & 0xff,
			(VPBE_DISPLAY_VERSION_CODE >> 8) & 0xff,
			(VPBE_DISPLAY_VERSION_CODE) & 0xff);

	vpbe_display_layer->device_id = i;

	vpbe_display_layer->layer_info.id =
		((i == VPBE_DISPLAY_DEVICE_0) ? WIN_VID0 : WIN_VID1);


	return 0;
}

static int register_device(struct vpbe_layer *vpbe_display_layer,
			   struct vpbe_display *disp_dev,
			   struct platform_device *pdev)
{
	int err;

	v4l2_info(&disp_dev->vpbe_dev->v4l2_dev,
		  "Trying to register VPBE display device.\n");
	v4l2_info(&disp_dev->vpbe_dev->v4l2_dev,
		  "layer=%x,layer->video_dev=%x\n",
		  (int)vpbe_display_layer,
		  (int)&vpbe_display_layer->video_dev);

	err = video_register_device(&vpbe_display_layer->video_dev,
				    VFL_TYPE_GRABBER,
				    -1);
	if (err)
		return -ENODEV;

	vpbe_display_layer->disp_dev = disp_dev;
	/* set the driver data in platform device */
	platform_set_drvdata(pdev, disp_dev);
	set_bit(V4L2_FL_USE_FH_PRIO, &vpbe_display_layer->video_dev.flags);
	video_set_drvdata(&vpbe_display_layer->video_dev,
			  vpbe_display_layer);

	return 0;
}



/*
 * vpbe_display_probe()
 * This function creates device entries by register itself to the V4L2 driver
 * and initializes fields of each layer objects
 */
static int vpbe_display_probe(struct platform_device *pdev)
{
	struct vpbe_layer *vpbe_display_layer;
	struct vpbe_display *disp_dev;
	struct resource *res = NULL;
	int k;
	int i;
	int err;
	int irq;

	printk(KERN_DEBUG "vpbe_display_probe\n");
	/* Allocate memory for vpbe_display */
	disp_dev = devm_kzalloc(&pdev->dev, sizeof(struct vpbe_display),
				GFP_KERNEL);
	if (!disp_dev)
		return -ENOMEM;

	spin_lock_init(&disp_dev->dma_queue_lock);
	/*
	 * Scan all the platform devices to find the vpbe
	 * controller device and get the vpbe_dev object
	 */
	err = bus_for_each_dev(&platform_bus_type, NULL, disp_dev,
			vpbe_device_get);
	if (err < 0)
		return err;
	/* Initialize the vpbe display controller */
	if (NULL != disp_dev->vpbe_dev->ops.initialize) {
		err = disp_dev->vpbe_dev->ops.initialize(&pdev->dev,
							 disp_dev->vpbe_dev);
		if (err) {
			v4l2_err(&disp_dev->vpbe_dev->v4l2_dev,
					"Error initing vpbe\n");
			err = -ENOMEM;
			goto probe_out;
		}
	}

	for (i = 0; i < VPBE_DISPLAY_MAX_DEVICES; i++) {
		if (init_vpbe_layer(i, disp_dev, pdev)) {
			err = -ENODEV;
			goto probe_out;
		}
	}

	res = platform_get_resource(pdev, IORESOURCE_IRQ, 0);
	if (!res) {
		v4l2_err(&disp_dev->vpbe_dev->v4l2_dev,
			 "Unable to get VENC interrupt resource\n");
		err = -ENODEV;
		goto probe_out;
	}

	irq = res->start;
	err = devm_request_irq(&pdev->dev, irq, venc_isr, 0,
			       VPBE_DISPLAY_DRIVER, disp_dev);
	if (err) {
		v4l2_err(&disp_dev->vpbe_dev->v4l2_dev,
				"Unable to request interrupt\n");
		goto probe_out;
	}

	for (i = 0; i < VPBE_DISPLAY_MAX_DEVICES; i++) {
		if (register_device(disp_dev->dev[i], disp_dev, pdev)) {
			err = -ENODEV;
			goto probe_out;
		}
	}

	printk(KERN_DEBUG "Successfully completed the probing of vpbe v4l2 device\n");
	return 0;

probe_out:
	for (k = 0; k < VPBE_DISPLAY_MAX_DEVICES; k++) {
		/* Get the pointer to the layer object */
		vpbe_display_layer = disp_dev->dev[k];
		/* Unregister video device */
		if (vpbe_display_layer) {
			video_unregister_device(
				&vpbe_display_layer->video_dev);
				kfree(disp_dev->dev[k]);
		}
	}
	return err;
}

/*
 * vpbe_display_remove()
 * It un-register hardware layer from V4L2 driver
 */
static int vpbe_display_remove(struct platform_device *pdev)
{
	struct vpbe_layer *vpbe_display_layer;
	struct vpbe_display *disp_dev = platform_get_drvdata(pdev);
	struct vpbe_device *vpbe_dev = disp_dev->vpbe_dev;
	int i;

	v4l2_dbg(1, debug, &vpbe_dev->v4l2_dev, "vpbe_display_remove\n");

	/* deinitialize the vpbe display controller */
	if (NULL != vpbe_dev->ops.deinitialize)
		vpbe_dev->ops.deinitialize(&pdev->dev, vpbe_dev);
	/* un-register device */
	for (i = 0; i < VPBE_DISPLAY_MAX_DEVICES; i++) {
		/* Get the pointer to the layer object */
		vpbe_display_layer = disp_dev->dev[i];
		/* Unregister video device */
		video_unregister_device(&vpbe_display_layer->video_dev);

	}
	for (i = 0; i < VPBE_DISPLAY_MAX_DEVICES; i++) {
		kfree(disp_dev->dev[i]);
		disp_dev->dev[i] = NULL;
	}

	return 0;
}

static struct platform_driver vpbe_display_driver = {
	.driver = {
		.name = VPBE_DISPLAY_DRIVER,
		.owner = THIS_MODULE,
		.bus = &platform_bus_type,
	},
	.probe = vpbe_display_probe,
	.remove = vpbe_display_remove,
};

module_platform_driver(vpbe_display_driver);

MODULE_DESCRIPTION("TI DM644x/DM355/DM365 VPBE Display controller");
MODULE_LICENSE("GPL");
MODULE_AUTHOR("Texas Instruments");<|MERGE_RESOLUTION|>--- conflicted
+++ resolved
@@ -407,10 +407,6 @@
 		vb2_buffer_done(&layer->next_frm->vb, VB2_BUF_STATE_ERROR);
 	}
 	spin_unlock_irqrestore(&disp->dma_queue_lock, flags);
-<<<<<<< HEAD
-	return 0;
-=======
->>>>>>> 1a5700bc
 }
 
 static struct vb2_ops video_qops = {
