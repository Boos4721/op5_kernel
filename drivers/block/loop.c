--- conflicted
+++ resolved
@@ -1614,10 +1614,7 @@
 	case LOOP_SET_FD:
 	case LOOP_CHANGE_FD:
 	case LOOP_SET_BLOCK_SIZE:
-<<<<<<< HEAD
-=======
 	case LOOP_SET_DIRECT_IO:
->>>>>>> feb565e6
 		err = lo_ioctl(bdev, mode, cmd, arg);
 		break;
 	default:
