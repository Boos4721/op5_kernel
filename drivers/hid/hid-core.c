--- conflicted
+++ resolved
@@ -219,8 +219,6 @@
 		return -1;
 	}
 	parser->local.usage[parser->local.usage_index] = usage;
-<<<<<<< HEAD
-=======
 
 	/*
 	 * If Usage item only includes usage id, concatenate it with
@@ -229,7 +227,6 @@
 	if (size <= 2)
 		complete_usage(parser, parser->local.usage_index);
 
->>>>>>> 49aec013
 	parser->local.usage_size[parser->local.usage_index] = size;
 	parser->local.collection_index[parser->local.usage_index] =
 		parser->collection_stack_ptr ?
@@ -558,11 +555,6 @@
 	unsigned int usage_page;
 	unsigned int current_page;
 
-<<<<<<< HEAD
-	for (i = 0; i < parser->local.usage_index; i++)
-		if (parser->local.usage_size[i] <= 2)
-			parser->local.usage[i] += parser->global.usage_page << 16;
-=======
 	if (!parser->local.usage_index)
 		return;
 
@@ -583,7 +575,6 @@
 
 		complete_usage(parser, i);
 	}
->>>>>>> 49aec013
 }
 
 /*
@@ -2895,4 +2886,4 @@
 MODULE_AUTHOR("Andreas Gal");
 MODULE_AUTHOR("Vojtech Pavlik");
 MODULE_AUTHOR("Jiri Kosina");
-MODULE_LICENSE(DRIVER_LICENSE);
+MODULE_LICENSE(DRIVER_LICENSE);