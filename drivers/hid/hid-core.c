--- conflicted
+++ resolved
@@ -218,7 +218,6 @@
 		hid_err(parser->device, "usage index exceeded\n");
 		return -1;
 	}
-<<<<<<< HEAD
 	parser->local.usage[parser->local.usage_index] = usage;
 
 	/*
@@ -228,17 +227,6 @@
 	if (size <= 2)
 		complete_usage(parser, parser->local.usage_index);
 
-=======
-	if (!parser->local.usage_index && parser->global.usage_page)
-		parser->local.usage_page_preceding = 1;
-	if (parser->local.usage_page_preceding == 2)
-		parser->local.usage_page_preceding = 3;
-	if (size <= 2 && parser->global.usage_page)
-		parser->local.usage[parser->local.usage_index] =
-			(usage & 0xffff) + (parser->global.usage_page << 16);
-	else
-		parser->local.usage[parser->local.usage_index] = usage;
->>>>>>> a44aaea4
 	parser->local.usage_size[parser->local.usage_index] = size;
 	parser->local.collection_index[parser->local.usage_index] =
 		parser->collection_stack_ptr ?
@@ -378,8 +366,6 @@
 
 	case HID_GLOBAL_ITEM_TAG_USAGE_PAGE:
 		parser->global.usage_page = item_udata(item);
-		if (parser->local.usage_page_preceding == 1)
-			parser->local.usage_page_preceding = 2;
 		return 0;
 
 	case HID_GLOBAL_ITEM_TAG_LOGICAL_MINIMUM:
@@ -563,7 +549,6 @@
 	unsigned int usage_page;
 	unsigned int current_page;
 
-<<<<<<< HEAD
 	if (!parser->local.usage_index)
 		return;
 
@@ -584,18 +569,6 @@
 
 		complete_usage(parser, i);
 	}
-=======
-	if (parser->local.usage_page_preceding == 3) {
-		dbg_hid("Using preceding usage page for final usage\n");
-		return;
-	}
-
-	for (i = 0; i < parser->local.usage_index; i++)
-		if (parser->local.usage_size[i] <= 2)
-			parser->local.usage[i] =
-				(parser->global.usage_page << 16)
-				+ (parser->local.usage[i] & 0xffff);
->>>>>>> a44aaea4
 }
 
 /*
