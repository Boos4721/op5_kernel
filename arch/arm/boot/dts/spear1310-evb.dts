--- conflicted
+++ resolved
@@ -237,13 +237,6 @@
 			};
 
 			gpio@d8400000 {
-<<<<<<< HEAD
-			       status = "okay";
-			};
-
-			i2c0: i2c@e0280000 {
-=======
->>>>>>> eabc5fa5
 			       status = "okay";
 			};
 
