/*
 * Contains CPU feature definitions
 *
 * Copyright (C) 2015 ARM Ltd.
 *
 * This program is free software; you can redistribute it and/or modify
 * it under the terms of the GNU General Public License version 2 as
 * published by the Free Software Foundation.
 *
 * This program is distributed in the hope that it will be useful,
 * but WITHOUT ANY WARRANTY; without even the implied warranty of
 * MERCHANTABILITY or FITNESS FOR A PARTICULAR PURPOSE.  See the
 * GNU General Public License for more details.
 *
 * You should have received a copy of the GNU General Public License
 * along with this program.  If not, see <http://www.gnu.org/licenses/>.
 */

#define pr_fmt(fmt) "CPU features: " fmt

#include <linux/bsearch.h>
#include <linux/cpumask.h>
#include <linux/sort.h>
#include <linux/stop_machine.h>
#include <linux/types.h>
#include <linux/mm.h>
#include <asm/cpu.h>
#include <asm/cpufeature.h>
#include <asm/cpu_ops.h>
#include <asm/processor.h>
#include <asm/sysreg.h>
#include <asm/virt.h>

unsigned long elf_hwcap __read_mostly;
EXPORT_SYMBOL_GPL(elf_hwcap);

#ifdef CONFIG_COMPAT
#define COMPAT_ELF_HWCAP_DEFAULT	\
				(COMPAT_HWCAP_HALF|COMPAT_HWCAP_THUMB|\
				 COMPAT_HWCAP_FAST_MULT|COMPAT_HWCAP_EDSP|\
				 COMPAT_HWCAP_TLS|COMPAT_HWCAP_VFP|\
				 COMPAT_HWCAP_VFPv3|COMPAT_HWCAP_VFPv4|\
				 COMPAT_HWCAP_NEON|COMPAT_HWCAP_IDIV|\
				 COMPAT_HWCAP_LPAE)
unsigned int compat_elf_hwcap __read_mostly = COMPAT_ELF_HWCAP_DEFAULT;
unsigned int compat_elf_hwcap2 __read_mostly;
#endif

DECLARE_BITMAP(cpu_hwcaps, ARM64_NCAPS);
EXPORT_SYMBOL(cpu_hwcaps);

#define __ARM64_FTR_BITS(SIGNED, STRICT, TYPE, SHIFT, WIDTH, SAFE_VAL) \
	{						\
		.sign = SIGNED,				\
		.strict = STRICT,			\
		.type = TYPE,				\
		.shift = SHIFT,				\
		.width = WIDTH,				\
		.safe_val = SAFE_VAL,			\
	}

/* Define a feature with signed values */
#define ARM64_FTR_BITS(STRICT, TYPE, SHIFT, WIDTH, SAFE_VAL) \
	__ARM64_FTR_BITS(FTR_SIGNED, STRICT, TYPE, SHIFT, WIDTH, SAFE_VAL)

/* Define a feature with unsigned value */
#define U_ARM64_FTR_BITS(STRICT, TYPE, SHIFT, WIDTH, SAFE_VAL) \
	__ARM64_FTR_BITS(FTR_UNSIGNED, STRICT, TYPE, SHIFT, WIDTH, SAFE_VAL)

#define ARM64_FTR_END					\
	{						\
		.width = 0,				\
	}

/* meta feature for alternatives */
static bool __maybe_unused
cpufeature_pan_not_uao(const struct arm64_cpu_capabilities *entry);

static struct arm64_ftr_bits ftr_id_aa64isar0[] = {
	ARM64_FTR_BITS(FTR_STRICT, FTR_EXACT, 32, 32, 0),
	ARM64_FTR_BITS(FTR_STRICT, FTR_EXACT, ID_AA64ISAR0_RDM_SHIFT, 4, 0),
	ARM64_FTR_BITS(FTR_STRICT, FTR_EXACT, 24, 4, 0),
	ARM64_FTR_BITS(FTR_STRICT, FTR_LOWER_SAFE, ID_AA64ISAR0_ATOMICS_SHIFT, 4, 0),
	ARM64_FTR_BITS(FTR_STRICT, FTR_LOWER_SAFE, ID_AA64ISAR0_CRC32_SHIFT, 4, 0),
	ARM64_FTR_BITS(FTR_STRICT, FTR_LOWER_SAFE, ID_AA64ISAR0_SHA2_SHIFT, 4, 0),
	ARM64_FTR_BITS(FTR_STRICT, FTR_LOWER_SAFE, ID_AA64ISAR0_SHA1_SHIFT, 4, 0),
	ARM64_FTR_BITS(FTR_STRICT, FTR_LOWER_SAFE, ID_AA64ISAR0_AES_SHIFT, 4, 0),
	ARM64_FTR_BITS(FTR_STRICT, FTR_EXACT, 0, 4, 0),	/* RAZ */
	ARM64_FTR_END,
};

static struct arm64_ftr_bits ftr_id_aa64pfr0[] = {
	ARM64_FTR_BITS(FTR_STRICT, FTR_EXACT, 32, 32, 0),
	ARM64_FTR_BITS(FTR_STRICT, FTR_EXACT, 28, 4, 0),
	ARM64_FTR_BITS(FTR_STRICT, FTR_EXACT, ID_AA64PFR0_GIC_SHIFT, 4, 0),
	ARM64_FTR_BITS(FTR_STRICT, FTR_LOWER_SAFE, ID_AA64PFR0_ASIMD_SHIFT, 4, ID_AA64PFR0_ASIMD_NI),
	ARM64_FTR_BITS(FTR_STRICT, FTR_LOWER_SAFE, ID_AA64PFR0_FP_SHIFT, 4, ID_AA64PFR0_FP_NI),
	/* Linux doesn't care about the EL3 */
	ARM64_FTR_BITS(FTR_NONSTRICT, FTR_EXACT, ID_AA64PFR0_EL3_SHIFT, 4, 0),
	ARM64_FTR_BITS(FTR_STRICT, FTR_EXACT, ID_AA64PFR0_EL2_SHIFT, 4, 0),
	ARM64_FTR_BITS(FTR_STRICT, FTR_EXACT, ID_AA64PFR0_EL1_SHIFT, 4, ID_AA64PFR0_EL1_64BIT_ONLY),
	ARM64_FTR_BITS(FTR_STRICT, FTR_EXACT, ID_AA64PFR0_EL0_SHIFT, 4, ID_AA64PFR0_EL0_64BIT_ONLY),
	ARM64_FTR_END,
};

static struct arm64_ftr_bits ftr_id_aa64mmfr0[] = {
	ARM64_FTR_BITS(FTR_STRICT, FTR_EXACT, 32, 32, 0),
	ARM64_FTR_BITS(FTR_STRICT, FTR_EXACT, ID_AA64MMFR0_TGRAN4_SHIFT, 4, ID_AA64MMFR0_TGRAN4_NI),
	ARM64_FTR_BITS(FTR_STRICT, FTR_EXACT, ID_AA64MMFR0_TGRAN64_SHIFT, 4, ID_AA64MMFR0_TGRAN64_NI),
	ARM64_FTR_BITS(FTR_STRICT, FTR_EXACT, ID_AA64MMFR0_TGRAN16_SHIFT, 4, ID_AA64MMFR0_TGRAN16_NI),
	ARM64_FTR_BITS(FTR_STRICT, FTR_EXACT, ID_AA64MMFR0_BIGENDEL0_SHIFT, 4, 0),
	/* Linux shouldn't care about secure memory */
	ARM64_FTR_BITS(FTR_NONSTRICT, FTR_EXACT, ID_AA64MMFR0_SNSMEM_SHIFT, 4, 0),
	ARM64_FTR_BITS(FTR_STRICT, FTR_EXACT, ID_AA64MMFR0_BIGENDEL_SHIFT, 4, 0),
	ARM64_FTR_BITS(FTR_STRICT, FTR_EXACT, ID_AA64MMFR0_ASID_SHIFT, 4, 0),
	/*
	 * Differing PARange is fine as long as all peripherals and memory are mapped
	 * within the minimum PARange of all CPUs
	 */
	U_ARM64_FTR_BITS(FTR_NONSTRICT, FTR_LOWER_SAFE, ID_AA64MMFR0_PARANGE_SHIFT, 4, 0),
	ARM64_FTR_END,
};

static struct arm64_ftr_bits ftr_id_aa64mmfr1[] = {
	ARM64_FTR_BITS(FTR_STRICT, FTR_EXACT, 32, 32, 0),
	ARM64_FTR_BITS(FTR_STRICT, FTR_LOWER_SAFE, ID_AA64MMFR1_PAN_SHIFT, 4, 0),
	ARM64_FTR_BITS(FTR_STRICT, FTR_EXACT, ID_AA64MMFR1_LOR_SHIFT, 4, 0),
	ARM64_FTR_BITS(FTR_STRICT, FTR_EXACT, ID_AA64MMFR1_HPD_SHIFT, 4, 0),
	ARM64_FTR_BITS(FTR_STRICT, FTR_EXACT, ID_AA64MMFR1_VHE_SHIFT, 4, 0),
	ARM64_FTR_BITS(FTR_STRICT, FTR_EXACT, ID_AA64MMFR1_VMIDBITS_SHIFT, 4, 0),
	ARM64_FTR_BITS(FTR_STRICT, FTR_EXACT, ID_AA64MMFR1_HADBS_SHIFT, 4, 0),
	ARM64_FTR_END,
};

static struct arm64_ftr_bits ftr_id_aa64mmfr2[] = {
	ARM64_FTR_BITS(FTR_STRICT, FTR_EXACT, ID_AA64MMFR2_UAO_SHIFT, 4, 0),
	ARM64_FTR_END,
};

static struct arm64_ftr_bits ftr_ctr[] = {
	U_ARM64_FTR_BITS(FTR_STRICT, FTR_EXACT, 31, 1, 1),	/* RAO */
	ARM64_FTR_BITS(FTR_STRICT, FTR_EXACT, 28, 3, 0),
	U_ARM64_FTR_BITS(FTR_STRICT, FTR_HIGHER_SAFE, 24, 4, 0),	/* CWG */
	U_ARM64_FTR_BITS(FTR_STRICT, FTR_LOWER_SAFE, 20, 4, 0),	/* ERG */
	U_ARM64_FTR_BITS(FTR_STRICT, FTR_LOWER_SAFE, 16, 4, 1),	/* DminLine */
	/*
	 * Linux can handle differing I-cache policies. Userspace JITs will
	 * make use of *minLine
	 */
	U_ARM64_FTR_BITS(FTR_NONSTRICT, FTR_EXACT, 14, 2, 0),	/* L1Ip */
	ARM64_FTR_BITS(FTR_STRICT, FTR_EXACT, 4, 10, 0),	/* RAZ */
	U_ARM64_FTR_BITS(FTR_STRICT, FTR_LOWER_SAFE, 0, 4, 0),	/* IminLine */
	ARM64_FTR_END,
};

static struct arm64_ftr_bits ftr_id_mmfr0[] = {
	ARM64_FTR_BITS(FTR_STRICT, FTR_EXACT, 28, 4, 0),	/* InnerShr */
	ARM64_FTR_BITS(FTR_STRICT, FTR_EXACT, 24, 4, 0),	/* FCSE */
	ARM64_FTR_BITS(FTR_NONSTRICT, FTR_LOWER_SAFE, 20, 4, 0),	/* AuxReg */
	ARM64_FTR_BITS(FTR_STRICT, FTR_EXACT, 16, 4, 0),	/* TCM */
	ARM64_FTR_BITS(FTR_STRICT, FTR_EXACT, 12, 4, 0),	/* ShareLvl */
	ARM64_FTR_BITS(FTR_STRICT, FTR_EXACT, 8, 4, 0),	/* OuterShr */
	ARM64_FTR_BITS(FTR_STRICT, FTR_EXACT, 4, 4, 0),	/* PMSA */
	ARM64_FTR_BITS(FTR_STRICT, FTR_EXACT, 0, 4, 0),	/* VMSA */
	ARM64_FTR_END,
};

static struct arm64_ftr_bits ftr_id_aa64dfr0[] = {
	ARM64_FTR_BITS(FTR_STRICT, FTR_EXACT, 32, 32, 0),
	U_ARM64_FTR_BITS(FTR_STRICT, FTR_LOWER_SAFE, ID_AA64DFR0_CTX_CMPS_SHIFT, 4, 0),
	U_ARM64_FTR_BITS(FTR_STRICT, FTR_LOWER_SAFE, ID_AA64DFR0_WRPS_SHIFT, 4, 0),
	U_ARM64_FTR_BITS(FTR_STRICT, FTR_LOWER_SAFE, ID_AA64DFR0_BRPS_SHIFT, 4, 0),
	U_ARM64_FTR_BITS(FTR_STRICT, FTR_EXACT, ID_AA64DFR0_PMUVER_SHIFT, 4, 0),
	U_ARM64_FTR_BITS(FTR_STRICT, FTR_EXACT, ID_AA64DFR0_TRACEVER_SHIFT, 4, 0),
	U_ARM64_FTR_BITS(FTR_STRICT, FTR_EXACT, ID_AA64DFR0_DEBUGVER_SHIFT, 4, 0x6),
	ARM64_FTR_END,
};

static struct arm64_ftr_bits ftr_mvfr2[] = {
	ARM64_FTR_BITS(FTR_STRICT, FTR_EXACT, 8, 24, 0),	/* RAZ */
	ARM64_FTR_BITS(FTR_STRICT, FTR_EXACT, 4, 4, 0),		/* FPMisc */
	ARM64_FTR_BITS(FTR_STRICT, FTR_EXACT, 0, 4, 0),		/* SIMDMisc */
	ARM64_FTR_END,
};

static struct arm64_ftr_bits ftr_dczid[] = {
	ARM64_FTR_BITS(FTR_STRICT, FTR_EXACT, 5, 27, 0),	/* RAZ */
	ARM64_FTR_BITS(FTR_STRICT, FTR_EXACT, 4, 1, 1),		/* DZP */
	ARM64_FTR_BITS(FTR_STRICT, FTR_LOWER_SAFE, 0, 4, 0),	/* BS */
	ARM64_FTR_END,
};


static struct arm64_ftr_bits ftr_id_isar5[] = {
	ARM64_FTR_BITS(FTR_STRICT, FTR_EXACT, ID_ISAR5_RDM_SHIFT, 4, 0),
	ARM64_FTR_BITS(FTR_STRICT, FTR_EXACT, 20, 4, 0),	/* RAZ */
	ARM64_FTR_BITS(FTR_STRICT, FTR_EXACT, ID_ISAR5_CRC32_SHIFT, 4, 0),
	ARM64_FTR_BITS(FTR_STRICT, FTR_EXACT, ID_ISAR5_SHA2_SHIFT, 4, 0),
	ARM64_FTR_BITS(FTR_STRICT, FTR_EXACT, ID_ISAR5_SHA1_SHIFT, 4, 0),
	ARM64_FTR_BITS(FTR_STRICT, FTR_EXACT, ID_ISAR5_AES_SHIFT, 4, 0),
	ARM64_FTR_BITS(FTR_STRICT, FTR_EXACT, ID_ISAR5_SEVL_SHIFT, 4, 0),
	ARM64_FTR_END,
};

static struct arm64_ftr_bits ftr_id_mmfr4[] = {
	ARM64_FTR_BITS(FTR_STRICT, FTR_EXACT, 8, 24, 0),	/* RAZ */
	ARM64_FTR_BITS(FTR_STRICT, FTR_EXACT, 4, 4, 0),		/* ac2 */
	ARM64_FTR_BITS(FTR_STRICT, FTR_EXACT, 0, 4, 0),		/* RAZ */
	ARM64_FTR_END,
};

static struct arm64_ftr_bits ftr_id_pfr0[] = {
	ARM64_FTR_BITS(FTR_STRICT, FTR_EXACT, 16, 16, 0),	/* RAZ */
	ARM64_FTR_BITS(FTR_STRICT, FTR_EXACT, 12, 4, 0),	/* State3 */
	ARM64_FTR_BITS(FTR_STRICT, FTR_EXACT, 8, 4, 0),		/* State2 */
	ARM64_FTR_BITS(FTR_STRICT, FTR_EXACT, 4, 4, 0),		/* State1 */
	ARM64_FTR_BITS(FTR_STRICT, FTR_EXACT, 0, 4, 0),		/* State0 */
	ARM64_FTR_END,
};

/*
 * Common ftr bits for a 32bit register with all hidden, strict
 * attributes, with 4bit feature fields and a default safe value of
 * 0. Covers the following 32bit registers:
 * id_isar[0-4], id_mmfr[1-3], id_pfr1, mvfr[0-1]
 */
static struct arm64_ftr_bits ftr_generic_32bits[] = {
	ARM64_FTR_BITS(FTR_STRICT, FTR_LOWER_SAFE, 28, 4, 0),
	ARM64_FTR_BITS(FTR_STRICT, FTR_LOWER_SAFE, 24, 4, 0),
	ARM64_FTR_BITS(FTR_STRICT, FTR_LOWER_SAFE, 20, 4, 0),
	ARM64_FTR_BITS(FTR_STRICT, FTR_LOWER_SAFE, 16, 4, 0),
	ARM64_FTR_BITS(FTR_STRICT, FTR_LOWER_SAFE, 12, 4, 0),
	ARM64_FTR_BITS(FTR_STRICT, FTR_LOWER_SAFE, 8, 4, 0),
	ARM64_FTR_BITS(FTR_STRICT, FTR_LOWER_SAFE, 4, 4, 0),
	ARM64_FTR_BITS(FTR_STRICT, FTR_LOWER_SAFE, 0, 4, 0),
	ARM64_FTR_END,
};

static struct arm64_ftr_bits ftr_generic[] = {
	ARM64_FTR_BITS(FTR_STRICT, FTR_EXACT, 0, 64, 0),
	ARM64_FTR_END,
};

static struct arm64_ftr_bits ftr_generic32[] = {
	ARM64_FTR_BITS(FTR_STRICT, FTR_EXACT, 0, 32, 0),
	ARM64_FTR_END,
};

static struct arm64_ftr_bits ftr_aa64raz[] = {
	ARM64_FTR_BITS(FTR_STRICT, FTR_EXACT, 0, 64, 0),
	ARM64_FTR_END,
};

#define ARM64_FTR_REG(id, table)		\
	{					\
		.sys_id = id,			\
		.name = #id,			\
		.ftr_bits = &((table)[0]),	\
	}

static struct arm64_ftr_reg arm64_ftr_regs[] = {

	/* Op1 = 0, CRn = 0, CRm = 1 */
	ARM64_FTR_REG(SYS_ID_PFR0_EL1, ftr_id_pfr0),
	ARM64_FTR_REG(SYS_ID_PFR1_EL1, ftr_generic_32bits),
	ARM64_FTR_REG(SYS_ID_DFR0_EL1, ftr_generic_32bits),
	ARM64_FTR_REG(SYS_ID_MMFR0_EL1, ftr_id_mmfr0),
	ARM64_FTR_REG(SYS_ID_MMFR1_EL1, ftr_generic_32bits),
	ARM64_FTR_REG(SYS_ID_MMFR2_EL1, ftr_generic_32bits),
	ARM64_FTR_REG(SYS_ID_MMFR3_EL1, ftr_generic_32bits),

	/* Op1 = 0, CRn = 0, CRm = 2 */
	ARM64_FTR_REG(SYS_ID_ISAR0_EL1, ftr_generic_32bits),
	ARM64_FTR_REG(SYS_ID_ISAR1_EL1, ftr_generic_32bits),
	ARM64_FTR_REG(SYS_ID_ISAR2_EL1, ftr_generic_32bits),
	ARM64_FTR_REG(SYS_ID_ISAR3_EL1, ftr_generic_32bits),
	ARM64_FTR_REG(SYS_ID_ISAR4_EL1, ftr_generic_32bits),
	ARM64_FTR_REG(SYS_ID_ISAR5_EL1, ftr_id_isar5),
	ARM64_FTR_REG(SYS_ID_MMFR4_EL1, ftr_id_mmfr4),

	/* Op1 = 0, CRn = 0, CRm = 3 */
	ARM64_FTR_REG(SYS_MVFR0_EL1, ftr_generic_32bits),
	ARM64_FTR_REG(SYS_MVFR1_EL1, ftr_generic_32bits),
	ARM64_FTR_REG(SYS_MVFR2_EL1, ftr_mvfr2),

	/* Op1 = 0, CRn = 0, CRm = 4 */
	ARM64_FTR_REG(SYS_ID_AA64PFR0_EL1, ftr_id_aa64pfr0),
	ARM64_FTR_REG(SYS_ID_AA64PFR1_EL1, ftr_aa64raz),

	/* Op1 = 0, CRn = 0, CRm = 5 */
	ARM64_FTR_REG(SYS_ID_AA64DFR0_EL1, ftr_id_aa64dfr0),
	ARM64_FTR_REG(SYS_ID_AA64DFR1_EL1, ftr_generic),

	/* Op1 = 0, CRn = 0, CRm = 6 */
	ARM64_FTR_REG(SYS_ID_AA64ISAR0_EL1, ftr_id_aa64isar0),
	ARM64_FTR_REG(SYS_ID_AA64ISAR1_EL1, ftr_aa64raz),

	/* Op1 = 0, CRn = 0, CRm = 7 */
	ARM64_FTR_REG(SYS_ID_AA64MMFR0_EL1, ftr_id_aa64mmfr0),
	ARM64_FTR_REG(SYS_ID_AA64MMFR1_EL1, ftr_id_aa64mmfr1),
	ARM64_FTR_REG(SYS_ID_AA64MMFR2_EL1, ftr_id_aa64mmfr2),

	/* Op1 = 3, CRn = 0, CRm = 0 */
	ARM64_FTR_REG(SYS_CTR_EL0, ftr_ctr),
	ARM64_FTR_REG(SYS_DCZID_EL0, ftr_dczid),

	/* Op1 = 3, CRn = 14, CRm = 0 */
	ARM64_FTR_REG(SYS_CNTFRQ_EL0, ftr_generic32),
};

static int search_cmp_ftr_reg(const void *id, const void *regp)
{
	return (int)(unsigned long)id - (int)((const struct arm64_ftr_reg *)regp)->sys_id;
}

/*
 * get_arm64_ftr_reg - Lookup a feature register entry using its
 * sys_reg() encoding. With the array arm64_ftr_regs sorted in the
 * ascending order of sys_id , we use binary search to find a matching
 * entry.
 *
 * returns - Upon success,  matching ftr_reg entry for id.
 *         - NULL on failure. It is upto the caller to decide
 *	     the impact of a failure.
 */
static struct arm64_ftr_reg *get_arm64_ftr_reg(u32 sys_id)
{
	return bsearch((const void *)(unsigned long)sys_id,
			arm64_ftr_regs,
			ARRAY_SIZE(arm64_ftr_regs),
			sizeof(arm64_ftr_regs[0]),
			search_cmp_ftr_reg);
}

static u64 arm64_ftr_set_value(struct arm64_ftr_bits *ftrp, s64 reg, s64 ftr_val)
{
	u64 mask = arm64_ftr_mask(ftrp);

	reg &= ~mask;
	reg |= (ftr_val << ftrp->shift) & mask;
	return reg;
}

static s64 arm64_ftr_safe_value(struct arm64_ftr_bits *ftrp, s64 new, s64 cur)
{
	s64 ret = 0;

	switch (ftrp->type) {
	case FTR_EXACT:
		ret = ftrp->safe_val;
		break;
	case FTR_LOWER_SAFE:
		ret = new < cur ? new : cur;
		break;
	case FTR_HIGHER_SAFE:
		ret = new > cur ? new : cur;
		break;
	default:
		BUG();
	}

	return ret;
}

static int __init sort_cmp_ftr_regs(const void *a, const void *b)
{
	return ((const struct arm64_ftr_reg *)a)->sys_id -
		 ((const struct arm64_ftr_reg *)b)->sys_id;
}

static void __init swap_ftr_regs(void *a, void *b, int size)
{
	struct arm64_ftr_reg tmp = *(struct arm64_ftr_reg *)a;
	*(struct arm64_ftr_reg *)a = *(struct arm64_ftr_reg *)b;
	*(struct arm64_ftr_reg *)b = tmp;
}

static void __init sort_ftr_regs(void)
{
	/* Keep the array sorted so that we can do the binary search */
	sort(arm64_ftr_regs,
		ARRAY_SIZE(arm64_ftr_regs),
		sizeof(arm64_ftr_regs[0]),
		sort_cmp_ftr_regs,
		swap_ftr_regs);
}

/*
 * Initialise the CPU feature register from Boot CPU values.
 * Also initiliases the strict_mask for the register.
 */
static void __init init_cpu_ftr_reg(u32 sys_reg, u64 new)
{
	u64 val = 0;
	u64 strict_mask = ~0x0ULL;
	struct arm64_ftr_bits *ftrp;
	struct arm64_ftr_reg *reg = get_arm64_ftr_reg(sys_reg);

	BUG_ON(!reg);

	for (ftrp  = reg->ftr_bits; ftrp->width; ftrp++) {
		s64 ftr_new = arm64_ftr_value(ftrp, new);

		val = arm64_ftr_set_value(ftrp, val, ftr_new);
		if (!ftrp->strict)
			strict_mask &= ~arm64_ftr_mask(ftrp);
	}
	reg->sys_val = val;
	reg->strict_mask = strict_mask;
}

void __init init_cpu_features(struct cpuinfo_arm64 *info)
{
	/* Before we start using the tables, make sure it is sorted */
	sort_ftr_regs();

	init_cpu_ftr_reg(SYS_CTR_EL0, info->reg_ctr);
	init_cpu_ftr_reg(SYS_DCZID_EL0, info->reg_dczid);
	init_cpu_ftr_reg(SYS_CNTFRQ_EL0, info->reg_cntfrq);
	init_cpu_ftr_reg(SYS_ID_AA64DFR0_EL1, info->reg_id_aa64dfr0);
	init_cpu_ftr_reg(SYS_ID_AA64DFR1_EL1, info->reg_id_aa64dfr1);
	init_cpu_ftr_reg(SYS_ID_AA64ISAR0_EL1, info->reg_id_aa64isar0);
	init_cpu_ftr_reg(SYS_ID_AA64ISAR1_EL1, info->reg_id_aa64isar1);
	init_cpu_ftr_reg(SYS_ID_AA64MMFR0_EL1, info->reg_id_aa64mmfr0);
	init_cpu_ftr_reg(SYS_ID_AA64MMFR1_EL1, info->reg_id_aa64mmfr1);
	init_cpu_ftr_reg(SYS_ID_AA64MMFR2_EL1, info->reg_id_aa64mmfr2);
	init_cpu_ftr_reg(SYS_ID_AA64PFR0_EL1, info->reg_id_aa64pfr0);
	init_cpu_ftr_reg(SYS_ID_AA64PFR1_EL1, info->reg_id_aa64pfr1);
	init_cpu_ftr_reg(SYS_ID_DFR0_EL1, info->reg_id_dfr0);
	init_cpu_ftr_reg(SYS_ID_ISAR0_EL1, info->reg_id_isar0);
	init_cpu_ftr_reg(SYS_ID_ISAR1_EL1, info->reg_id_isar1);
	init_cpu_ftr_reg(SYS_ID_ISAR2_EL1, info->reg_id_isar2);
	init_cpu_ftr_reg(SYS_ID_ISAR3_EL1, info->reg_id_isar3);
	init_cpu_ftr_reg(SYS_ID_ISAR4_EL1, info->reg_id_isar4);
	init_cpu_ftr_reg(SYS_ID_ISAR5_EL1, info->reg_id_isar5);
	init_cpu_ftr_reg(SYS_ID_MMFR0_EL1, info->reg_id_mmfr0);
	init_cpu_ftr_reg(SYS_ID_MMFR1_EL1, info->reg_id_mmfr1);
	init_cpu_ftr_reg(SYS_ID_MMFR2_EL1, info->reg_id_mmfr2);
	init_cpu_ftr_reg(SYS_ID_MMFR3_EL1, info->reg_id_mmfr3);
	init_cpu_ftr_reg(SYS_ID_PFR0_EL1, info->reg_id_pfr0);
	init_cpu_ftr_reg(SYS_ID_PFR1_EL1, info->reg_id_pfr1);
	init_cpu_ftr_reg(SYS_MVFR0_EL1, info->reg_mvfr0);
	init_cpu_ftr_reg(SYS_MVFR1_EL1, info->reg_mvfr1);
	init_cpu_ftr_reg(SYS_MVFR2_EL1, info->reg_mvfr2);
}

static void update_cpu_ftr_reg(struct arm64_ftr_reg *reg, u64 new)
{
	struct arm64_ftr_bits *ftrp;

	for (ftrp = reg->ftr_bits; ftrp->width; ftrp++) {
		s64 ftr_cur = arm64_ftr_value(ftrp, reg->sys_val);
		s64 ftr_new = arm64_ftr_value(ftrp, new);

		if (ftr_cur == ftr_new)
			continue;
		/* Find a safe value */
		ftr_new = arm64_ftr_safe_value(ftrp, ftr_new, ftr_cur);
		reg->sys_val = arm64_ftr_set_value(ftrp, reg->sys_val, ftr_new);
	}

}

static int check_update_ftr_reg(u32 sys_id, int cpu, u64 val, u64 boot)
{
	struct arm64_ftr_reg *regp = get_arm64_ftr_reg(sys_id);

	BUG_ON(!regp);
	update_cpu_ftr_reg(regp, val);
	if ((boot & regp->strict_mask) == (val & regp->strict_mask))
		return 0;
	pr_warn("SANITY CHECK: Unexpected variation in %s. Boot CPU: %#016llx, CPU%d: %#016llx\n",
			regp->name, boot, cpu, val);
	return 1;
}

/*
 * Update system wide CPU feature registers with the values from a
 * non-boot CPU. Also performs SANITY checks to make sure that there
 * aren't any insane variations from that of the boot CPU.
 */
void update_cpu_features(int cpu,
			 struct cpuinfo_arm64 *info,
			 struct cpuinfo_arm64 *boot)
{
	int taint = 0;

	/*
	 * The kernel can handle differing I-cache policies, but otherwise
	 * caches should look identical. Userspace JITs will make use of
	 * *minLine.
	 */
	taint |= check_update_ftr_reg(SYS_CTR_EL0, cpu,
				      info->reg_ctr, boot->reg_ctr);

	/*
	 * Userspace may perform DC ZVA instructions. Mismatched block sizes
	 * could result in too much or too little memory being zeroed if a
	 * process is preempted and migrated between CPUs.
	 */
	taint |= check_update_ftr_reg(SYS_DCZID_EL0, cpu,
				      info->reg_dczid, boot->reg_dczid);

	/* If different, timekeeping will be broken (especially with KVM) */
	taint |= check_update_ftr_reg(SYS_CNTFRQ_EL0, cpu,
				      info->reg_cntfrq, boot->reg_cntfrq);

	/*
	 * The kernel uses self-hosted debug features and expects CPUs to
	 * support identical debug features. We presently need CTX_CMPs, WRPs,
	 * and BRPs to be identical.
	 * ID_AA64DFR1 is currently RES0.
	 */
	taint |= check_update_ftr_reg(SYS_ID_AA64DFR0_EL1, cpu,
				      info->reg_id_aa64dfr0, boot->reg_id_aa64dfr0);
	taint |= check_update_ftr_reg(SYS_ID_AA64DFR1_EL1, cpu,
				      info->reg_id_aa64dfr1, boot->reg_id_aa64dfr1);
	/*
	 * Even in big.LITTLE, processors should be identical instruction-set
	 * wise.
	 */
	taint |= check_update_ftr_reg(SYS_ID_AA64ISAR0_EL1, cpu,
				      info->reg_id_aa64isar0, boot->reg_id_aa64isar0);
	taint |= check_update_ftr_reg(SYS_ID_AA64ISAR1_EL1, cpu,
				      info->reg_id_aa64isar1, boot->reg_id_aa64isar1);

	/*
	 * Differing PARange support is fine as long as all peripherals and
	 * memory are mapped within the minimum PARange of all CPUs.
	 * Linux should not care about secure memory.
	 */
	taint |= check_update_ftr_reg(SYS_ID_AA64MMFR0_EL1, cpu,
				      info->reg_id_aa64mmfr0, boot->reg_id_aa64mmfr0);
	taint |= check_update_ftr_reg(SYS_ID_AA64MMFR1_EL1, cpu,
				      info->reg_id_aa64mmfr1, boot->reg_id_aa64mmfr1);
	taint |= check_update_ftr_reg(SYS_ID_AA64MMFR2_EL1, cpu,
				      info->reg_id_aa64mmfr2, boot->reg_id_aa64mmfr2);

	/*
	 * EL3 is not our concern.
	 * ID_AA64PFR1 is currently RES0.
	 */
	taint |= check_update_ftr_reg(SYS_ID_AA64PFR0_EL1, cpu,
				      info->reg_id_aa64pfr0, boot->reg_id_aa64pfr0);
	taint |= check_update_ftr_reg(SYS_ID_AA64PFR1_EL1, cpu,
				      info->reg_id_aa64pfr1, boot->reg_id_aa64pfr1);

	/*
	 * If we have AArch32, we care about 32-bit features for compat. These
	 * registers should be RES0 otherwise.
	 */
	taint |= check_update_ftr_reg(SYS_ID_DFR0_EL1, cpu,
					info->reg_id_dfr0, boot->reg_id_dfr0);
	taint |= check_update_ftr_reg(SYS_ID_ISAR0_EL1, cpu,
					info->reg_id_isar0, boot->reg_id_isar0);
	taint |= check_update_ftr_reg(SYS_ID_ISAR1_EL1, cpu,
					info->reg_id_isar1, boot->reg_id_isar1);
	taint |= check_update_ftr_reg(SYS_ID_ISAR2_EL1, cpu,
					info->reg_id_isar2, boot->reg_id_isar2);
	taint |= check_update_ftr_reg(SYS_ID_ISAR3_EL1, cpu,
					info->reg_id_isar3, boot->reg_id_isar3);
	taint |= check_update_ftr_reg(SYS_ID_ISAR4_EL1, cpu,
					info->reg_id_isar4, boot->reg_id_isar4);
	taint |= check_update_ftr_reg(SYS_ID_ISAR5_EL1, cpu,
					info->reg_id_isar5, boot->reg_id_isar5);

	/*
	 * Regardless of the value of the AuxReg field, the AIFSR, ADFSR, and
	 * ACTLR formats could differ across CPUs and therefore would have to
	 * be trapped for virtualization anyway.
	 */
	taint |= check_update_ftr_reg(SYS_ID_MMFR0_EL1, cpu,
					info->reg_id_mmfr0, boot->reg_id_mmfr0);
	taint |= check_update_ftr_reg(SYS_ID_MMFR1_EL1, cpu,
					info->reg_id_mmfr1, boot->reg_id_mmfr1);
	taint |= check_update_ftr_reg(SYS_ID_MMFR2_EL1, cpu,
					info->reg_id_mmfr2, boot->reg_id_mmfr2);
	taint |= check_update_ftr_reg(SYS_ID_MMFR3_EL1, cpu,
					info->reg_id_mmfr3, boot->reg_id_mmfr3);
	taint |= check_update_ftr_reg(SYS_ID_PFR0_EL1, cpu,
					info->reg_id_pfr0, boot->reg_id_pfr0);
	taint |= check_update_ftr_reg(SYS_ID_PFR1_EL1, cpu,
					info->reg_id_pfr1, boot->reg_id_pfr1);
	taint |= check_update_ftr_reg(SYS_MVFR0_EL1, cpu,
					info->reg_mvfr0, boot->reg_mvfr0);
	taint |= check_update_ftr_reg(SYS_MVFR1_EL1, cpu,
					info->reg_mvfr1, boot->reg_mvfr1);
	taint |= check_update_ftr_reg(SYS_MVFR2_EL1, cpu,
					info->reg_mvfr2, boot->reg_mvfr2);

	/*
	 * Mismatched CPU features are a recipe for disaster. Don't even
	 * pretend to support them.
	 */
	WARN_TAINT_ONCE(taint, TAINT_CPU_OUT_OF_SPEC,
			"Unsupported CPU feature variation.\n");
}

u64 read_system_reg(u32 id)
{
	struct arm64_ftr_reg *regp = get_arm64_ftr_reg(id);

	/* We shouldn't get a request for an unsupported register */
	BUG_ON(!regp);
	return regp->sys_val;
}

#include <linux/irqchip/arm-gic-v3.h>

static bool
feature_matches(u64 reg, const struct arm64_cpu_capabilities *entry)
{
	int val = cpuid_feature_extract_field(reg, entry->field_pos);

	return val >= entry->min_field_value;
}

static bool
has_cpuid_feature(const struct arm64_cpu_capabilities *entry)
{
	u64 val;

	val = read_system_reg(entry->sys_reg);
	return feature_matches(val, entry);
}

static bool has_useable_gicv3_cpuif(const struct arm64_cpu_capabilities *entry)
{
	bool has_sre;

	if (!has_cpuid_feature(entry))
		return false;

	has_sre = gic_enable_sre();
	if (!has_sre)
		pr_warn_once("%s present but disabled by higher exception level\n",
			     entry->desc);

	return has_sre;
}

static bool has_no_hw_prefetch(const struct arm64_cpu_capabilities *entry)
{
	u32 midr = read_cpuid_id();
	u32 rv_min, rv_max;

	/* Cavium ThunderX pass 1.x and 2.x */
	rv_min = 0;
	rv_max = (1 << MIDR_VARIANT_SHIFT) | MIDR_REVISION_MASK;

	return MIDR_IS_CPU_MODEL_RANGE(midr, MIDR_THUNDERX, rv_min, rv_max);
}

<<<<<<< HEAD
static bool runs_at_el2(const struct arm64_cpu_capabilities *entry)
{
	return is_kernel_in_hyp_mode();
}
=======
#ifdef CONFIG_UNMAP_KERNEL_AT_EL0
static int __kpti_forced; /* 0: not forced, >0: forced on, <0: forced off */

static bool unmap_kernel_at_el0(const struct arm64_cpu_capabilities *entry)
{
	/* Forced on command line? */
	if (__kpti_forced) {
		pr_info_once("kernel page table isolation forced %s by command line option\n",
			     __kpti_forced > 0 ? "ON" : "OFF");
		return __kpti_forced > 0;
	}

	/* Useful for KASLR robustness */
	if (IS_ENABLED(CONFIG_RANDOMIZE_BASE))
		return true;

	return false;
}

static int __init parse_kpti(char *str)
{
	bool enabled;
	int ret = strtobool(str, &enabled);

	if (ret)
		return ret;

	__kpti_forced = enabled ? 1 : -1;
	return 0;
}
__setup("kpti=", parse_kpti);
#endif	/* CONFIG_UNMAP_KERNEL_AT_EL0 */
>>>>>>> f8518889

static const struct arm64_cpu_capabilities arm64_features[] = {
	{
		.desc = "GIC system register CPU interface",
		.capability = ARM64_HAS_SYSREG_GIC_CPUIF,
		.matches = has_useable_gicv3_cpuif,
		.sys_reg = SYS_ID_AA64PFR0_EL1,
		.field_pos = ID_AA64PFR0_GIC_SHIFT,
		.min_field_value = 1,
	},
#ifdef CONFIG_ARM64_PAN
	{
		.desc = "Privileged Access Never",
		.capability = ARM64_HAS_PAN,
		.matches = has_cpuid_feature,
		.sys_reg = SYS_ID_AA64MMFR1_EL1,
		.field_pos = ID_AA64MMFR1_PAN_SHIFT,
		.min_field_value = 1,
		.enable = cpu_enable_pan,
	},
#endif /* CONFIG_ARM64_PAN */
#if defined(CONFIG_AS_LSE) && defined(CONFIG_ARM64_LSE_ATOMICS)
	{
		.desc = "LSE atomic instructions",
		.capability = ARM64_HAS_LSE_ATOMICS,
		.matches = has_cpuid_feature,
		.sys_reg = SYS_ID_AA64ISAR0_EL1,
		.field_pos = ID_AA64ISAR0_ATOMICS_SHIFT,
		.min_field_value = 2,
	},
#endif /* CONFIG_AS_LSE && CONFIG_ARM64_LSE_ATOMICS */
	{
		.desc = "Software prefetching using PRFM",
		.capability = ARM64_HAS_NO_HW_PREFETCH,
		.matches = has_no_hw_prefetch,
	},
#ifdef CONFIG_ARM64_UAO
	{
		.desc = "User Access Override",
		.capability = ARM64_HAS_UAO,
		.matches = has_cpuid_feature,
		.sys_reg = SYS_ID_AA64MMFR2_EL1,
		.field_pos = ID_AA64MMFR2_UAO_SHIFT,
		.min_field_value = 1,
		.enable = cpu_enable_uao,
	},
#endif /* CONFIG_ARM64_UAO */
#ifdef CONFIG_ARM64_PAN
	{
		.capability = ARM64_ALT_PAN_NOT_UAO,
		.matches = cpufeature_pan_not_uao,
	},
#endif /* CONFIG_ARM64_PAN */
<<<<<<< HEAD
	{
		.desc = "Virtualization Host Extensions",
		.capability = ARM64_HAS_VIRT_HOST_EXTN,
		.matches = runs_at_el2,
	},
=======
#ifdef CONFIG_UNMAP_KERNEL_AT_EL0
	{
		.capability = ARM64_UNMAP_KERNEL_AT_EL0,
		.matches = unmap_kernel_at_el0,
	},
#endif
>>>>>>> f8518889
	{},
};

#define HWCAP_CAP(reg, field, min_value, type, cap)		\
	{							\
		.desc = #cap,					\
		.matches = has_cpuid_feature,			\
		.sys_reg = reg,					\
		.field_pos = field,				\
		.min_field_value = min_value,			\
		.hwcap_type = type,				\
		.hwcap = cap,					\
	}

static const struct arm64_cpu_capabilities arm64_hwcaps[] = {
	HWCAP_CAP(SYS_ID_AA64ISAR0_EL1, ID_AA64ISAR0_AES_SHIFT, 2, CAP_HWCAP, HWCAP_PMULL),
	HWCAP_CAP(SYS_ID_AA64ISAR0_EL1, ID_AA64ISAR0_AES_SHIFT, 1, CAP_HWCAP, HWCAP_AES),
	HWCAP_CAP(SYS_ID_AA64ISAR0_EL1, ID_AA64ISAR0_SHA1_SHIFT, 1, CAP_HWCAP, HWCAP_SHA1),
	HWCAP_CAP(SYS_ID_AA64ISAR0_EL1, ID_AA64ISAR0_SHA2_SHIFT, 1, CAP_HWCAP, HWCAP_SHA2),
	HWCAP_CAP(SYS_ID_AA64ISAR0_EL1, ID_AA64ISAR0_CRC32_SHIFT, 1, CAP_HWCAP, HWCAP_CRC32),
	HWCAP_CAP(SYS_ID_AA64ISAR0_EL1, ID_AA64ISAR0_ATOMICS_SHIFT, 2, CAP_HWCAP, HWCAP_ATOMICS),
	HWCAP_CAP(SYS_ID_AA64PFR0_EL1, ID_AA64PFR0_FP_SHIFT, 0, CAP_HWCAP, HWCAP_FP),
	HWCAP_CAP(SYS_ID_AA64PFR0_EL1, ID_AA64PFR0_ASIMD_SHIFT, 0, CAP_HWCAP, HWCAP_ASIMD),
#ifdef CONFIG_COMPAT
	HWCAP_CAP(SYS_ID_ISAR5_EL1, ID_ISAR5_AES_SHIFT, 2, CAP_COMPAT_HWCAP2, COMPAT_HWCAP2_PMULL),
	HWCAP_CAP(SYS_ID_ISAR5_EL1, ID_ISAR5_AES_SHIFT, 1, CAP_COMPAT_HWCAP2, COMPAT_HWCAP2_AES),
	HWCAP_CAP(SYS_ID_ISAR5_EL1, ID_ISAR5_SHA1_SHIFT, 1, CAP_COMPAT_HWCAP2, COMPAT_HWCAP2_SHA1),
	HWCAP_CAP(SYS_ID_ISAR5_EL1, ID_ISAR5_SHA2_SHIFT, 1, CAP_COMPAT_HWCAP2, COMPAT_HWCAP2_SHA2),
	HWCAP_CAP(SYS_ID_ISAR5_EL1, ID_ISAR5_CRC32_SHIFT, 1, CAP_COMPAT_HWCAP2, COMPAT_HWCAP2_CRC32),
#endif
	{},
};

static void __init cap_set_hwcap(const struct arm64_cpu_capabilities *cap)
{
	switch (cap->hwcap_type) {
	case CAP_HWCAP:
		elf_hwcap |= cap->hwcap;
		break;
#ifdef CONFIG_COMPAT
	case CAP_COMPAT_HWCAP:
		compat_elf_hwcap |= (u32)cap->hwcap;
		break;
	case CAP_COMPAT_HWCAP2:
		compat_elf_hwcap2 |= (u32)cap->hwcap;
		break;
#endif
	default:
		WARN_ON(1);
		break;
	}
}

/* Check if we have a particular HWCAP enabled */
static bool __maybe_unused cpus_have_hwcap(const struct arm64_cpu_capabilities *cap)
{
	bool rc;

	switch (cap->hwcap_type) {
	case CAP_HWCAP:
		rc = (elf_hwcap & cap->hwcap) != 0;
		break;
#ifdef CONFIG_COMPAT
	case CAP_COMPAT_HWCAP:
		rc = (compat_elf_hwcap & (u32)cap->hwcap) != 0;
		break;
	case CAP_COMPAT_HWCAP2:
		rc = (compat_elf_hwcap2 & (u32)cap->hwcap) != 0;
		break;
#endif
	default:
		WARN_ON(1);
		rc = false;
	}

	return rc;
}

static void __init setup_cpu_hwcaps(void)
{
	int i;
	const struct arm64_cpu_capabilities *hwcaps = arm64_hwcaps;

	for (i = 0; hwcaps[i].matches; i++)
		if (hwcaps[i].matches(&hwcaps[i]))
			cap_set_hwcap(&hwcaps[i]);
}

void update_cpu_capabilities(const struct arm64_cpu_capabilities *caps,
			    const char *info)
{
	int i;

	for (i = 0; caps[i].matches; i++) {
		if (!caps[i].matches(&caps[i]))
			continue;

		if (!cpus_have_cap(caps[i].capability) && caps[i].desc)
			pr_info("%s %s\n", info, caps[i].desc);
		cpus_set_cap(caps[i].capability);
	}
}

/*
 * Run through the enabled capabilities and enable() it on all active
 * CPUs
 */
static void __init
enable_cpu_capabilities(const struct arm64_cpu_capabilities *caps)
{
	int i;

	for (i = 0; caps[i].matches; i++)
		if (caps[i].enable && cpus_have_cap(caps[i].capability))
			/*
			 * Use stop_machine() as it schedules the work allowing
			 * us to modify PSTATE, instead of on_each_cpu() which
			 * uses an IPI, giving us a PSTATE that disappears when
			 * we return.
			 */
			stop_machine(caps[i].enable, NULL, cpu_online_mask);
}

#ifdef CONFIG_HOTPLUG_CPU

/*
 * Flag to indicate if we have computed the system wide
 * capabilities based on the boot time active CPUs. This
 * will be used to determine if a new booting CPU should
 * go through the verification process to make sure that it
 * supports the system capabilities, without using a hotplug
 * notifier.
 */
static bool sys_caps_initialised;

static inline void set_sys_caps_initialised(void)
{
	sys_caps_initialised = true;
}

/*
 * __raw_read_system_reg() - Used by a STARTING cpu before cpuinfo is populated.
 */
static u64 __raw_read_system_reg(u32 sys_id)
{
	switch (sys_id) {
	case SYS_ID_PFR0_EL1:		return read_cpuid(SYS_ID_PFR0_EL1);
	case SYS_ID_PFR1_EL1:		return read_cpuid(SYS_ID_PFR1_EL1);
	case SYS_ID_DFR0_EL1:		return read_cpuid(SYS_ID_DFR0_EL1);
	case SYS_ID_MMFR0_EL1:		return read_cpuid(SYS_ID_MMFR0_EL1);
	case SYS_ID_MMFR1_EL1:		return read_cpuid(SYS_ID_MMFR1_EL1);
	case SYS_ID_MMFR2_EL1:		return read_cpuid(SYS_ID_MMFR2_EL1);
	case SYS_ID_MMFR3_EL1:		return read_cpuid(SYS_ID_MMFR3_EL1);
	case SYS_ID_ISAR0_EL1:		return read_cpuid(SYS_ID_ISAR0_EL1);
	case SYS_ID_ISAR1_EL1:		return read_cpuid(SYS_ID_ISAR1_EL1);
	case SYS_ID_ISAR2_EL1:		return read_cpuid(SYS_ID_ISAR2_EL1);
	case SYS_ID_ISAR3_EL1:		return read_cpuid(SYS_ID_ISAR3_EL1);
	case SYS_ID_ISAR4_EL1:		return read_cpuid(SYS_ID_ISAR4_EL1);
	case SYS_ID_ISAR5_EL1:		return read_cpuid(SYS_ID_ISAR4_EL1);
	case SYS_MVFR0_EL1:		return read_cpuid(SYS_MVFR0_EL1);
	case SYS_MVFR1_EL1:		return read_cpuid(SYS_MVFR1_EL1);
	case SYS_MVFR2_EL1:		return read_cpuid(SYS_MVFR2_EL1);

	case SYS_ID_AA64PFR0_EL1:	return read_cpuid(SYS_ID_AA64PFR0_EL1);
	case SYS_ID_AA64PFR1_EL1:	return read_cpuid(SYS_ID_AA64PFR0_EL1);
	case SYS_ID_AA64DFR0_EL1:	return read_cpuid(SYS_ID_AA64DFR0_EL1);
	case SYS_ID_AA64DFR1_EL1:	return read_cpuid(SYS_ID_AA64DFR0_EL1);
	case SYS_ID_AA64MMFR0_EL1:	return read_cpuid(SYS_ID_AA64MMFR0_EL1);
	case SYS_ID_AA64MMFR1_EL1:	return read_cpuid(SYS_ID_AA64MMFR1_EL1);
	case SYS_ID_AA64MMFR2_EL1:	return read_cpuid(SYS_ID_AA64MMFR2_EL1);
	case SYS_ID_AA64ISAR0_EL1:	return read_cpuid(SYS_ID_AA64ISAR0_EL1);
	case SYS_ID_AA64ISAR1_EL1:	return read_cpuid(SYS_ID_AA64ISAR1_EL1);

	case SYS_CNTFRQ_EL0:		return read_cpuid(SYS_CNTFRQ_EL0);
	case SYS_CTR_EL0:		return read_cpuid(SYS_CTR_EL0);
	case SYS_DCZID_EL0:		return read_cpuid(SYS_DCZID_EL0);
	default:
		BUG();
		return 0;
	}
}

/*
 * Park the CPU which doesn't have the capability as advertised
 * by the system.
 */
static void fail_incapable_cpu(char *cap_type,
				 const struct arm64_cpu_capabilities *cap)
{
	int cpu = smp_processor_id();

	pr_crit("CPU%d: missing %s : %s\n", cpu, cap_type, cap->desc);
	/* Mark this CPU absent */
	set_cpu_present(cpu, 0);

	/* Check if we can park ourselves */
	if (cpu_ops[cpu] && cpu_ops[cpu]->cpu_die)
		cpu_ops[cpu]->cpu_die(cpu);
	asm(
	"1:	wfe\n"
	"	wfi\n"
	"	b	1b");
}

/*
 * Run through the enabled system capabilities and enable() it on this CPU.
 * The capabilities were decided based on the available CPUs at the boot time.
 * Any new CPU should match the system wide status of the capability. If the
 * new CPU doesn't have a capability which the system now has enabled, we
 * cannot do anything to fix it up and could cause unexpected failures. So
 * we park the CPU.
 */
void verify_local_cpu_capabilities(void)
{
	int i;
	const struct arm64_cpu_capabilities *caps;

	/*
	 * If we haven't computed the system capabilities, there is nothing
	 * to verify.
	 */
	if (!sys_caps_initialised)
		return;

	caps = arm64_features;
	for (i = 0; caps[i].matches; i++) {
		if (!cpus_have_cap(caps[i].capability) || !caps[i].sys_reg)
			continue;
		/*
		 * If the new CPU misses an advertised feature, we cannot proceed
		 * further, park the cpu.
		 */
		if (!feature_matches(__raw_read_system_reg(caps[i].sys_reg), &caps[i]))
			fail_incapable_cpu("arm64_features", &caps[i]);
		if (caps[i].enable)
			caps[i].enable(NULL);
	}

	for (i = 0, caps = arm64_hwcaps; caps[i].matches; i++) {
		if (!cpus_have_hwcap(&caps[i]))
			continue;
		if (!feature_matches(__raw_read_system_reg(caps[i].sys_reg), &caps[i]))
			fail_incapable_cpu("arm64_hwcaps", &caps[i]);
	}
}

#else	/* !CONFIG_HOTPLUG_CPU */

static inline void set_sys_caps_initialised(void)
{
}

#endif	/* CONFIG_HOTPLUG_CPU */

static void __init setup_feature_capabilities(void)
{
	update_cpu_capabilities(arm64_features, "detected feature:");
	enable_cpu_capabilities(arm64_features);
}

void __init setup_cpu_features(void)
{
	u32 cwg;
	int cls;

	/* Set the CPU feature capabilies */
	setup_feature_capabilities();
	setup_cpu_hwcaps();

	/* Advertise that we have computed the system capabilities */
	set_sys_caps_initialised();

	/*
	 * Check for sane CTR_EL0.CWG value.
	 */
	cwg = cache_type_cwg();
	cls = cache_line_size();
	if (!cwg)
		pr_warn("No Cache Writeback Granule information, assuming cache line size %d\n",
			cls);
	if (ARCH_DMA_MINALIGN < cls)
		pr_warn("ARCH_DMA_MINALIGN smaller than the Cache Writeback Granule (%d < %d)\n",
			ARCH_DMA_MINALIGN, cls);
}

static bool __maybe_unused
cpufeature_pan_not_uao(const struct arm64_cpu_capabilities *entry)
{
	return (cpus_have_cap(ARM64_HAS_PAN) && !cpus_have_cap(ARM64_HAS_UAO));
}<|MERGE_RESOLUTION|>--- conflicted
+++ resolved
@@ -651,12 +651,11 @@
 	return MIDR_IS_CPU_MODEL_RANGE(midr, MIDR_THUNDERX, rv_min, rv_max);
 }
 
-<<<<<<< HEAD
 static bool runs_at_el2(const struct arm64_cpu_capabilities *entry)
 {
 	return is_kernel_in_hyp_mode();
 }
-=======
+
 #ifdef CONFIG_UNMAP_KERNEL_AT_EL0
 static int __kpti_forced; /* 0: not forced, >0: forced on, <0: forced off */
 
@@ -689,7 +688,6 @@
 }
 __setup("kpti=", parse_kpti);
 #endif	/* CONFIG_UNMAP_KERNEL_AT_EL0 */
->>>>>>> f8518889
 
 static const struct arm64_cpu_capabilities arm64_features[] = {
 	{
@@ -743,20 +741,17 @@
 		.matches = cpufeature_pan_not_uao,
 	},
 #endif /* CONFIG_ARM64_PAN */
-<<<<<<< HEAD
 	{
 		.desc = "Virtualization Host Extensions",
 		.capability = ARM64_HAS_VIRT_HOST_EXTN,
 		.matches = runs_at_el2,
 	},
-=======
 #ifdef CONFIG_UNMAP_KERNEL_AT_EL0
 	{
 		.capability = ARM64_UNMAP_KERNEL_AT_EL0,
 		.matches = unmap_kernel_at_el0,
 	},
 #endif
->>>>>>> f8518889
 	{},
 };
 
