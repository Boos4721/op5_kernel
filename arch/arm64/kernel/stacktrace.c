/*
 * Stack tracing support
 *
 * Copyright (C) 2012 ARM Ltd.
 *
 * This program is free software; you can redistribute it and/or modify
 * it under the terms of the GNU General Public License version 2 as
 * published by the Free Software Foundation.
 *
 * This program is distributed in the hope that it will be useful,
 * but WITHOUT ANY WARRANTY; without even the implied warranty of
 * MERCHANTABILITY or FITNESS FOR A PARTICULAR PURPOSE.  See the
 * GNU General Public License for more details.
 *
 * You should have received a copy of the GNU General Public License
 * along with this program.  If not, see <http://www.gnu.org/licenses/>.
 */
#include <linux/kasan.h>
#include <linux/kernel.h>
#include <linux/export.h>
#include <linux/ftrace.h>
#include <linux/sched.h>
#include <linux/stacktrace.h>

#include <asm/irq.h>
#include <asm/stacktrace.h>

/*
 * AArch64 PCS assigns the frame pointer to x29.
 *
 * A simple function prologue looks like this:
 * 	sub	sp, sp, #0x10
 *   	stp	x29, x30, [sp]
 *	mov	x29, sp
 *
 * A simple function epilogue looks like this:
 *	mov	sp, x29
 *	ldp	x29, x30, [sp]
 *	add	sp, sp, #0x10
 */
int notrace unwind_frame(struct task_struct *tsk, struct stackframe *frame)
{
	unsigned long high, low;
	unsigned long fp = frame->fp;
	unsigned long irq_stack_ptr;

	/*
	 * Switching between stacks is valid when tracing current and in
	 * non-preemptible context.
	 */
	if (tsk == current && !preemptible())
		irq_stack_ptr = IRQ_STACK_PTR(smp_processor_id());
	else
		irq_stack_ptr = 0;

	low  = frame->sp;
	/* irq stacks are not THREAD_SIZE aligned */
	if (on_irq_stack(frame->sp, raw_smp_processor_id()))
		high = irq_stack_ptr;
	else
		high = ALIGN(low, THREAD_SIZE) - 0x20;

	if (fp < low || fp > high || fp & 0xf)
		return -EINVAL;

	kasan_disable_current();

	frame->sp = fp + 0x10;
	frame->fp = *(unsigned long *)(fp);
	frame->pc = *(unsigned long *)(fp + 8);

<<<<<<< HEAD
	kasan_enable_current();
=======
#ifdef CONFIG_FUNCTION_GRAPH_TRACER
	if (tsk && tsk->ret_stack &&
			(frame->pc == (unsigned long)return_to_handler)) {
		/*
		 * This is a case where function graph tracer has
		 * modified a return address (LR) in a stack frame
		 * to hook a function return.
		 * So replace it to an original value.
		 */
		frame->pc = tsk->ret_stack[frame->graph--].ret;
	}
#endif /* CONFIG_FUNCTION_GRAPH_TRACER */

	/*
	 * Check whether we are going to walk through from interrupt stack
	 * to task stack.
	 * If we reach the end of the stack - and its an interrupt stack,
	 * unpack the dummy frame to find the original elr.
	 *
	 * Check the frame->fp we read from the bottom of the irq_stack,
	 * and the original task stack pointer are both in current->stack.
	 */
	if (frame->sp == irq_stack_ptr) {
		struct pt_regs *irq_args;
		unsigned long orig_sp = IRQ_STACK_TO_TASK_STACK(irq_stack_ptr);

		if (object_is_on_stack((void *)orig_sp) &&
		   object_is_on_stack((void *)frame->fp)) {
			frame->sp = orig_sp;

			/* orig_sp is the saved pt_regs, find the elr */
			irq_args = (struct pt_regs *)orig_sp;
			frame->pc = irq_args->pc;
		} else {
			/*
			 * This frame has a non-standard format, and we
			 * didn't fix it, because the data looked wrong.
			 * Refuse to output this frame.
			 */
			return -EINVAL;
		}
	}
>>>>>>> 510d0a3f

	return 0;
}

void notrace walk_stackframe(struct task_struct *tsk, struct stackframe *frame,
		     int (*fn)(struct stackframe *, void *), void *data)
{
	while (1) {
		int ret;

		if (fn(frame, data))
			break;
		ret = unwind_frame(tsk, frame);
		if (ret < 0)
			break;
	}
}
EXPORT_SYMBOL(walk_stackframe);

#ifdef CONFIG_STACKTRACE
struct stack_trace_data {
	struct stack_trace *trace;
	unsigned int no_sched_functions;
	unsigned int skip;
};

static int save_trace(struct stackframe *frame, void *d)
{
	struct stack_trace_data *data = d;
	struct stack_trace *trace = data->trace;
	unsigned long addr = frame->pc;

	if (data->no_sched_functions && in_sched_functions(addr))
		return 0;
	if (data->skip) {
		data->skip--;
		return 0;
	}

	trace->entries[trace->nr_entries++] = addr;

	return trace->nr_entries >= trace->max_entries;
}

void save_stack_trace_tsk(struct task_struct *tsk, struct stack_trace *trace)
{
	struct stack_trace_data data;
	struct stackframe frame;

	data.trace = trace;
	data.skip = trace->skip;

	if (tsk != current) {
		data.no_sched_functions = 1;
		frame.fp = thread_saved_fp(tsk);
		frame.sp = thread_saved_sp(tsk);
		frame.pc = thread_saved_pc(tsk);
	} else {
		data.no_sched_functions = 0;
		frame.fp = (unsigned long)__builtin_frame_address(0);
		frame.sp = current_stack_pointer;
		frame.pc = (unsigned long)save_stack_trace_tsk;
	}
#ifdef CONFIG_FUNCTION_GRAPH_TRACER
	frame.graph = tsk->curr_ret_stack;
#endif

	walk_stackframe(tsk, &frame, save_trace, &data);
	if (trace->nr_entries < trace->max_entries)
		trace->entries[trace->nr_entries++] = ULONG_MAX;
}

void save_stack_trace(struct stack_trace *trace)
{
	save_stack_trace_tsk(current, trace);
}
EXPORT_SYMBOL_GPL(save_stack_trace);
#endif<|MERGE_RESOLUTION|>--- conflicted
+++ resolved
@@ -69,9 +69,6 @@
 	frame->fp = *(unsigned long *)(fp);
 	frame->pc = *(unsigned long *)(fp + 8);
 
-<<<<<<< HEAD
-	kasan_enable_current();
-=======
 #ifdef CONFIG_FUNCTION_GRAPH_TRACER
 	if (tsk && tsk->ret_stack &&
 			(frame->pc == (unsigned long)return_to_handler)) {
@@ -114,7 +111,8 @@
 			return -EINVAL;
 		}
 	}
->>>>>>> 510d0a3f
+
+	kasan_enable_current();
 
 	return 0;
 }
