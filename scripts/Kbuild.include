####
# kbuild: Generic definitions

# Convenient variables
comma   := ,
quote   := "
squote  := '
empty   :=
space   := $(empty) $(empty)
pound   := \#

###
# Name of target with a '.' as filename prefix. foo/bar.o => foo/.bar.o
dot-target = $(dir $@).$(notdir $@)

###
# The temporary file to save gcc -MD generated dependencies must not
# contain a comma
depfile = $(subst $(comma),_,$(dot-target).d)

###
# filename of target with directory and extension stripped
basetarget = $(basename $(notdir $@))

###
# filename of first prerequisite with directory and extension stripped
baseprereq = $(basename $(notdir $<))

###
# Escape single quote for use in echo statements
escsq = $(subst $(squote),'\$(squote)',$1)

###
# Easy method for doing a status message
       kecho := :
 quiet_kecho := echo
silent_kecho := :
kecho := $($(quiet)kecho)

###
# filechk is used to check if the content of a generated file is updated.
# Sample usage:
# define filechk_sample
#	echo $KERNELRELEASE
# endef
# version.h : Makefile
#	$(call filechk,sample)
# The rule defined shall write to stdout the content of the new file.
# The existing file will be compared with the new one.
# - If no file exist it is created
# - If the content differ the new file is used
# - If they are equal no change, and no timestamp update
# - stdin is piped in from the first prerequisite ($<) so one has
#   to specify a valid file as first prerequisite (often the kbuild file)
define filechk
	$(Q)set -e;				\
	$(kecho) '  CHK     $@';		\
	mkdir -p $(dir $@);			\
	$(filechk_$(1)) < $< > $@.tmp;		\
	if [ -r $@ ] && cmp -s $@ $@.tmp; then	\
		rm -f $@.tmp;			\
	else					\
		$(kecho) '  UPD     $@';	\
		mv -f $@.tmp $@;		\
	fi
endef

######
# gcc support functions
# See documentation in Documentation/kbuild/makefiles.txt

# cc-cross-prefix
# Usage: CROSS_COMPILE := $(call cc-cross-prefix, m68k-linux-gnu- m68k-linux-)
# Return first prefix where a prefix$(CC) is found in PATH.
# If no $(CC) found in PATH with listed prefixes return nothing
cc-cross-prefix =  \
	$(word 1, $(foreach c,$(1),                                   \
		$(shell set -e;                                       \
		if (which $(strip $(c))$(CC)) > /dev/null 2>&1 ; then \
			echo $(c);                                    \
		fi)))

# output directory for tests below
TMPOUT := $(if $(KBUILD_EXTMOD),$(firstword $(KBUILD_EXTMOD))/)

# try-run
# Usage: option = $(call try-run, $(CC)...-o "$$TMP",option-ok,otherwise)
# Exit code chooses option. "$$TMP" is can be used as temporary file and
# is automatically cleaned up.
try-run = $(shell set -e;		\
	TMP="$(TMPOUT).$$$$.tmp";	\
	TMPO="$(TMPOUT).$$$$.o";	\
	if ($(1)) >/dev/null 2>&1;	\
	then echo "$(2)";		\
	else echo "$(3)";		\
	fi;				\
	rm -f "$$TMP" "$$TMPO")

# as-option
# Usage: cflags-y += $(call as-option,-Wa$(comma)-isa=foo,)

as-option = $(call try-run,\
	$(CC) $(KBUILD_CFLAGS) $(1) -c -x assembler /dev/null -o "$$TMP",$(1),$(2))

# as-instr
# Usage: cflags-y += $(call as-instr,instr,option1,option2)

as-instr = $(call try-run,\
	printf "%b\n" "$(1)" | $(CC) $(KBUILD_AFLAGS) -c -x assembler -o "$$TMP" -,$(2),$(3))

# __cc-option
# Usage: MY_CFLAGS += $(call __cc-option,$(CC),$(MY_CFLAGS),-march=winchip-c6,-march=i586)
__cc-option = $(call try-run,\
	$(1) -Werror $(2) $(3) -c -x c /dev/null -o "$$TMP",$(3),$(4))

<<<<<<< HEAD
# Do not attempt to build with gcc plugins during cc-option tests.
# (And this uses delayed resolution so the flags will be up to date.)
CC_OPTION_CFLAGS = $(filter-out $(GCC_PLUGINS_CFLAGS),$(KBUILD_CFLAGS))

=======
>>>>>>> 2757e11b
# cc-option
# Usage: cflags-y += $(call cc-option,-march=winchip-c6,-march=i586)

cc-option = $(call __cc-option, $(CC),\
	$(KBUILD_CPPFLAGS) $(KBUILD_CFLAGS),$(1),$(2))
<<<<<<< HEAD

# hostcc-option
# Usage: cflags-y += $(call hostcc-option,-march=winchip-c6,-march=i586)
hostcc-option = $(call __cc-option, $(HOSTCC),\
	$(HOSTCFLAGS) $(HOST_EXTRACFLAGS),$(1),$(2))
=======
>>>>>>> 2757e11b

# cc-option-yn
# Usage: flag := $(call cc-option-yn,-march=winchip-c6)
cc-option-yn = $(call try-run,\
	$(CC) -Werror $(KBUILD_CPPFLAGS) $(KBUILD_CFLAGS) $(1) -c -x c /dev/null -o "$$TMP",y,n)

# cc-option-align
# Prefix align with either -falign or -malign
cc-option-align = $(subst -functions=0,,\
	$(call cc-option,-falign-functions=0,-malign-functions=0))

# cc-disable-warning
# Usage: cflags-y += $(call cc-disable-warning,unused-but-set-variable)
cc-disable-warning = $(call try-run,\
	$(CC) -Werror $(KBUILD_CPPFLAGS) $(KBUILD_CFLAGS) -W$(strip $(1)) -c -x c /dev/null -o "$$TMP",-Wno-$(strip $(1)))

# cc-name
# Expands to either gcc or clang
cc-name = $(shell $(CC) -v 2>&1 | grep -q "clang version" && echo clang || echo gcc)

# cc-version
cc-version = $(shell $(CONFIG_SHELL) $(srctree)/scripts/gcc-version.sh $(CC))

# cc-fullversion
cc-fullversion = $(shell $(CONFIG_SHELL) \
	$(srctree)/scripts/gcc-version.sh -p $(CC))

# cc-ifversion
# Usage:  EXTRA_CFLAGS += $(call cc-ifversion, -lt, 0402, -O1)
cc-ifversion = $(shell [ $(cc-version) $(1) $(2) ] && echo $(3) || echo $(4))

# cc-ldoption
# Usage: ldflags += $(call cc-ldoption, -Wl$(comma)--hash-style=both)
cc-ldoption = $(call try-run,\
	$(CC) $(1) $(KBUILD_CPPFLAGS) $(KBUILD_CFLAGS) -nostdlib -x c /dev/null -o "$$TMP",$(1),$(2))

# ld-option
# Usage: LDFLAGS += $(call ld-option, -X)
ld-option = $(call try-run,\
	$(CC) $(KBUILD_CPPFLAGS) $(KBUILD_CFLAGS) -x c /dev/null -c -o "$$TMPO"; \
	$(LD) $(LDFLAGS) $(1) "$$TMPO" -o "$$TMP",$(1),$(2))

# ar-option
# Usage: KBUILD_ARFLAGS := $(call ar-option,D)
# Important: no spaces around options
ar-option = $(call try-run, $(AR) rc$(1) "$$TMP",$(1),$(2))

# ld-version
# Note this is mainly for HJ Lu's 3 number binutil versions
ld-version = $(shell $(LD) --version | $(srctree)/scripts/ld-version.sh)

# ld-ifversion
# Usage:  $(call ld-ifversion, -ge, 22252, y)
ld-ifversion = $(shell [ $(ld-version) $(1) $(2) ] && echo $(3) || echo $(4))

######

###
# Shorthand for $(Q)$(MAKE) -f scripts/Makefile.build obj=
# Usage:
# $(Q)$(MAKE) $(build)=dir
build := -f $(srctree)/scripts/Makefile.build obj

###
# Shorthand for $(Q)$(MAKE) -f scripts/Makefile.modbuiltin obj=
# Usage:
# $(Q)$(MAKE) $(modbuiltin)=dir
modbuiltin := -f $(srctree)/scripts/Makefile.modbuiltin obj

###
# Shorthand for $(Q)$(MAKE) -f scripts/Makefile.dtbinst obj=
# Usage:
# $(Q)$(MAKE) $(dtbinst)=dir
dtbinst := -f $(if $(KBUILD_SRC),$(srctree)/)scripts/Makefile.dtbinst obj

###
# Shorthand for $(Q)$(MAKE) -f scripts/Makefile.clean obj=
# Usage:
# $(Q)$(MAKE) $(clean)=dir
clean := -f $(srctree)/scripts/Makefile.clean obj

###
# Shorthand for $(Q)$(MAKE) -f scripts/Makefile.headersinst obj=
# Usage:
# $(Q)$(MAKE) $(hdr-inst)=dir
hdr-inst := -f $(srctree)/scripts/Makefile.headersinst obj

# Prefix -I with $(srctree) if it is not an absolute path.
# skip if -I has no parameter
addtree = $(if $(patsubst -I%,%,$(1)), \
$(if $(filter-out -I/%,$(1)),$(patsubst -I%,-I$(srctree)/%,$(1))) $(1))

# Find all -I options and call addtree
flags = $(foreach o,$($(1)),$(if $(filter -I%,$(o)),$(call addtree,$(o)),$(o)))

# echo command.
# Short version is used, if $(quiet) equals `quiet_', otherwise full one.
echo-cmd = $(if $($(quiet)cmd_$(1)),\
	echo '  $(call escsq,$($(quiet)cmd_$(1)))$(echo-why)';)

# printing commands
cmd = @$(echo-cmd) $(cmd_$(1))

# Add $(obj)/ for paths that are not absolute
objectify = $(foreach o,$(1),$(if $(filter /%,$(o)),$(o),$(obj)/$(o)))

###
# if_changed      - execute command if any prerequisite is newer than
#                   target, or command line has changed
# if_changed_dep  - as if_changed, but uses fixdep to reveal dependencies
#                   including used config symbols
# if_changed_rule - as if_changed but execute rule instead
# See Documentation/kbuild/makefiles.txt for more info

ifneq ($(KBUILD_NOCMDDEP),1)
# Check if both arguments has same arguments. Result is empty string if equal.
# User may override this check using make KBUILD_NOCMDDEP=1
arg-check = $(strip $(filter-out $(cmd_$(1)), $(cmd_$@)) \
                    $(filter-out $(cmd_$@),   $(cmd_$(1))) )
else
arg-check = $(if $(strip $(cmd_$@)),,1)
endif

# Replace >$< with >$$< to preserve $ when reloading the .cmd file
# (needed for make)
# Replace >#< with >$(pound)< to avoid starting a comment in the .cmd file
# (needed for make)
# Replace >'< with >'\''< to be able to enclose the whole string in '...'
# (needed for the shell)
make-cmd = $(call escsq,$(subst $(pound),$$(pound),$(subst $$,$$$$,$(cmd_$(1)))))

# Find any prerequisites that is newer than target or that does not exist.
# PHONY targets skipped in both cases.
any-prereq = $(filter-out $(PHONY),$?) $(filter-out $(PHONY) $(wildcard $^),$^)

# Execute command if command has changed or prerequisite(s) are updated.
#
if_changed = $(if $(strip $(any-prereq) $(arg-check)),                       \
	@set -e;                                                             \
	$(echo-cmd) $(cmd_$(1));                                             \
	printf '%s\n' 'cmd_$@ := $(make-cmd)' > $(dot-target).cmd)

# Execute the command and also postprocess generated .d dependencies file.
if_changed_dep = $(if $(strip $(any-prereq) $(arg-check) ),                  \
	@set -e;                                                             \
	$(echo-cmd) $(cmd_$(1));                                             \
	scripts/basic/fixdep $(depfile) $@ '$(make-cmd)' > $(dot-target).tmp;\
	rm -f $(depfile);                                                    \
	mv -f $(dot-target).tmp $(dot-target).cmd)

# Usage: $(call if_changed_rule,foo)
# Will check if $(cmd_foo) or any of the prerequisites changed,
# and if so will execute $(rule_foo).
if_changed_rule = $(if $(strip $(any-prereq) $(arg-check) ),                 \
	@set -e;                                                             \
	$(rule_$(1)))

###
# why - tell why a a target got build
#       enabled by make V=2
#       Output (listed in the order they are checked):
#          (1) - due to target is PHONY
#          (2) - due to target missing
#          (3) - due to: file1.h file2.h
#          (4) - due to command line change
#          (5) - due to missing .cmd file
#          (6) - due to target not in $(targets)
# (1) PHONY targets are always build
# (2) No target, so we better build it
# (3) Prerequisite is newer than target
# (4) The command line stored in the file named dir/.target.cmd
#     differed from actual command line. This happens when compiler
#     options changes
# (5) No dir/.target.cmd file (used to store command line)
# (6) No dir/.target.cmd file and target not listed in $(targets)
#     This is a good hint that there is a bug in the kbuild file
ifeq ($(KBUILD_VERBOSE),2)
why =                                                                        \
    $(if $(filter $@, $(PHONY)),- due to target is PHONY,                    \
        $(if $(wildcard $@),                                                 \
            $(if $(strip $(any-prereq)),- due to: $(any-prereq),             \
                $(if $(arg-check),                                           \
                    $(if $(cmd_$@),- due to command line change,             \
                        $(if $(filter $@, $(targets)),                       \
                            - due to missing .cmd file,                      \
                            - due to $(notdir $@) not in $$(targets)         \
                         )                                                   \
                     )                                                       \
                 )                                                           \
             ),                                                              \
             - due to target missing                                         \
         )                                                                   \
     )

echo-why = $(call escsq, $(strip $(why)))
endif

###############################################################################
#
# When a Kconfig string contains a filename, it is suitable for
# passing to shell commands. It is surrounded by double-quotes, and
# any double-quotes or backslashes within it are escaped by
# backslashes.
#
# This is no use for dependencies or $(wildcard). We need to strip the
# surrounding quotes and the escaping from quotes and backslashes, and
# we *do* need to escape any spaces in the string. So, for example:
#
# Usage: $(eval $(call config_filename,FOO))
#
# Defines FOO_FILENAME based on the contents of the CONFIG_FOO option,
# transformed as described above to be suitable for use within the
# makefile.
#
# Also, if the filename is a relative filename and exists in the source
# tree but not the build tree, define FOO_SRCPREFIX as $(srctree)/ to
# be prefixed to *both* command invocation and dependencies.
#
# Note: We also print the filenames in the quiet_cmd_foo text, and
# perhaps ought to have a version specially escaped for that purpose.
# But it's only cosmetic, and $(patsubst "%",%,$(CONFIG_FOO)) is good
# enough.  It'll strip the quotes in the common case where there's no
# space and it's a simple filename, and it'll retain the quotes when
# there's a space. There are some esoteric cases in which it'll print
# the wrong thing, but we don't really care. The actual dependencies
# and commands *do* get it right, with various combinations of single
# and double quotes, backslashes and spaces in the filenames.
#
###############################################################################
#
space_escape := %%%SPACE%%%
#
define config_filename
ifneq ($$(CONFIG_$(1)),"")
$(1)_FILENAME := $$(subst \\,\,$$(subst \$$(quote),$$(quote),$$(subst $$(space_escape),\$$(space),$$(patsubst "%",%,$$(subst $$(space),$$(space_escape),$$(CONFIG_$(1)))))))
ifneq ($$(patsubst /%,%,$$(firstword $$($(1)_FILENAME))),$$(firstword $$($(1)_FILENAME)))
else
ifeq ($$(wildcard $$($(1)_FILENAME)),)
ifneq ($$(wildcard $$(srctree)/$$($(1)_FILENAME)),)
$(1)_SRCPREFIX := $(srctree)/
endif
endif
endif
endif
endef
#
###############################################################################

# delete partially updated (i.e. corrupted) files on error
.DELETE_ON_ERROR:<|MERGE_RESOLUTION|>--- conflicted
+++ resolved
@@ -113,26 +113,20 @@
 __cc-option = $(call try-run,\
 	$(1) -Werror $(2) $(3) -c -x c /dev/null -o "$$TMP",$(3),$(4))
 
-<<<<<<< HEAD
 # Do not attempt to build with gcc plugins during cc-option tests.
 # (And this uses delayed resolution so the flags will be up to date.)
 CC_OPTION_CFLAGS = $(filter-out $(GCC_PLUGINS_CFLAGS),$(KBUILD_CFLAGS))
 
-=======
->>>>>>> 2757e11b
 # cc-option
 # Usage: cflags-y += $(call cc-option,-march=winchip-c6,-march=i586)
 
 cc-option = $(call __cc-option, $(CC),\
 	$(KBUILD_CPPFLAGS) $(KBUILD_CFLAGS),$(1),$(2))
-<<<<<<< HEAD
 
 # hostcc-option
 # Usage: cflags-y += $(call hostcc-option,-march=winchip-c6,-march=i586)
 hostcc-option = $(call __cc-option, $(HOSTCC),\
 	$(HOSTCFLAGS) $(HOST_EXTRACFLAGS),$(1),$(2))
-=======
->>>>>>> 2757e11b
 
 # cc-option-yn
 # Usage: flag := $(call cc-option-yn,-march=winchip-c6)
